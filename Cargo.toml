[workspace]
members = [
    "components/equihash",
    "components/f4jumble",
    "components/zcash_address",
    "components/zcash_encoding",
    "components/zcash_protocol",
    "components/zip321",
    "devtools",
    "zcash",
    "zcash_client_backend",
    "zcash_client_sqlite",
    "zcash_extensions",
    "zcash_history",
    "zcash_keys",
    "zcash_primitives",
    "zcash_proofs",
]

[workspace.package]
edition = "2021"
rust-version = "1.70"
repository = "https://github.com/zcash/librustzcash"
license = "MIT OR Apache-2.0"
categories = ["cryptography::cryptocurrencies"]

# Common dependencies across all of our crates. Dependencies used only by a single crate
# (and that don't have cross-crate versioning needs) are specified by the crate itself.
#
# See the individual crate `Cargo.toml` files for information about which dependencies are
# part of a public API, and which can be updated without a SemVer bump.
[workspace.dependencies]
# Intra-workspace dependencies
equihash = { version = "0.2", path = "components/equihash" }
zcash_address = { version = "0.4", path = "components/zcash_address" }
zcash_client_backend = { version = "0.13", path = "zcash_client_backend" }
zcash_encoding = { version = "0.2.1", path = "components/zcash_encoding" }
zcash_keys = { version = "0.3", path = "zcash_keys" }
zcash_protocol = { version = "0.2", path = "components/zcash_protocol" }
zip321 = { version = "0.1", path = "components/zip321" }

zcash_note_encryption = "0.4"
zcash_primitives = { version = "0.16", path = "zcash_primitives", default-features = false }
zcash_proofs = { version = "0.16", path = "zcash_proofs", default-features = false }

# Shielded protocols
bellman = { version = "0.14", default-features = false, features = ["groth16"] }
ff = "0.13"
group = "0.13"
incrementalmerkletree = "0.6"
shardtree = "0.4"
zcash_spec = "0.1"

# Payment protocols
# - Sapling
bitvec = "1"
blake2s_simd = "1"
bls12_381 = "0.8"
jubjub = "0.10"
sapling = { package = "sapling-crypto", version = "0.2", default-features = false }

# - Orchard
nonempty = "0.7"
orchard = { version = "0.9", default-features = false }
pasta_curves = "0.5"

# - Transparent
bip32 = { version = "0.5", default-features = false, features = ["secp256k1-ffi"] }
ripemd = "0.1"
<<<<<<< HEAD
secp256k1 = "0.26.0"
=======
secp256k1 = "0.27"
>>>>>>> 3afcfe43

# CSPRNG
rand = "0.8"
rand_core = "0.6"

# Currency conversions
rust_decimal = { version = "1.35", default-features = false, features = ["serde"] }

# Digests
blake2b_simd = "1"
sha2 = "0.10"

# Documentation
document-features = "0.2"

# Encodings
base64 = "0.21"
bech32 = "0.9"
bs58 = { version = "0.5", features = ["check"] }
byteorder = "1"
hex = "0.4"
percent-encoding = "2.1.0"
serde = { version = "1", features = ["derive"] }
serde_json = "1"

# HTTP
hyper = "1"
http-body-util = "0.1"
hyper-util = { version = "0.1.1", features = ["tokio"] }
tokio-rustls = "0.24"
webpki-roots = "0.25"

# Logging and metrics
memuse = "0.2.1"
tracing = "0.1"

# Parallel processing
crossbeam-channel = "0.5"
maybe-rayon = { version = "0.1.0", default-features = false }
rayon = "1.5"

# Protobuf and gRPC
prost = "0.13"
tonic = { version = "0.12", default-features = false }
tonic-build = { version = "0.12", default-features = false }

# Secret management
secrecy = "0.8"
subtle = "2.2.3"

# SQLite databases
# - Warning: One of the downstream consumers requires that SQLite be available through
#   CocoaPods, due to being bound to React Native. We need to ensure that the SQLite
#   version required for `rusqlite` is a version that is available through CocoaPods.
rusqlite = { version = "0.29.0", features = ["bundled"] }
schemer = "0.2"
schemer-rusqlite = "0.2.2"
time = "0.3.22"
uuid = "1.1"

# Static constants and assertions
lazy_static = "1"
static_assertions = "1"

# Tests and benchmarks
assert_matches = "1.5"
criterion = "0.5"
proptest = "1"
rand_chacha = "0.3"
rand_xorshift = "0.3"

# Tor
# - `arti-client` depends on `rusqlite`, and a version mismatch there causes a compilation
#   failure due to incompatible `libsqlite3-sys` versions.
arti-client = { version = "0.11", default-features = false, features = ["compression", "rustls", "tokio"] }
tokio = "1"
tor-rtcompat = "0.9"
tower = "0.4"

# ZIP 32
aes = "0.8"
fpe = "0.6"
zip32 = "0.1.1"

[profile.release]
lto = true
panic = 'abort'
codegen-units = 1<|MERGE_RESOLUTION|>--- conflicted
+++ resolved
@@ -67,11 +67,7 @@
 # - Transparent
 bip32 = { version = "0.5", default-features = false, features = ["secp256k1-ffi"] }
 ripemd = "0.1"
-<<<<<<< HEAD
-secp256k1 = "0.26.0"
-=======
 secp256k1 = "0.27"
->>>>>>> 3afcfe43
 
 # CSPRNG
 rand = "0.8"
