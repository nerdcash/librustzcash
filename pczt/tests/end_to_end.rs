use std::sync::OnceLock;

use ::transparent::{
    address::{Script, TransparentAddress},
    bundle as transparent,
    keys::{AccountPrivKey, IncomingViewingKey, NonHardenedChildIndex},
    sighash::SighashType,
    zip48,
};
use orchard::tree::MerkleHashOrchard;
use pczt::{
    Pczt,
    roles::{
        combiner::Combiner, creator::Creator, io_finalizer::IoFinalizer, prover::Prover,
        signer::Signer, spend_finalizer::SpendFinalizer, tx_extractor::TransactionExtractor,
        updater::Updater,
    },
};
use rand_core::OsRng;
<<<<<<< HEAD
use shardtree::{store::memory::MemoryShardStore, ShardTree};
=======
use sha2::Digest as _;
use shardtree::{ShardTree, store::memory::MemoryShardStore};
>>>>>>> c222cc52
use zcash_note_encryption::try_note_decryption;
use zcash_primitives::transaction::{
    builder::{BuildConfig, Builder, PcztResult},
    fees::zip317,
    sighash::SignableInput,
    sighash_v5::v5_signature_hash,
    txid::TxIdDigester,
};
use zcash_proofs::prover::LocalTxProver;
use zcash_protocol::{
    consensus::MainNetwork,
    memo::{Memo, MemoBytes},
    value::Zatoshis,
};
use zcash_script::script::{self, Evaluable};

static ORCHARD_PROVING_KEY: OnceLock<orchard::circuit::ProvingKey> = OnceLock::new();

fn orchard_proving_key() -> &'static orchard::circuit::ProvingKey {
    ORCHARD_PROVING_KEY.get_or_init(orchard::circuit::ProvingKey::build)
}

fn check_round_trip(pczt: &Pczt) {
    let encoded = pczt.serialize();
    assert_eq!(encoded, Pczt::parse(&encoded).unwrap().serialize());
}

#[test]
fn transparent_to_orchard() {
    let params = MainNetwork;
    let rng = OsRng;

    // Create a transparent account to send funds from.
    let transparent_account_sk =
        AccountPrivKey::from_seed(&params, &[1; 32], zip32::AccountId::ZERO).unwrap();
    let (transparent_addr, address_index) = transparent_account_sk
        .to_account_pubkey()
        .derive_external_ivk()
        .unwrap()
        .default_address();
    let transparent_sk = transparent_account_sk
        .derive_external_secret_key(address_index)
        .unwrap();
    let secp = secp256k1::Secp256k1::signing_only();
    let transparent_pubkey = transparent_sk.public_key(&secp);
    let p2pkh_addr = TransparentAddress::from_pubkey(&transparent_pubkey);

    // Create an Orchard account to receive funds.
    let orchard_sk = orchard::keys::SpendingKey::from_bytes([0; 32]).unwrap();
    let orchard_fvk = orchard::keys::FullViewingKey::from(&orchard_sk);
    let orchard_ovk = orchard_fvk.to_ovk(orchard::keys::Scope::External);
    let recipient = orchard_fvk.address_at(0u32, orchard::keys::Scope::External);

    // Pretend we already have a transparent coin.
    let utxo = transparent::OutPoint::fake();
    let coin = transparent::TxOut::new(
        Zatoshis::const_from_u64(1_000_000),
        transparent_addr.script().into(),
    );

    // Create the transaction's I/O.
    let mut builder = Builder::new(
        params,
        10_000_000.into(),
        BuildConfig::Standard {
            sapling_anchor: None,
            orchard_anchor: Some(orchard::Anchor::empty_tree()),
        },
    );
    builder
        .add_transparent_input(transparent_pubkey, utxo, coin.clone())
        .unwrap();
    builder
        .add_orchard_output::<zip317::FeeRule>(
            Some(orchard_ovk),
            recipient,
            100_000,
            MemoBytes::empty(),
        )
        .unwrap();
    builder
        .add_orchard_output::<zip317::FeeRule>(
            Some(orchard_fvk.to_ovk(zip32::Scope::Internal)),
            orchard_fvk.address_at(0u32, orchard::keys::Scope::Internal),
            885_000,
            MemoBytes::empty(),
        )
        .unwrap();
    let PcztResult { pczt_parts, .. } = builder
        .build_for_pczt(rng, &zip317::FeeRule::standard())
        .unwrap();

    // Create the base PCZT.
    let pczt = Creator::build_from_parts(pczt_parts).unwrap();
    check_round_trip(&pczt);

    // Finalize the I/O.
    let pczt = IoFinalizer::new(pczt).finalize_io().unwrap();
    check_round_trip(&pczt);

    // Create proofs.
    let pczt = Prover::new(pczt)
        .create_orchard_proof(orchard_proving_key())
        .unwrap()
        .finish();
    check_round_trip(&pczt);

    // Apply signatures.
    let mut signer = Signer::new(pczt).unwrap();
    signer.sign_transparent(0, &transparent_sk).unwrap();
    let pczt = signer.finish();
    check_round_trip(&pczt);

    // Finalize spends.
    let pczt = SpendFinalizer::new(pczt).finalize_spends().unwrap();
    check_round_trip(&pczt);

    // Grab the transaction's effects here, as it's easier.
    let tx_effects = pczt.clone().into_effects().unwrap();

    // We should now be able to extract the fully authorized transaction.
    let tx = TransactionExtractor::new(pczt).extract().unwrap();
    let tx_digests = tx.digest(TxIdDigester);

    assert_eq!(u32::from(tx.expiry_height()), 10_000_040);

    // Validate the transaction.
    let bundle = tx.transparent_bundle().unwrap();
    assert_eq!(bundle.vin.len(), 1);
    let txin = bundle.vin.first().unwrap();
    let sighasher = |script_code: &script::Code, hash_type: &zcash_script::signature::HashType| {
        Some(
            v5_signature_hash(
                &tx_effects,
                &SignableInput::Transparent(::transparent::sighash::SignableInput::from_parts(
                    match (hash_type.signed_outputs(), hash_type.anyone_can_pay()) {
                        (zcash_script::signature::SignedOutputs::All, false) => SighashType::ALL,
                        (zcash_script::signature::SignedOutputs::All, true) => {
                            SighashType::ALL_ANYONECANPAY
                        }
                        (zcash_script::signature::SignedOutputs::Single, false) => {
                            SighashType::SINGLE
                        }
                        (zcash_script::signature::SignedOutputs::Single, true) => {
                            SighashType::SINGLE_ANYONECANPAY
                        }
                        (zcash_script::signature::SignedOutputs::None, false) => SighashType::NONE,
                        (zcash_script::signature::SignedOutputs::None, true) => {
                            SighashType::NONE_ANYONECANPAY
                        }
                    },
                    0,
                    &Script(script_code.clone()),
                    coin.script_pubkey(),
                    coin.value(),
                )),
                &tx_digests,
            )
            .as_ref()
            .try_into()
            .unwrap(),
        )
    };
    let checker = zcash_script::interpreter::CallbackTransactionSignatureChecker {
        sighash: &sighasher,
        lock_time: tx.lock_time().into(),
        is_final: txin.sequence() == 0xFFFFFFFF,
    };
    assert_eq!(
        script::Raw::from_raw_parts(
            txin.script_sig().0.to_bytes(),
            p2pkh_addr.script().to_bytes()
        )
        .eval(zcash_script::interpreter::Flags::all(), &checker),
        Ok(true)
    );
}

#[test]
fn transparent_p2sh_multisig_to_orchard() {
    let params = MainNetwork;
    let rng = OsRng;

<<<<<<< HEAD
    // Construct a 2-of-3 ZIP 48 P2SH account.
    let account_sk =
        |i| zip48::AccountPrivKey::from_seed(&params, &[i; 32], zip32::AccountId::ZERO).unwrap();
    let account_sks = [account_sk(1), account_sk(2), account_sk(3)];
    let key_info = account_sks
        .iter()
        .map(|sk| sk.to_account_pubkey())
        .collect();
    let fvk = zip48::FullViewingKey::standard(2, key_info).unwrap();

    // Derive its first external address, and corresponding spending keys.
    let (p2sh_addr, redeem_script) =
        fvk.derive_address(zip32::Scope::External, NonHardenedChildIndex::ZERO);
    let transparent_sks = account_sks
        .map(|sk| sk.derive_signing_key(zip32::Scope::External, NonHardenedChildIndex::ZERO));
=======
    // Create 3 transparent accounts to control a 2-of-3 P2SH address.
    let transparent_sk = |i| {
        let transparent_account_sk =
            AccountPrivKey::from_seed(&params, &[i; 32], zip32::AccountId::ZERO).unwrap();
        let (_, address_index) = transparent_account_sk
            .to_account_pubkey()
            .derive_external_ivk()
            .unwrap()
            .default_address();
        transparent_account_sk
            .derive_external_secret_key(address_index)
            .unwrap()
    };
    let transparent_sks = [transparent_sk(1), transparent_sk(2), transparent_sk(3)];
    let transparent_pubkeys = transparent_sks.map(|sk| sk.public_key(&secp).serialize());

    let pks = [
        transparent_pubkeys[0].as_slice(),
        transparent_pubkeys[1].as_slice(),
        transparent_pubkeys[2].as_slice(),
    ];
    let redeem_script = script::Component(check_multisig(2, &pks, false).unwrap());
    let p2sh_addr = TransparentAddress::ScriptHash(
        *ripemd::Ripemd160::digest(sha2::Sha256::digest(redeem_script.to_bytes())).as_ref(),
    );
>>>>>>> c222cc52

    // Create an Orchard account to receive funds.
    let orchard_sk = orchard::keys::SpendingKey::from_bytes([0; 32]).unwrap();
    let orchard_fvk = orchard::keys::FullViewingKey::from(&orchard_sk);
    let orchard_ovk = orchard_fvk.to_ovk(orchard::keys::Scope::External);
    let recipient = orchard_fvk.address_at(0u32, orchard::keys::Scope::External);

    // Pretend we already have a transparent coin.
    let utxo = transparent::OutPoint::fake();
    let coin = transparent::TxOut::new(
        Zatoshis::const_from_u64(1_000_000),
        p2sh_addr.script().into(),
    );

    // The transaction builder can't assume that the P2SH address receiving the coin was
    // generated from a redeem script that didn't contain bad opcodes.
    let redeem_script = redeem_script.weaken();

    // Create the transaction's I/O.
    let mut builder = Builder::new(
        params,
        10_000_000.into(),
        BuildConfig::Standard {
            sapling_anchor: None,
            orchard_anchor: Some(orchard::Anchor::empty_tree()),
        },
    );
    builder
        .add_transparent_p2sh_input(redeem_script, utxo, coin.clone())
        .unwrap();
    builder
        .add_orchard_output::<zip317::FeeRule>(
            Some(orchard_ovk),
            recipient,
            100_000,
            MemoBytes::empty(),
        )
        .unwrap();
    builder
        .add_orchard_output::<zip317::FeeRule>(
            Some(orchard_fvk.to_ovk(zip32::Scope::Internal)),
            orchard_fvk.address_at(0u32, orchard::keys::Scope::Internal),
            880_000,
            MemoBytes::empty(),
        )
        .unwrap();
    let PcztResult { pczt_parts, .. } = builder
        .build_for_pczt(rng, &zip317::FeeRule::standard())
        .unwrap();

    // Create the base PCZT.
    let pczt = Creator::build_from_parts(pczt_parts).unwrap();
    check_round_trip(&pczt);

    // Finalize the I/O.
    let pczt = IoFinalizer::new(pczt).finalize_io().unwrap();
    check_round_trip(&pczt);

    // Create proofs.
    let pczt = Prover::new(pczt)
        .create_orchard_proof(orchard_proving_key())
        .unwrap()
        .finish();
    check_round_trip(&pczt);

    // If we only sign with one of the signers, we can't finalize spends.
    {
        let mut signer = Signer::new(pczt.clone()).unwrap();
        signer.sign_transparent(0, &transparent_sks[0]).unwrap();
        assert!(matches!(
            SpendFinalizer::new(signer.finish()).finalize_spends(),
            Err(pczt::roles::spend_finalizer::Error::TransparentFinalize(
                ::transparent::pczt::SpendFinalizerError::MissingSignature
            ))
        ));
    }

    // Sign the input with all three signers.
    let mut signer = Signer::new(pczt).unwrap();
    for sk in &transparent_sks {
        signer.sign_transparent(0, sk).unwrap();
    }
    let pczt = signer.finish();
    check_round_trip(&pczt);

    // Finalize spends. This will pick 2 of the signatures to use in the P2SH scriptSig.
    let pczt = SpendFinalizer::new(pczt).finalize_spends().unwrap();
    check_round_trip(&pczt);

    // Grab the transaction's effects here, as it's easier.
    let tx_effects = pczt.clone().into_effects().unwrap();

    // We should now be able to extract the fully authorized transaction.
    let tx = TransactionExtractor::new(pczt).extract().unwrap();
    let tx_digests = tx.digest(TxIdDigester);

    assert_eq!(u32::from(tx.expiry_height()), 10_000_040);

    // Validate the transaction.
    let bundle = tx.transparent_bundle().unwrap();
    assert_eq!(bundle.vin.len(), 1);
    let txin = bundle.vin.first().unwrap();
    let sighasher = |script_code: &script::Code, hash_type: &zcash_script::signature::HashType| {
        Some(
            v5_signature_hash(
                &tx_effects,
                &SignableInput::Transparent(::transparent::sighash::SignableInput::from_parts(
                    match (hash_type.signed_outputs(), hash_type.anyone_can_pay()) {
                        (zcash_script::signature::SignedOutputs::All, false) => SighashType::ALL,
                        (zcash_script::signature::SignedOutputs::All, true) => {
                            SighashType::ALL_ANYONECANPAY
                        }
                        (zcash_script::signature::SignedOutputs::Single, false) => {
                            SighashType::SINGLE
                        }
                        (zcash_script::signature::SignedOutputs::Single, true) => {
                            SighashType::SINGLE_ANYONECANPAY
                        }
                        (zcash_script::signature::SignedOutputs::None, false) => SighashType::NONE,
                        (zcash_script::signature::SignedOutputs::None, true) => {
                            SighashType::NONE_ANYONECANPAY
                        }
                    },
                    0,
                    &Script(script_code.clone()),
                    coin.script_pubkey(),
                    coin.value(),
                )),
                &tx_digests,
            )
            .as_ref()
            .try_into()
            .unwrap(),
        )
    };
    let checker = zcash_script::interpreter::CallbackTransactionSignatureChecker {
        sighash: &sighasher,
        lock_time: tx.lock_time().into(),
        is_final: txin.sequence() == 0xFFFFFFFF,
    };
    assert_eq!(
        script::Raw::from_raw_parts(
            txin.script_sig().0.to_bytes(),
            p2sh_addr.script().to_bytes()
        )
        .eval(zcash_script::interpreter::Flags::all(), &checker),
        Ok(true)
    );
}

#[test]
fn sapling_to_orchard() {
    let mut rng = OsRng;

    // Create a Sapling account to send funds from.
    let sapling_extsk = sapling::zip32::ExtendedSpendingKey::master(&[1; 32]);
    let sapling_dfvk = sapling_extsk.to_diversifiable_full_viewing_key();
    let sapling_internal_dfvk = sapling_extsk
        .derive_internal()
        .to_diversifiable_full_viewing_key();
    let sapling_recipient = sapling_dfvk.default_address().1;

    // Create an Orchard account to receive funds.
    let orchard_sk = orchard::keys::SpendingKey::from_bytes([0; 32]).unwrap();
    let orchard_fvk = orchard::keys::FullViewingKey::from(&orchard_sk);
    let recipient = orchard_fvk.address_at(0u32, orchard::keys::Scope::External);

    // Pretend we already received a note.
    let value = sapling::value::NoteValue::from_raw(1_000_000);
    let note = {
        let mut sapling_builder = sapling::builder::Builder::new(
            sapling::note_encryption::Zip212Enforcement::On,
            sapling::builder::BundleType::DEFAULT,
            sapling::Anchor::empty_tree(),
        );
        sapling_builder
            .add_output(
                None,
                sapling_recipient,
                value,
                Memo::Empty.encode().into_bytes(),
            )
            .unwrap();
        let (bundle, meta) = sapling_builder
            .build::<LocalTxProver, LocalTxProver, _, i64>(&[], &mut rng)
            .unwrap()
            .unwrap();
        let output = bundle
            .shielded_outputs()
            .get(meta.output_index(0).unwrap())
            .unwrap();
        let domain = sapling::note_encryption::SaplingDomain::new(
            sapling::note_encryption::Zip212Enforcement::On,
        );
        let (note, _, _) =
            try_note_decryption(&domain, &sapling_dfvk.to_external_ivk().prepare(), output)
                .unwrap();
        note
    };

    // Use the tree with a single leaf.
    let (anchor, merkle_path) = {
        let cmu = note.cmu();
        let leaf = sapling::Node::from_cmu(&cmu);
        let mut tree =
            ShardTree::<_, 32, 16>::new(MemoryShardStore::<sapling::Node, u32>::empty(), 100);
        tree.append(leaf, incrementalmerkletree::Retention::Marked)
            .unwrap();
        tree.checkpoint(9_999_999).unwrap();
        let position = 0.into();
        let merkle_path = tree
            .witness_at_checkpoint_depth(position, 0)
            .unwrap()
            .unwrap();
        let anchor = merkle_path.root(leaf);
        (anchor.into(), merkle_path)
    };

    // Build the Orchard bundle we'll be using.
    let mut builder = Builder::new(
        MainNetwork,
        10_000_000.into(),
        BuildConfig::Standard {
            sapling_anchor: Some(anchor),
            orchard_anchor: Some(orchard::Anchor::empty_tree()),
        },
    );
    builder
        .add_sapling_spend::<zip317::FeeRule>(sapling_dfvk.fvk().clone(), note, merkle_path)
        .unwrap();
    builder
        .add_orchard_output::<zip317::FeeRule>(
            Some(sapling_dfvk.to_ovk(zip32::Scope::External).0.into()),
            recipient,
            100_000,
            MemoBytes::empty(),
        )
        .unwrap();
    builder
        .add_sapling_output::<zip317::FeeRule>(
            Some(sapling_dfvk.to_ovk(zip32::Scope::Internal)),
            sapling_internal_dfvk.find_address(0u32.into()).unwrap().1,
            Zatoshis::const_from_u64(880_000),
            MemoBytes::empty(),
        )
        .unwrap();
    let PcztResult {
        pczt_parts,
        sapling_meta,
        ..
    } = builder
        .build_for_pczt(OsRng, &zip317::FeeRule::standard())
        .unwrap();

    // Create the base PCZT.
    let pczt = Creator::build_from_parts(pczt_parts).unwrap();
    check_round_trip(&pczt);

    // Finalize the I/O.
    let pczt = IoFinalizer::new(pczt).finalize_io().unwrap();
    check_round_trip(&pczt);

    // Update the Sapling bundle with its proof generation key.
    let index = sapling_meta.spend_index(0).unwrap();
    let pczt = Updater::new(pczt)
        .update_sapling_with(|mut updater| {
            updater.update_spend_with(index, |mut spend_updater| {
                spend_updater.set_proof_generation_key(sapling_extsk.expsk.proof_generation_key())
            })
        })
        .unwrap()
        .finish();

    // To test the Combiner, we will create the Sapling proofs, Sapling signatures, and
    // Orchard proof "in parallel".

    // Create Sapling proofs.
    let sapling_prover = LocalTxProver::bundled();
    let pczt_with_sapling_proofs = Prover::new(pczt.clone())
        .create_sapling_proofs(&sapling_prover, &sapling_prover)
        .unwrap()
        .finish();
    check_round_trip(&pczt_with_sapling_proofs);

    // Create Orchard proof.
    let pczt_with_orchard_proof = Prover::new(pczt.clone())
        .create_orchard_proof(orchard_proving_key())
        .unwrap()
        .finish();
    check_round_trip(&pczt_with_orchard_proof);

    // Pass the PCZT to be signed through a serialization cycle to ensure we don't lose
    // any information. This emulates passing it to another device.
    let pczt = Pczt::parse(&pczt.serialize()).unwrap();

    // Apply signatures.
    let mut signer = Signer::new(pczt).unwrap();
    signer
        .sign_sapling(index, &sapling_extsk.expsk.ask)
        .unwrap();
    let pczt_with_sapling_signatures = signer.finish();
    check_round_trip(&pczt_with_sapling_signatures);

    // Emulate passing the signed PCZT back to the first device.
    let pczt_with_sapling_signatures =
        Pczt::parse(&pczt_with_sapling_signatures.serialize()).unwrap();

    // Combine the three PCZTs into one.
    let pczt = Combiner::new(vec![
        pczt_with_sapling_proofs,
        pczt_with_orchard_proof,
        pczt_with_sapling_signatures,
    ])
    .combine()
    .unwrap();
    check_round_trip(&pczt);

    // We should now be able to extract the fully authorized transaction.
    let (spend_vk, output_vk) = sapling_prover.verifying_keys();
    let tx = TransactionExtractor::new(pczt)
        .with_sapling(&spend_vk, &output_vk)
        .extract()
        .unwrap();

    assert_eq!(u32::from(tx.expiry_height()), 10_000_040);
}

#[test]
fn orchard_to_orchard() {
    let mut rng = OsRng;

    // Create an Orchard account to receive funds.
    let orchard_sk = orchard::keys::SpendingKey::from_bytes([0; 32]).unwrap();
    let orchard_ask = orchard::keys::SpendAuthorizingKey::from(&orchard_sk);
    let orchard_fvk = orchard::keys::FullViewingKey::from(&orchard_sk);
    let orchard_ivk = orchard_fvk.to_ivk(orchard::keys::Scope::External);
    let orchard_ovk = orchard_fvk.to_ovk(orchard::keys::Scope::External);
    let recipient = orchard_fvk.address_at(0u32, orchard::keys::Scope::External);

    // Pretend we already received a note.
    let value = orchard::value::NoteValue::from_raw(1_000_000);
    let note = {
        let mut orchard_builder = orchard::builder::Builder::new(
            orchard::builder::BundleType::DEFAULT,
            orchard::Anchor::empty_tree(),
        );
        orchard_builder
            .add_output(None, recipient, value, Memo::Empty.encode().into_bytes())
            .unwrap();
        let (bundle, meta) = orchard_builder.build::<i64>(&mut rng).unwrap().unwrap();
        let action = bundle
            .actions()
            .get(meta.output_action_index(0).unwrap())
            .unwrap();
        let domain = orchard::note_encryption::OrchardDomain::for_action(action);
        let (note, _, _) = try_note_decryption(&domain, &orchard_ivk.prepare(), action).unwrap();
        note
    };

    // Use the tree with a single leaf.
    let (anchor, merkle_path) = {
        let cmx: orchard::note::ExtractedNoteCommitment = note.commitment().into();
        let leaf = MerkleHashOrchard::from_cmx(&cmx);
        let mut tree =
            ShardTree::<_, 32, 16>::new(MemoryShardStore::<MerkleHashOrchard, u32>::empty(), 100);
        tree.append(leaf, incrementalmerkletree::Retention::Marked)
            .unwrap();
        tree.checkpoint(9_999_999).unwrap();
        let position = 0.into();
        let merkle_path = tree
            .witness_at_checkpoint_depth(position, 0)
            .unwrap()
            .unwrap();
        let anchor = merkle_path.root(leaf);
        (anchor.into(), merkle_path.into())
    };

    // Build the Orchard bundle we'll be using.
    let mut builder = Builder::new(
        MainNetwork,
        10_000_000.into(),
        BuildConfig::Standard {
            sapling_anchor: None,
            orchard_anchor: Some(anchor),
        },
    );
    builder
        .add_orchard_spend::<zip317::FeeRule>(orchard_fvk.clone(), note, merkle_path)
        .unwrap();
    builder
        .add_orchard_output::<zip317::FeeRule>(
            Some(orchard_ovk),
            recipient,
            100_000,
            MemoBytes::empty(),
        )
        .unwrap();
    builder
        .add_orchard_output::<zip317::FeeRule>(
            Some(orchard_fvk.to_ovk(zip32::Scope::Internal)),
            orchard_fvk.address_at(0u32, orchard::keys::Scope::Internal),
            890_000,
            MemoBytes::empty(),
        )
        .unwrap();
    let PcztResult {
        pczt_parts,
        orchard_meta,
        ..
    } = builder
        .build_for_pczt(OsRng, &zip317::FeeRule::standard())
        .unwrap();

    // Create the base PCZT.
    let pczt = Creator::build_from_parts(pczt_parts).unwrap();
    check_round_trip(&pczt);

    // Finalize the I/O.
    let pczt = IoFinalizer::new(pczt).finalize_io().unwrap();
    check_round_trip(&pczt);

    // Create proofs.
    let pczt = Prover::new(pczt)
        .create_orchard_proof(orchard_proving_key())
        .unwrap()
        .finish();
    check_round_trip(&pczt);

    // Apply signatures.
    let index = orchard_meta.spend_action_index(0).unwrap();
    let mut signer = Signer::new(pczt).unwrap();
    signer.sign_orchard(index, &orchard_ask).unwrap();
    let pczt = signer.finish();
    check_round_trip(&pczt);

    // We should now be able to extract the fully authorized transaction.
    let tx = TransactionExtractor::new(pczt).extract().unwrap();

    assert_eq!(u32::from(tx.expiry_height()), 10_000_040);
}<|MERGE_RESOLUTION|>--- conflicted
+++ resolved
@@ -17,12 +17,8 @@
     },
 };
 use rand_core::OsRng;
-<<<<<<< HEAD
-use shardtree::{store::memory::MemoryShardStore, ShardTree};
-=======
 use sha2::Digest as _;
 use shardtree::{ShardTree, store::memory::MemoryShardStore};
->>>>>>> c222cc52
 use zcash_note_encryption::try_note_decryption;
 use zcash_primitives::transaction::{
     builder::{BuildConfig, Builder, PcztResult},
@@ -206,7 +202,6 @@
     let params = MainNetwork;
     let rng = OsRng;
 
-<<<<<<< HEAD
     // Construct a 2-of-3 ZIP 48 P2SH account.
     let account_sk =
         |i| zip48::AccountPrivKey::from_seed(&params, &[i; 32], zip32::AccountId::ZERO).unwrap();
@@ -222,33 +217,6 @@
         fvk.derive_address(zip32::Scope::External, NonHardenedChildIndex::ZERO);
     let transparent_sks = account_sks
         .map(|sk| sk.derive_signing_key(zip32::Scope::External, NonHardenedChildIndex::ZERO));
-=======
-    // Create 3 transparent accounts to control a 2-of-3 P2SH address.
-    let transparent_sk = |i| {
-        let transparent_account_sk =
-            AccountPrivKey::from_seed(&params, &[i; 32], zip32::AccountId::ZERO).unwrap();
-        let (_, address_index) = transparent_account_sk
-            .to_account_pubkey()
-            .derive_external_ivk()
-            .unwrap()
-            .default_address();
-        transparent_account_sk
-            .derive_external_secret_key(address_index)
-            .unwrap()
-    };
-    let transparent_sks = [transparent_sk(1), transparent_sk(2), transparent_sk(3)];
-    let transparent_pubkeys = transparent_sks.map(|sk| sk.public_key(&secp).serialize());
-
-    let pks = [
-        transparent_pubkeys[0].as_slice(),
-        transparent_pubkeys[1].as_slice(),
-        transparent_pubkeys[2].as_slice(),
-    ];
-    let redeem_script = script::Component(check_multisig(2, &pks, false).unwrap());
-    let p2sh_addr = TransparentAddress::ScriptHash(
-        *ripemd::Ripemd160::digest(sha2::Sha256::digest(redeem_script.to_bytes())).as_ref(),
-    );
->>>>>>> c222cc52
 
     // Create an Orchard account to receive funds.
     let orchard_sk = orchard::keys::SpendingKey::from_bytes([0; 32]).unwrap();
