--- conflicted
+++ resolved
@@ -21,11 +21,7 @@
 pub mod bls12_381;
 
 use core::ops::Mul;
-<<<<<<< HEAD
 use ff::{Field, PrimeField};
-=======
-use ff::{Field, ScalarEngine};
->>>>>>> 03f08622
 use group::{CurveAffine, CurveProjective, GroupOps, GroupOpsOwned, ScalarMul, ScalarMulOwned};
 
 /// An "engine" is a collection of types (fields, elliptic curve groups, etc.)
