name: CI

permissions: {}

on:
  pull_request:
  push:
    branches: main
  merge_group:

jobs:
  required-test:
    name: Test ${{ matrix.state }} on ${{ matrix.target }}
    runs-on: ${{ matrix.os }}
    permissions:
      contents: read
      statuses: write
    strategy:
      matrix:
        target:
          - Linux
        state:
          - transparent
          - Sapling-only
          - Orchard
          - all-pools
          - all-features
          - NU7

        include:
          - target: Linux
            os: ubuntu-latest-8cores

          - state: transparent
            extra_flags: transparent-inputs transparent-key-encoding
          - state: Orchard
            extra_flags: orchard
          - state: all-pools
            extra_flags: orchard transparent-inputs transparent-key-encoding
          - state: all-features
            all-features: true
          - state: NU7
            all-features: true
            rustflags: '--cfg zcash_unstable="nu7"'

    env:
      RUSTFLAGS: ${{ matrix.rustflags }}
      RUSTDOCFLAGS: ${{ matrix.rustflags }}

    steps:
      - uses: actions/checkout@v5
        with:
          persist-credentials: false
      - id: prepare
        uses: ./.github/actions/prepare
        with:
          all-pools: false
          all-features: ${{ matrix.all-features }}
          extra-features: ${{ matrix.extra_flags || '' }}
      - uses: actions/cache@v4
        with:
          path: |
            ~/.cargo/bin/
            ~/.cargo/registry/index/
            ~/.cargo/registry/cache/
            ~/.cargo/git/db/
            target/
          key: ${{ runner.os }}-cargo-msrv-${{ hashFiles('**/Cargo.lock') }}
      - name: Run tests
        run: >
          cargo test
          --workspace
          ${{ steps.prepare.outputs.feature-flags }}
      - name: Verify working directory is clean
        run: git diff --exit-code

  test:
    name: Test ${{ matrix.state }} on ${{ matrix.target }}
    runs-on: ${{ matrix.os }}
    continue-on-error: true
    strategy:
      matrix:
        target:
          - macOS
          - Windows
        state:
          - transparent
          - Sapling-only
          - Orchard
          - all-pools
          - all-features
          - NU7

        include:
          - target: macOS
            os: macOS-latest
          - target: Windows
            os: windows-latest-8cores

          - state: transparent
            extra_flags: transparent-inputs transparent-key-encoding
          - state: Orchard
            extra_flags: orchard
          - state: all-pools
            extra_flags: orchard transparent-inputs transparent-key-encoding
          - state: all-features
            all-features: true
          - state: NU7
            all-features: true
            rustflags: '--cfg zcash_unstable="nu7"'

        exclude:
          - target: macOS
            state: all-features
          - target: macOS
            state: NU7

    env:
      RUSTFLAGS: ${{ matrix.rustflags }}
      RUSTDOCFLAGS: ${{ matrix.rustflags }}

    steps:
      - uses: actions/checkout@v5
        with:
          persist-credentials: false
      - id: prepare
        uses: ./.github/actions/prepare
        with:
          all-pools: false
          all-features: ${{ matrix.all-features }}
          extra-features: ${{ matrix.extra_flags || '' }}
      - uses: actions/cache@v4
        with:
          path: |
            ~/.cargo/bin/
            ~/.cargo/registry/index/
            ~/.cargo/registry/cache/
            ~/.cargo/git/db/
            target/
          key: ${{ runner.os }}-cargo-msrv-${{ hashFiles('**/Cargo.lock') }}
      - name: Run tests
        run: >
          cargo test
          --workspace
          ${{ steps.prepare.outputs.feature-flags }}
      - name: Verify working directory is clean
        run: git diff --exit-code

  test-slow:
    name: Slow Test ${{ matrix.state }} on ${{ matrix.target }}
    runs-on: ${{ matrix.os }}
    continue-on-error: true
    strategy:
      matrix:
        target:
          - Linux
        state: # all-pools intentionally omitted
          - transparent
          - Sapling-only
          - Orchard
          - all-features
          - NU7

        include:
          - target: Linux
            os: ubuntu-latest-8cores

          - state: transparent
            extra_flags: transparent-inputs
          - state: Orchard
            extra_flags: orchard
          - state: all-features
            all-features: true
          - state: NU7
            all-features: true
            rustflags: '--cfg zcash_unstable="nu7"'

    env:
      RUSTFLAGS: ${{ matrix.rustflags }}
      RUSTDOCFLAGS: ${{ matrix.rustflags }}

    steps:
      - uses: actions/checkout@v5
        with:
          persist-credentials: false
      - id: prepare
        uses: ./.github/actions/prepare
        with:
          all-pools: false
          all-features: ${{ matrix.all-features }}
          extra-features: ${{ matrix.extra_flags || '' }}
      - uses: actions/cache@v4
        with:
          path: |
            ~/.cargo/bin/
            ~/.cargo/registry/index/
            ~/.cargo/registry/cache/
            ~/.cargo/git/db/
            target/
          key: ${{ runner.os }}-cargo-msrv-${{ hashFiles('**/Cargo.lock') }}
      - name: Run slow tests
        run: >
          cargo test
          --workspace
          ${{ steps.prepare.outputs.feature-flags }}
          --features expensive-tests
      - name: Verify working directory is clean
        run: git diff --exit-code

  # States that we want to ensure can be built, but that we don't actively run tests for.
  check-msrv:
    name: Check ${{ matrix.state }} build on ${{ matrix.target }}
    runs-on: ${{ matrix.os }}
    strategy:
      matrix:
        target:
          - Linux
          - macOS
          - Windows
        state:
          - ZFuture
          - ZFuture-allfeatures

        include:
          - target: Linux
            os: ubuntu-latest
          - target: macOS
            os: macOS-latest
          - target: Windows
            os: windows-latest

          - state: ZFuture
            rustflags: '--cfg zcash_unstable="zfuture"'
          - state: ZFuture-allfeatures
            all-features: true
            rustflags: '--cfg zcash_unstable="zfuture"'

    env:
      RUSTFLAGS: ${{ matrix.rustflags }}
      RUSTDOCFLAGS: ${{ matrix.rustflags }}

    steps:
      - uses: actions/checkout@v5
        with:
          persist-credentials: false
      - id: prepare
        uses: ./.github/actions/prepare
        with:
          all-features: ${{ matrix.all-features }}
          extra-features: ${{ matrix.extra_flags || '' }}
      - uses: actions/cache@v4
        with:
          path: |
            ~/.cargo/bin/
            ~/.cargo/registry/index/
            ~/.cargo/registry/cache/
            ~/.cargo/git/db/
            target/
          key: ${{ runner.os }}-cargo-msrv-${{ hashFiles('**/Cargo.lock') }}
      - name: Run check
        run: >
          cargo check
          --release
          --workspace
          --tests
          ${{ steps.prepare.outputs.feature-flags }}
      - name: Verify working directory is clean
        run: git diff --exit-code

  build-latest:
    name: Latest build on ${{ matrix.os }}
    runs-on: ${{ matrix.os }}
    strategy:
      matrix:
        os: [ubuntu-latest, windows-latest, macOS-latest]
    steps:
      - uses: actions/checkout@v5
        with:
          persist-credentials: false
      - id: prepare
        uses: ./.github/actions/prepare
      - uses: actions/cache@v4
        with:
          path: |
            ~/.cargo/bin/
            ~/.cargo/registry/index/
            ~/.cargo/registry/cache/
            ~/.cargo/git/db/
            target/
          key: ${{ runner.os }}-cargo-latest
      - uses: dtolnay/rust-toolchain@stable
        id: toolchain
      - run: rustup override set "${TOOLCHAIN}"
        shell: sh
        env:
          TOOLCHAIN: ${{steps.toolchain.outputs.name}}
      - name: Remove lockfile to build with latest dependencies
        run: rm Cargo.lock
      - name: Build crates
        run: >
          cargo build
          --workspace
          --all-targets
          ${{ steps.prepare.outputs.feature-flags }}
          --verbose
      - name: Verify working directory is clean (excluding lockfile)
        run: git diff --exit-code ':!Cargo.lock'

  build-nodefault:
    name: Build target ${{ matrix.target }}
    runs-on: ubuntu-latest
    strategy:
      matrix:
        target:
<<<<<<< HEAD
          - wasm32-wasi
        include:
          - target: wasm32-wasi
            build_deps: >
              gcc-multilib
=======
          - wasm32-wasip1
>>>>>>> c222cc52
    steps:
      - uses: actions/checkout@v5
        with:
          persist-credentials: false
          path: crates
      - name: Install linux build dependencies
        run: sudo apt update && sudo apt install ${{ matrix.build_deps }}
        if: matrix.build_deps != ''
      # We use a synthetic crate to ensure no dev-dependencies are enabled, which can
      # be incompatible with some of these targets.
      - name: Copy Rust toolchain into the root for use in synthetic crate setup
        run: cp crates/rust-toolchain.toml .
      - name: Create synthetic crate for testing
        run: cargo init --lib ci-build
      - name: Move Rust toolchain file into synthetic crate
        run: mv rust-toolchain.toml ci-build/
      - name: Copy patch directives into synthetic crate
        run: |
          echo "[patch.crates-io]" >> ./ci-build/Cargo.toml
          cat ./crates/Cargo.toml | sed "0,/.\+\(patch.crates.\+\)/d" >> ./ci-build/Cargo.toml
      - name: Add zcash_proofs as a dependency of the synthetic crate
        working-directory: ./ci-build
        run: cargo add --no-default-features --path ../crates/zcash_proofs
      - name: Add zcash_client_backend as a dependency of the synthetic crate
        working-directory: ./ci-build
        run: cargo add --path ../crates/zcash_client_backend
      - name: Copy pinned dependencies into synthetic crate
        run: cp crates/Cargo.lock ci-build/
      - name: Add target
        working-directory: ./ci-build
        run: rustup target add ${{ matrix.target }}
      - name: Build for target
        working-directory: ./ci-build
        run: cargo build --verbose --target ${{ matrix.target }}

  build-nostd:
    name: Build target ${{ matrix.target }}
    runs-on: ubuntu-latest
    strategy:
      matrix:
        target:
          - thumbv7em-none-eabihf
        include:
          - target: thumbv7em-none-eabihf
            build_deps: >
              gcc-arm-none-eabi
    steps:
      - uses: actions/checkout@v5
        with:
          persist-credentials: false
          path: crates
      - name: Install linux build dependencies
        run: sudo apt update && sudo apt install ${{ matrix.build_deps }}
        if: matrix.build_deps != ''
      # We use a synthetic crate to ensure no dev-dependencies are enabled, which can
      # be incompatible with some of these targets.
      - name: Copy Rust toolchain into the root for use in synthetic crate setup
        run: cp crates/rust-toolchain.toml .
      - name: Create synthetic crate for testing
        run: cargo init --lib ci-build
      - name: Move Rust toolchain file into synthetic crate
        run: mv rust-toolchain.toml ci-build/
      - name: Copy patch directives into synthetic crate
        run: |
          echo "[patch.crates-io]" >> ./ci-build/Cargo.toml
          cat ./crates/Cargo.toml | sed "0,/.\+\(patch.crates.\+\)/d" >> ./ci-build/Cargo.toml
      - name: Add no_std pragma to lib.rs
        run: |
          echo "#![no_std]" > ./ci-build/src/lib.rs
      - name: Add zcash_keys as a dependency of the synthetic crate
        working-directory: ./ci-build
        run: cargo add --no-default-features --path ../crates/zcash_keys
      - name: Add pczt as a dependency of the synthetic crate
        working-directory: ./ci-build
        run: cargo add --no-default-features --path ../crates/pczt
      - name: Add zcash_primitives as a dependency of the synthetic crate
        working-directory: ./ci-build
        run: cargo add --no-default-features --path ../crates/zcash_primitives
      - name: Add lazy_static with the spin_no_std feature
        working-directory: ./ci-build
        run: cargo add lazy_static --features "spin_no_std"
      - name: Add target
        working-directory: ./ci-build
        run: rustup target add ${{ matrix.target }}
      - name: Build for target
        working-directory: ./ci-build
        run: cargo build --verbose --target ${{ matrix.target }}

  bitrot:
    name: Bitrot check
    runs-on: ubuntu-latest
    steps:
      - uses: actions/checkout@v5
        with:
          persist-credentials: false
      # Build benchmarks to prevent bitrot
      - name: Build benchmarks
        run: cargo build --all --benches

  clippy:
    name: Clippy (MSRV)
    runs-on: ubuntu-latest
    permissions:
      checks: write
    steps:
      - uses: actions/checkout@v5
        with:
          persist-credentials: false
      - id: prepare
        uses: ./.github/actions/prepare
      - name: Run clippy
        uses: auguwu/clippy-action@94a9ff2f6920180b89e5c03d121d0af04a9d3e03 # 1.4.0
        with:
          token: ${{ secrets.GITHUB_TOKEN }}
          working-directory: ${{ inputs.target }}
          check-args: >
            --all-features
            --all-targets
          args: >
            -D warnings

  clippy-beta:
    name: Clippy (beta)
    runs-on: ubuntu-latest
    permissions:
      checks: write
    continue-on-error: true
    steps:
      - uses: actions/checkout@v5
        with:
          persist-credentials: false
      - id: prepare
        uses: ./.github/actions/prepare
      - uses: dtolnay/rust-toolchain@beta
        id: toolchain
        with:
          components: clippy
      - run: rustup override set "${TOOLCHAIN}"
        shell: sh
        env:
          TOOLCHAIN: ${{steps.toolchain.outputs.name}}
      - name: Run Clippy (beta)
        uses: auguwu/clippy-action@94a9ff2f6920180b89e5c03d121d0af04a9d3e03 # 1.4.0
        with:
          token: ${{ secrets.GITHUB_TOKEN }}
          working-directory: ${{ inputs.target }}
          check-args: >
            --all-features
            --all-targets
          args: >
            -W clippy::all

  codecov:
    name: Code coverage
    runs-on: ubuntu-latest
    container:
      image: xd009642/tarpaulin:develop-nightly
      options: --security-opt seccomp=unconfined

    steps:
      - uses: actions/checkout@v5
        with:
          persist-credentials: false
      - id: prepare
        uses: ./.github/actions/prepare
      - uses: actions/cache@v4
        with:
          path: |
            ~/.cargo/bin/
            ~/.cargo/registry/index/
            ~/.cargo/registry/cache/
            ~/.cargo/git/db/
            target/
          key: codecov-cargo-${{ hashFiles('**/Cargo.lock') }}
      - name: Generate coverage report
        run: >
          cargo tarpaulin
          --engine llvm
          ${{ steps.prepare.outputs.feature-flags }}
          --release
          --timeout 600
          --out xml
      - name: Upload coverage to Codecov
        uses: codecov/codecov-action@5a1091511ad55cbe89839c7260b706298ca349f7 # v5.5.1
        with:
          token: ${{ secrets.CODECOV_TOKEN }}

  # This is run with nightly and `RUSTDOCFLAGS` to emulate the documentation renders on
  # docs.rs and in `.github/workflows/book.yml` as closely as possible.
  doc-links:
    name: Intra-doc links
    runs-on: ubuntu-latest
    steps:
      - uses: actions/checkout@v5
        with:
          persist-credentials: false
      - id: prepare
        uses: ./.github/actions/prepare
      - uses: dtolnay/rust-toolchain@nightly
        id: toolchain
      - run: rustup override set "${TOOLCHAIN}"
        env:
          TOOLCHAIN: ${{steps.toolchain.outputs.name}}
      - run: cargo fetch
      # Requires #![deny(rustdoc::broken_intra_doc_links)] in crates.
      - name: Check intra-doc links
        run: >
          cargo doc
          --no-deps
          --workspace
          ${{ steps.prepare.outputs.feature-flags }}
          --document-private-items
        env:
          RUSTDOCFLAGS: -Z unstable-options --enable-index-page --cfg docsrs

  fmt:
    name: Rustfmt
    runs-on: ubuntu-latest
    steps:
      - uses: actions/checkout@v5
        with:
          persist-credentials: false
      - name: Check formatting
        run: cargo fmt --all -- --check

  protobuf:
    name: protobuf consistency
    runs-on: ubuntu-latest
    steps:
      - uses: actions/checkout@v5
        with:
          persist-credentials: false
      - id: prepare
        uses: ./.github/actions/prepare
      - name: Install protoc
        uses: supplypike/setup-bin@1fafb085795af4a3f183502f3a9dffa8f7b83217 # v5.0.0
        with:
          uri: 'https://github.com/protocolbuffers/protobuf/releases/download/v25.1/protoc-25.1-linux-x86_64.zip'
          name: 'protoc'
          version: '25.1'
          subPath: 'bin'
      - name: Trigger protobuf regeneration
        run: >
          cargo check
          --workspace
          ${{ steps.prepare.outputs.feature-flags }}
      - name: run cargo-fmt to handle the case that regeneration sometimes produces unformatted output
        run: cargo fmt
      - name: Verify working directory is clean
        run: git diff --exit-code

  uuid:
    name: UUID validity
    runs-on: ubuntu-latest
    steps:
      - uses: actions/checkout@v5
        with:
          persist-credentials: false
      - name: Extract UUIDs
        id: extract
        run: |
          {
            echo 'UUIDS<<EOF'
            git grep -h "const MIGRATION_ID: Uuid = Uuid::from_u128" zcash_client_sqlite/ |
              sed -e "s,.*Uuid::from_u128(0x,," -e "s,_,-,g" -e "s,);,,"
            echo EOF
          } >> "$GITHUB_OUTPUT"
      - name: Check UUID validity
        env:
          UUIDS: ${{ steps.extract.outputs.UUIDS }}
        run: uuidparse -n -o type $UUIDS | xargs -L 1 test "invalid" !=
      - name: Check UUID type
        env:
          UUIDS: ${{ steps.extract.outputs.UUIDS }}
        run: uuidparse -n -o type $UUIDS | xargs -L 1 test "random" =
      - name: Check UUID uniqueness
        env:
          UUIDS: ${{ steps.extract.outputs.UUIDS }}
        run: >
          test $(
            uuidparse -n -o uuid $U4 | wc -l
          ) -eq $(
            uuidparse -n -o uuid $U4 | sort | uniq | wc -l
          )

  required-checks:
    name: Required status checks have passed
    needs:
      - required-test
      - check-msrv
      - build-latest
      - build-nodefault
      - bitrot
      - clippy
      - doc-links
      - fmt
      - protobuf
      - uuid
    if: ${{ always() }}
    runs-on: ubuntu-latest
    steps:
      - name: Determine whether all required-pass steps succeeded
        run: |
          echo "${NEEDS}" | jq -e '[ .[] | .result == "success" ] | all'
        env:
          NEEDS: ${{ toJSON(needs) }}<|MERGE_RESOLUTION|>--- conflicted
+++ resolved
@@ -312,15 +312,11 @@
     strategy:
       matrix:
         target:
-<<<<<<< HEAD
-          - wasm32-wasi
+          - wasm32-wasip1
         include:
-          - target: wasm32-wasi
+          - target: wasm32-wasip1
             build_deps: >
               gcc-multilib
-=======
-          - wasm32-wasip1
->>>>>>> c222cc52
     steps:
       - uses: actions/checkout@v5
         with:
