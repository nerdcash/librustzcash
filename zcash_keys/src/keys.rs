//! Helper functions for managing light client key material.
use secrecy::{ExposeSecret, SecretVec};
use zcash_address::unified::{self, Container, Encoding, Typecode};
use zcash_primitives::{
    consensus,
    zip32::{AccountId, DiversifierIndex},
};

use crate::address::UnifiedAddress;

#[cfg(feature = "transparent-inputs")]
<<<<<<< HEAD
=======
use zcash_primitives::legacy::keys::NonHardenedChildIndex;

#[cfg(feature = "transparent-inputs")]
>>>>>>> c6656c10
use {
    std::convert::TryInto,
    zcash_primitives::legacy::{
        keys::{self as legacy, IncomingViewingKey},
        NonHardenedChildIndex,
    },
};

#[cfg(all(feature = "test-dependencies", feature = "transparent-inputs"))]
use zcash_primitives::legacy::TransparentAddress;

use blake2b_simd::{Params as blake2bParams, OUTBYTES as BLAKE2B_LENGTH};
#[cfg(feature = "unstable")]
use {
    byteorder::{LittleEndian, ReadBytesExt, WriteBytesExt},
    std::convert::TryFrom,
    std::io::{Read, Write},
    zcash_encoding::CompactSize,
    zcash_primitives::consensus::BranchId,
};

#[cfg(feature = "orchard")]
use orchard::{self, keys::Scope};

pub mod sapling {
    pub use sapling::zip32::{
        DiversifiableFullViewingKey, ExtendedFullViewingKey, ExtendedSpendingKey,
    };
    use zip32::{AccountId, ChildIndex};

    /// Derives the ZIP 32 [`ExtendedSpendingKey`] for a given coin type and account from the
    /// given seed.
    ///
    /// # Panics
    ///
    /// Panics if `seed` is shorter than 32 bytes.
    ///
    /// # Examples
    ///
    /// ```
    /// use zcash_primitives::constants::testnet::COIN_TYPE;
    /// use zcash_keys::keys::sapling;
    /// use zip32::AccountId;
    ///
    /// let extsk = sapling::spending_key(&[0; 32][..], COIN_TYPE, AccountId::ZERO);
    /// ```
    /// [`ExtendedSpendingKey`]: sapling::zip32::ExtendedSpendingKey
    pub fn spending_key(seed: &[u8], coin_type: u32, account: AccountId) -> ExtendedSpendingKey {
        if seed.len() < 32 {
            panic!("ZIP 32 seeds MUST be at least 32 bytes");
        }

        ExtendedSpendingKey::from_path(
            &ExtendedSpendingKey::master(seed),
            &[
                ChildIndex::hardened(32),
                ChildIndex::hardened(coin_type),
                account.into(),
            ],
        )
    }
}

/// A hash of a seed used for an HD account.
#[derive(Debug, Clone, Copy, PartialEq, Eq, Hash)]
pub struct HDSeedFingerprint([u8; BLAKE2B_LENGTH]);

impl HDSeedFingerprint {
    /// Generates the fingerprint from a given seed.
    pub fn from_seed(seed: &SecretVec<u8>) -> Self {
        const PERSONALIZATION: &[u8] = b"Zcash_HD_Seed_FP";
        let hash = blake2bParams::new()
            .personal(PERSONALIZATION)
            .to_state()
            .update(seed.expose_secret())
            .finalize();
        Self(hash.as_array().to_owned())
    }

    /// Instantiates the fingerprint from a buffer containing a previously computed fingerprint.
    pub fn from_bytes(hash: [u8; BLAKE2B_LENGTH]) -> Self {
        Self(hash)
    }

    /// Returns the bytes of the fingerprint.
    pub fn as_bytes(&self) -> &[u8; BLAKE2B_LENGTH] {
        &self.0
    }
}

#[cfg(feature = "transparent-inputs")]
fn to_transparent_child_index(j: DiversifierIndex) -> Option<NonHardenedChildIndex> {
    let (low_4_bytes, rest) = j.as_bytes().split_at(4);
    let transparent_j = u32::from_le_bytes(low_4_bytes.try_into().unwrap());
    if rest.iter().any(|b| b != &0) {
        None
    } else {
        NonHardenedChildIndex::from_index(transparent_j)
    }
}

#[derive(Debug)]
#[doc(hidden)]
pub enum DerivationError {
    #[cfg(feature = "orchard")]
    Orchard(orchard::zip32::Error),
    #[cfg(feature = "transparent-inputs")]
    Transparent(hdwallet::error::Error),
}

/// A version identifier for the encoding of unified spending keys.
///
/// Each era corresponds to a range of block heights. During an era, the unified spending key
/// parsed from an encoded form tagged with that era's identifier is expected to provide
/// sufficient spending authority to spend any non-Sprout shielded note created in a transaction
/// within the era's block range.
#[cfg(feature = "unstable")]
#[derive(Debug, PartialEq, Eq)]
pub enum Era {
    /// The Orchard era begins at Orchard activation, and will end if a new pool that requires a
    /// change to unified spending keys is introduced.
    Orchard,
}

/// A type for errors that can occur when decoding keys from their serialized representations.
#[cfg(feature = "unstable")]
#[derive(Debug, PartialEq, Eq)]
pub enum DecodingError {
    ReadError(&'static str),
    EraInvalid,
    EraMismatch(Era),
    TypecodeInvalid,
    LengthInvalid,
    LengthMismatch(Typecode, u32),
    InsufficientData(Typecode),
    KeyDataInvalid(Typecode),
}

#[cfg(feature = "unstable")]
impl std::fmt::Display for DecodingError {
    fn fmt(&self, f: &mut std::fmt::Formatter<'_>) -> std::fmt::Result {
        match self {
            DecodingError::ReadError(s) => write!(f, "Read error: {}", s),
            DecodingError::EraInvalid => write!(f, "Invalid era"),
            DecodingError::EraMismatch(e) => write!(f, "Era mismatch: actual {:?}", e),
            DecodingError::TypecodeInvalid => write!(f, "Invalid typecode"),
            DecodingError::LengthInvalid => write!(f, "Invalid length"),
            DecodingError::LengthMismatch(t, l) => {
                write!(
                    f,
                    "Length mismatch: received {} bytes for typecode {:?}",
                    l, t
                )
            }
            DecodingError::InsufficientData(t) => {
                write!(f, "Insufficient data for typecode {:?}", t)
            }
            DecodingError::KeyDataInvalid(t) => write!(f, "Invalid key data for typecode {:?}", t),
        }
    }
}

#[cfg(feature = "unstable")]
impl Era {
    /// Returns the unique identifier for the era.
    fn id(&self) -> u32 {
        // We use the consensus branch id of the network upgrade that introduced a
        // new USK format as the identifier for the era.
        match self {
            Era::Orchard => u32::from(BranchId::Nu5),
        }
    }

    fn try_from_id(id: u32) -> Option<Self> {
        BranchId::try_from(id).ok().and_then(|b| match b {
            BranchId::Nu5 => Some(Era::Orchard),
            _ => None,
        })
    }
}

/// A set of spending keys that are all associated with a single ZIP-0032 account identifier.
#[derive(Clone, Debug)]
#[doc(hidden)]
pub struct UnifiedSpendingKey {
    #[cfg(feature = "transparent-inputs")]
    transparent: legacy::AccountPrivKey,
    sapling: sapling::ExtendedSpendingKey,
    #[cfg(feature = "orchard")]
    orchard: orchard::keys::SpendingKey,
}

#[doc(hidden)]
impl UnifiedSpendingKey {
    pub fn from_seed<P: consensus::Parameters>(
        params: &P,
        seed: &[u8],
        account: AccountId,
    ) -> Result<UnifiedSpendingKey, DerivationError> {
        if seed.len() < 32 {
            panic!("ZIP 32 seeds MUST be at least 32 bytes");
        }

        #[cfg(feature = "orchard")]
        let orchard =
            orchard::keys::SpendingKey::from_zip32_seed(seed, params.coin_type(), account)
                .map_err(DerivationError::Orchard)?;

        #[cfg(feature = "transparent-inputs")]
        let transparent = legacy::AccountPrivKey::from_seed(params, seed, account)
            .map_err(DerivationError::Transparent)?;

        Ok(UnifiedSpendingKey {
            #[cfg(feature = "transparent-inputs")]
            transparent,
            sapling: sapling::spending_key(seed, params.coin_type(), account),
            #[cfg(feature = "orchard")]
            orchard,
        })
    }

    pub fn to_unified_full_viewing_key(&self) -> UnifiedFullViewingKey {
        UnifiedFullViewingKey {
            #[cfg(feature = "transparent-inputs")]
            transparent: Some(self.transparent.to_account_pubkey()),
            sapling: Some(self.sapling.to_diversifiable_full_viewing_key()),
            #[cfg(feature = "orchard")]
            orchard: Some((&self.orchard).into()),
            unknown: vec![],
        }
    }

    /// Returns the transparent component of the unified key at the
    /// BIP44 path `m/44'/<coin_type>'/<account>'`.
    #[cfg(feature = "transparent-inputs")]
    pub fn transparent(&self) -> &legacy::AccountPrivKey {
        &self.transparent
    }

    /// Returns the Sapling extended spending key component of this unified spending key.
    pub fn sapling(&self) -> &sapling::ExtendedSpendingKey {
        &self.sapling
    }

    /// Returns the Orchard spending key component of this unified spending key.
    #[cfg(feature = "orchard")]
    pub fn orchard(&self) -> &orchard::keys::SpendingKey {
        &self.orchard
    }

    /// Returns a binary encoding of this key suitable for decoding with [`decode`].
    ///
    /// The encoded form of a unified spending key is only intended for use
    /// within wallets when required for storage and/or crossing FFI boundaries;
    /// unified spending keys should not be exposed to users, and consequently
    /// no string-based encoding is defined. This encoding does not include any
    /// internal validation metadata (such as checksums) as keys decoded from
    /// this form will necessarily be validated when the attempt is made to
    /// spend a note that they have authority for.
    #[cfg(feature = "unstable")]
    pub fn to_bytes(&self, era: Era) -> Vec<u8> {
        let mut result = vec![];
        result.write_u32::<LittleEndian>(era.id()).unwrap();

        #[cfg(feature = "orchard")]
        {
            let orchard_key = self.orchard();
            CompactSize::write(&mut result, usize::try_from(Typecode::Orchard).unwrap()).unwrap();

            let orchard_key_bytes = orchard_key.to_bytes();
            CompactSize::write(&mut result, orchard_key_bytes.len()).unwrap();
            result.write_all(orchard_key_bytes).unwrap();
        }

        // sapling
        let sapling_key = self.sapling();
        CompactSize::write(&mut result, usize::try_from(Typecode::Sapling).unwrap()).unwrap();

        let sapling_key_bytes = sapling_key.to_bytes();
        CompactSize::write(&mut result, sapling_key_bytes.len()).unwrap();
        result.write_all(&sapling_key_bytes).unwrap();

        // transparent
        #[cfg(feature = "transparent-inputs")]
        {
            let account_tkey = self.transparent();
            CompactSize::write(&mut result, usize::try_from(Typecode::P2pkh).unwrap()).unwrap();

            let account_tkey_bytes = account_tkey.to_bytes();
            CompactSize::write(&mut result, account_tkey_bytes.len()).unwrap();
            result.write_all(&account_tkey_bytes).unwrap();
        }

        result
    }

    /// Decodes a [`UnifiedSpendingKey`] value from its serialized representation.
    ///
    /// See [`to_bytes`] for additional detail about the encoded form.
    #[allow(clippy::unnecessary_unwrap)]
    #[cfg(feature = "unstable")]
    pub fn from_bytes(era: Era, encoded: &[u8]) -> Result<Self, DecodingError> {
        let mut source = std::io::Cursor::new(encoded);
        let decoded_era = source
            .read_u32::<LittleEndian>()
            .map_err(|_| DecodingError::ReadError("era"))
            .and_then(|id| Era::try_from_id(id).ok_or(DecodingError::EraInvalid))?;

        if decoded_era != era {
            return Err(DecodingError::EraMismatch(decoded_era));
        }

        #[cfg(feature = "orchard")]
        let mut orchard = None;
        let mut sapling = None;
        #[cfg(feature = "transparent-inputs")]
        let mut transparent = None;
        loop {
            let tc = CompactSize::read_t::<_, u32>(&mut source)
                .map_err(|_| DecodingError::ReadError("typecode"))
                .and_then(|v| Typecode::try_from(v).map_err(|_| DecodingError::TypecodeInvalid))?;

            let len = CompactSize::read_t::<_, u32>(&mut source)
                .map_err(|_| DecodingError::ReadError("key length"))?;

            match tc {
                Typecode::Orchard => {
                    if len != 32 {
                        return Err(DecodingError::LengthMismatch(Typecode::Orchard, len));
                    }

                    let mut key = [0u8; 32];
                    source
                        .read_exact(&mut key)
                        .map_err(|_| DecodingError::InsufficientData(Typecode::Orchard))?;

                    #[cfg(feature = "orchard")]
                    {
                        orchard = Some(
                            Option::<orchard::keys::SpendingKey>::from(
                                orchard::keys::SpendingKey::from_bytes(key),
                            )
                            .ok_or(DecodingError::KeyDataInvalid(Typecode::Orchard))?,
                        );
                    }
                }
                Typecode::Sapling => {
                    if len != 169 {
                        return Err(DecodingError::LengthMismatch(Typecode::Sapling, len));
                    }

                    let mut key = [0u8; 169];
                    source
                        .read_exact(&mut key)
                        .map_err(|_| DecodingError::InsufficientData(Typecode::Sapling))?;
                    sapling = Some(
                        sapling::ExtendedSpendingKey::from_bytes(&key)
                            .map_err(|_| DecodingError::KeyDataInvalid(Typecode::Sapling))?,
                    );
                }
                #[cfg(feature = "transparent-inputs")]
                Typecode::P2pkh => {
                    if len != 64 {
                        return Err(DecodingError::LengthMismatch(Typecode::P2pkh, len));
                    }

                    let mut key = [0u8; 64];
                    source
                        .read_exact(&mut key)
                        .map_err(|_| DecodingError::InsufficientData(Typecode::P2pkh))?;
                    transparent = Some(
                        legacy::AccountPrivKey::from_bytes(&key)
                            .ok_or(DecodingError::KeyDataInvalid(Typecode::P2pkh))?,
                    );
                }
                _ => {
                    return Err(DecodingError::TypecodeInvalid);
                }
            }

            #[cfg(feature = "orchard")]
            let has_orchard = orchard.is_some();
            #[cfg(not(feature = "orchard"))]
            let has_orchard = true;

            #[cfg(feature = "transparent-inputs")]
            let has_transparent = transparent.is_some();
            #[cfg(not(feature = "transparent-inputs"))]
            let has_transparent = true;

            if has_orchard && sapling.is_some() && has_transparent {
                return Ok(UnifiedSpendingKey {
                    #[cfg(feature = "orchard")]
                    orchard: orchard.unwrap(),
                    sapling: sapling.unwrap(),
                    #[cfg(feature = "transparent-inputs")]
                    transparent: transparent.unwrap(),
                });
            }
        }
    }

    #[cfg(feature = "test-dependencies")]
    pub fn default_address(
        &self,
        request: UnifiedAddressRequest,
    ) -> (UnifiedAddress, DiversifierIndex) {
        self.to_unified_full_viewing_key().default_address(request)
    }

    #[cfg(all(feature = "test-dependencies", feature = "transparent-inputs"))]
    pub fn default_transparent_address(&self) -> (TransparentAddress, NonHardenedChildIndex) {
        self.transparent()
            .to_account_pubkey()
            .derive_external_ivk()
            .unwrap()
            .default_address()
    }
}

/// Errors that can occur in the generation of unified addresses.
#[derive(Clone, Debug)]
pub enum AddressGenerationError {
    /// The requested diversifier index was outside the range of valid transparent
    /// child address indices.
    InvalidTransparentChildIndex(DiversifierIndex),
    /// The diversifier index could not be mapped to a valid Sapling diversifier.
    InvalidSaplingDiversifierIndex(DiversifierIndex),
    /// A requested address typecode was not recognized, so we are unable to generate the address
    /// as requested.
    ReceiverTypeNotSupported(Typecode),
    /// A requested address typecode was recognized, but the unified key being used to generate the
    /// address lacks an item of the requested type.
    KeyNotAvailable(Typecode),
    /// A Unified address cannot be generated without at least one shielded receiver being
    /// included.
    ShieldedReceiverRequired,
}

/// Specification for how a unified address should be generated from a unified viewing key.
#[derive(Clone, Copy, Debug)]
pub struct UnifiedAddressRequest {
    _has_orchard: bool,
    has_sapling: bool,
    has_p2pkh: bool,
}

impl UnifiedAddressRequest {
    /// Construct a new unified address request from its constituent parts
    pub fn new(has_orchard: bool, has_sapling: bool, has_p2pkh: bool) -> Option<Self> {
        let has_shielded_receiver = has_orchard || has_sapling;

        if !has_shielded_receiver {
            None
        } else {
            Some(Self {
                _has_orchard: has_orchard,
                has_sapling,
                has_p2pkh,
            })
        }
    }

    /// Construct a new unified address request from its constituent parts.
    ///
    /// Panics: at least one of `has_orchard` or `has_sapling` must be `true`.
    pub const fn unsafe_new(has_orchard: bool, has_sapling: bool, has_p2pkh: bool) -> Self {
        if !(has_orchard || has_sapling) {
            panic!("At least one shielded receiver must be requested.")
        }

        Self {
            _has_orchard: has_orchard,
            has_sapling,
            has_p2pkh,
        }
    }
}

/// A [ZIP 316](https://zips.z.cash/zip-0316) unified full viewing key.
#[derive(Clone, Debug)]
#[doc(hidden)]
pub struct UnifiedFullViewingKey {
    #[cfg(feature = "transparent-inputs")]
    transparent: Option<legacy::AccountPubKey>,
    sapling: Option<sapling::DiversifiableFullViewingKey>,
    #[cfg(feature = "orchard")]
    orchard: Option<orchard::keys::FullViewingKey>,
    unknown: Vec<(u32, Vec<u8>)>,
}

#[doc(hidden)]
impl UnifiedFullViewingKey {
    /// Construct a new unified full viewing key, if the required components are present.
    pub fn new(
        #[cfg(feature = "transparent-inputs")] transparent: Option<legacy::AccountPubKey>,
        sapling: Option<sapling::DiversifiableFullViewingKey>,
        #[cfg(feature = "orchard")] orchard: Option<orchard::keys::FullViewingKey>,
    ) -> Option<UnifiedFullViewingKey> {
        if sapling.is_none() {
            None
        } else {
            Some(UnifiedFullViewingKey {
                #[cfg(feature = "transparent-inputs")]
                transparent,
                sapling,
                #[cfg(feature = "orchard")]
                orchard,
                // We don't allow constructing new UFVKs with unknown items, but we store
                // this to allow parsing such UFVKs.
                unknown: vec![],
            })
        }
    }

    /// Parses a `UnifiedFullViewingKey` from its [ZIP 316] string encoding.
    ///
    /// [ZIP 316]: https://zips.z.cash/zip-0316
    pub fn decode<P: consensus::Parameters>(params: &P, encoding: &str) -> Result<Self, String> {
        let (net, ufvk) = unified::Ufvk::decode(encoding).map_err(|e| e.to_string())?;
        let expected_net = params.address_network().expect("Unrecognized network");
        if net != expected_net {
            return Err(format!(
                "UFVK is for network {:?} but we expected {:?}",
                net, expected_net,
            ));
        }

        #[cfg(feature = "orchard")]
        let mut orchard = None;
        let mut sapling = None;
        #[cfg(feature = "transparent-inputs")]
        let mut transparent = None;

        // We can use as-parsed order here for efficiency, because we're breaking out the
        // receivers we support from the unknown receivers.
        let unknown = ufvk
            .items_as_parsed()
            .iter()
            .filter_map(|receiver| match receiver {
                #[cfg(feature = "orchard")]
                unified::Fvk::Orchard(data) => orchard::keys::FullViewingKey::from_bytes(data)
                    .ok_or("Invalid Orchard FVK in Unified FVK")
                    .map(|addr| {
                        orchard = Some(addr);
                        None
                    })
                    .transpose(),
                #[cfg(not(feature = "orchard"))]
                unified::Fvk::Orchard(data) => {
                    Some(Ok((unified::Typecode::Orchard.into(), data.to_vec())))
                }
                unified::Fvk::Sapling(data) => {
                    sapling::DiversifiableFullViewingKey::from_bytes(data)
                        .ok_or("Invalid Sapling FVK in Unified FVK")
                        .map(|pa| {
                            sapling = Some(pa);
                            None
                        })
                        .transpose()
                }
                #[cfg(feature = "transparent-inputs")]
                unified::Fvk::P2pkh(data) => legacy::AccountPubKey::deserialize(data)
                    .map_err(|_| "Invalid transparent FVK in Unified FVK")
                    .map(|tfvk| {
                        transparent = Some(tfvk);
                        None
                    })
                    .transpose(),
                #[cfg(not(feature = "transparent-inputs"))]
                unified::Fvk::P2pkh(data) => {
                    Some(Ok((unified::Typecode::P2pkh.into(), data.to_vec())))
                }
                unified::Fvk::Unknown { typecode, data } => Some(Ok((*typecode, data.clone()))),
            })
            .collect::<Result<_, _>>()?;

        Ok(Self {
            #[cfg(feature = "transparent-inputs")]
            transparent,
            sapling,
            #[cfg(feature = "orchard")]
            orchard,
            unknown,
        })
    }

    /// Returns the string encoding of this `UnifiedFullViewingKey` for the given network.
    pub fn encode<P: consensus::Parameters>(&self, params: &P) -> String {
        let items = std::iter::empty()
            .chain(
                self.sapling
                    .as_ref()
                    .map(|dfvk| dfvk.to_bytes())
                    .map(unified::Fvk::Sapling),
            )
            .chain(
                self.unknown
                    .iter()
                    .map(|(typecode, data)| unified::Fvk::Unknown {
                        typecode: *typecode,
                        data: data.clone(),
                    }),
            );
        #[cfg(feature = "orchard")]
        let items = items.chain(
            self.orchard
                .as_ref()
                .map(|fvk| fvk.to_bytes())
                .map(unified::Fvk::Orchard),
        );
        #[cfg(feature = "transparent-inputs")]
        let items = items.chain(
            self.transparent
                .as_ref()
                .map(|tfvk| tfvk.serialize().try_into().unwrap())
                .map(unified::Fvk::P2pkh),
        );

        let ufvk = unified::Ufvk::try_from_items(items.collect())
            .expect("UnifiedFullViewingKey should only be constructed safely");
        ufvk.encode(&params.address_network().expect("Unrecognized network"))
    }

    /// Returns the transparent component of the unified key at the
    /// BIP44 path `m/44'/<coin_type>'/<account>'`.
    #[cfg(feature = "transparent-inputs")]
    pub fn transparent(&self) -> Option<&legacy::AccountPubKey> {
        self.transparent.as_ref()
    }

    /// Returns the Sapling diversifiable full viewing key component of this unified key.
    pub fn sapling(&self) -> Option<&sapling::DiversifiableFullViewingKey> {
        self.sapling.as_ref()
    }

    /// Returns the Orchard full viewing key component of this unified key.
    #[cfg(feature = "orchard")]
    pub fn orchard(&self) -> Option<&orchard::keys::FullViewingKey> {
        self.orchard.as_ref()
    }

    /// Attempts to derive the Unified Address for the given diversifier index and
    /// receiver types.
    ///
    /// Returns `None` if the specified index does not produce a valid diversifier.
    pub fn address(
        &self,
        j: DiversifierIndex,
        request: UnifiedAddressRequest,
    ) -> Result<UnifiedAddress, AddressGenerationError> {
        #[cfg(feature = "orchard")]
        let orchard = if request._has_orchard {
            if let Some(ofvk) = &self.orchard {
                let orchard_j = orchard::keys::DiversifierIndex::from(*j.as_bytes());
                Some(ofvk.address_at(orchard_j, Scope::External))
            } else {
                return Err(AddressGenerationError::KeyNotAvailable(Typecode::Orchard));
            }
        } else {
            None
        };

        let sapling = if request.has_sapling {
            if let Some(extfvk) = &self.sapling {
                // If a Sapling receiver type is requested, we must be able to construct an
                // address; if we're unable to do so, then no Unified Address exists at this
                // diversifier and we use `?` to early-return from this method.
                Some(
                    extfvk
                        .address(j)
                        .ok_or(AddressGenerationError::InvalidSaplingDiversifierIndex(j))?,
                )
            } else {
                return Err(AddressGenerationError::KeyNotAvailable(Typecode::Sapling));
            }
        } else {
            None
        };

        let transparent = if request.has_p2pkh {
            #[cfg(not(feature = "transparent-inputs"))]
            return Err(AddressGenerationError::ReceiverTypeNotSupported(
                Typecode::P2pkh,
            ));

            #[cfg(feature = "transparent-inputs")]
            if let Some(tfvk) = self.transparent.as_ref() {
                // If a transparent receiver type is requested, we must be able to construct an
                // address; if we're unable to do so, then no Unified Address exists at this
                // diversifier.
                match to_transparent_child_index(j) {
                    Some(transparent_j) => match tfvk
                        .derive_external_ivk()
                        .and_then(|tivk| tivk.derive_address(transparent_j))
                    {
                        Ok(taddr) => Some(taddr),
                        Err(_) => {
                            return Err(AddressGenerationError::InvalidTransparentChildIndex(j))
                        }
                    },
                    // Diversifier doesn't generate a valid transparent child index, so we eagerly
                    // return `None`.
                    None => return Err(AddressGenerationError::InvalidTransparentChildIndex(j)),
                }
            } else {
                return Err(AddressGenerationError::KeyNotAvailable(Typecode::P2pkh));
            }
        } else {
            None
        };

        UnifiedAddress::from_receivers(
            #[cfg(feature = "orchard")]
            orchard,
            sapling,
            transparent,
        )
        .ok_or(AddressGenerationError::ShieldedReceiverRequired)
    }

    /// Searches the diversifier space starting at diversifier index `j` for one which will
    /// produce a valid diversifier, and return the Unified Address constructed using that
    /// diversifier along with the index at which the valid diversifier was found.
    ///
    /// Returns `None` if no valid diversifier exists
    pub fn find_address(
        &self,
        mut j: DiversifierIndex,
        request: UnifiedAddressRequest,
    ) -> Option<(UnifiedAddress, DiversifierIndex)> {
        // If we need to generate a transparent receiver, check that the user has not
        // specified an invalid transparent child index, from which we can never search to
        // find a valid index.
        #[cfg(feature = "transparent-inputs")]
        if self.transparent.is_some() && to_transparent_child_index(j).is_none() {
            return None;
        }

        // Find a working diversifier and construct the associated address.
        loop {
            let res = self.address(j, request);
            match res {
                Ok(ua) => {
                    break Some((ua, j));
                }
                Err(AddressGenerationError::InvalidSaplingDiversifierIndex(_)) => {
                    if j.increment().is_err() {
                        break None;
                    }
                }
                Err(_) => {
                    break None;
                }
            }
        }
    }

    /// Returns the Unified Address corresponding to the smallest valid diversifier index,
    /// along with that index.
    pub fn default_address(
        &self,
        request: UnifiedAddressRequest,
    ) -> (UnifiedAddress, DiversifierIndex) {
        self.find_address(DiversifierIndex::new(), request)
            .expect("UFVK should have at least one valid diversifier")
    }
}

#[cfg(any(test, feature = "test-dependencies"))]
pub mod testing {
    use proptest::prelude::*;

    use super::UnifiedSpendingKey;
    use zcash_primitives::{consensus::Network, zip32::AccountId};

    pub fn arb_unified_spending_key(params: Network) -> impl Strategy<Value = UnifiedSpendingKey> {
        prop::array::uniform32(prop::num::u8::ANY).prop_flat_map(move |seed| {
            prop::num::u32::ANY
                .prop_map(move |account| {
                    UnifiedSpendingKey::from_seed(
                        &params,
                        &seed,
                        AccountId::try_from(account & ((1 << 31) - 1)).unwrap(),
                    )
                })
                .prop_filter("seeds must generate valid USKs", |v| v.is_ok())
                .prop_map(|v| v.unwrap())
        })
    }
}

#[cfg(test)]
mod tests {
    use proptest::prelude::proptest;

    use super::{sapling, UnifiedFullViewingKey};
    use zcash_primitives::consensus::MAIN_NETWORK;
    use zip32::AccountId;

    #[cfg(feature = "transparent-inputs")]
    use {
        crate::{address::Address, encoding::AddressCodec},
        zcash_address::test_vectors,
        zcash_primitives::legacy::{
            self,
            keys::{AccountPrivKey, IncomingViewingKey},
            NonHardenedChildIndex,
        },
        zip32::DiversifierIndex,
    };

    #[cfg(feature = "unstable")]
    use {
        super::{testing::arb_unified_spending_key, Era, UnifiedSpendingKey},
        zcash_primitives::consensus::Network,
    };

    #[cfg(all(feature = "orchard", feature = "unstable"))]
    use subtle::ConstantTimeEq;

    #[cfg(feature = "transparent-inputs")]
    fn seed() -> Vec<u8> {
        let seed_hex = "6ef5f84def6f4b9d38f466586a8380a38593bd47c8cda77f091856176da47f26b5bd1c8d097486e5635df5a66e820d28e1d73346f499801c86228d43f390304f";
        hex::decode(seed_hex).unwrap()
    }

    #[test]
    #[should_panic]
    fn spending_key_panics_on_short_seed() {
        let _ = sapling::spending_key(&[0; 31][..], 0, AccountId::ZERO);
    }

    #[cfg(feature = "transparent-inputs")]
    #[test]
    fn pk_to_taddr() {
<<<<<<< HEAD
=======
        use zcash_primitives::legacy::keys::NonHardenedChildIndex;

>>>>>>> c6656c10
        let taddr =
            legacy::keys::AccountPrivKey::from_seed(&MAIN_NETWORK, &seed(), AccountId::ZERO)
                .unwrap()
                .to_account_pubkey()
                .derive_external_ivk()
                .unwrap()
                .derive_address(NonHardenedChildIndex::ZERO)
                .unwrap()
                .encode(&MAIN_NETWORK);
        assert_eq!(taddr, "t1PKtYdJJHhc3Pxowmznkg7vdTwnhEsCvR4".to_string());
    }

    #[test]
    fn ufvk_round_trip() {
        let account = AccountId::ZERO;

        #[cfg(feature = "orchard")]
        let orchard = {
            let sk =
                orchard::keys::SpendingKey::from_zip32_seed(&[0; 32], 0, AccountId::ZERO).unwrap();
            Some(orchard::keys::FullViewingKey::from(&sk))
        };

        let sapling = {
            let extsk = sapling::spending_key(&[0; 32], 0, account);
            Some(extsk.to_diversifiable_full_viewing_key())
        };

        #[cfg(feature = "transparent-inputs")]
        let transparent = {
            let privkey = AccountPrivKey::from_seed(&MAIN_NETWORK, &[0; 32], account).unwrap();
            Some(privkey.to_account_pubkey())
        };

        let ufvk = UnifiedFullViewingKey::new(
            #[cfg(feature = "transparent-inputs")]
            transparent,
            sapling,
            #[cfg(feature = "orchard")]
            orchard,
        )
        .unwrap();

        let encoded = ufvk.encode(&MAIN_NETWORK);

        // Test encoded form against known values; these test vectors contain Orchard receivers
        // that will be treated as unknown if the `orchard` feature is not enabled.
        let encoded_with_t = "uview1tg6rpjgju2s2j37gkgjq79qrh5lvzr6e0ed3n4sf4hu5qd35vmsh7avl80xa6mx7ryqce9hztwaqwrdthetpy4pc0kce25x453hwcmax02p80pg5savlg865sft9reat07c5vlactr6l2pxtlqtqunt2j9gmvr8spcuzf07af80h5qmut38h0gvcfa9k4rwujacwwca9vu8jev7wq6c725huv8qjmhss3hdj2vh8cfxhpqcm2qzc34msyrfxk5u6dqttt4vv2mr0aajreww5yufpk0gn4xkfm888467k7v6fmw7syqq6cceu078yw8xja502jxr0jgum43lhvpzmf7eu5dmnn6cr6f7p43yw8znzgxg598mllewnx076hljlvynhzwn5es94yrv65tdg3utuz2u3sras0wfcq4adxwdvlk387d22g3q98t5z74quw2fa4wed32escx8dwh4mw35t4jwf35xyfxnu83mk5s4kw2glkgsshmxk";
        let _encoded_no_t = "uview12z384wdq76ceewlsu0esk7d97qnd23v2qnvhujxtcf2lsq8g4hwzpx44fwxssnm5tg8skyh4tnc8gydwxefnnm0hd0a6c6etmj0pp9jqkdsllkr70u8gpf7ndsfqcjlqn6dec3faumzqlqcmtjf8vp92h7kj38ph2786zx30hq2wru8ae3excdwc8w0z3t9fuw7mt7xy5sn6s4e45kwm0cjp70wytnensgdnev286t3vew3yuwt2hcz865y037k30e428dvgne37xvyeal2vu8yjnznphf9t2rw3gdp0hk5zwq00ws8f3l3j5n3qkqgsyzrwx4qzmgq0xwwk4vz2r6vtsykgz089jncvycmem3535zjwvvtvjw8v98y0d5ydwte575gjm7a7k";

        // We test the full roundtrip only with the `orchard` feature enabled, because we will
        // not generate the `orchard` part of the encoding if the UFVK does not have an Orchard
        // part.
        #[cfg(feature = "orchard")]
        {
            #[cfg(feature = "transparent-inputs")]
            assert_eq!(encoded, encoded_with_t);
            #[cfg(not(feature = "transparent-inputs"))]
            assert_eq!(encoded, _encoded_no_t);
        }

        let decoded = UnifiedFullViewingKey::decode(&MAIN_NETWORK, &encoded).unwrap();
        let reencoded = decoded.encode(&MAIN_NETWORK);
        assert_eq!(encoded, reencoded);

        #[cfg(feature = "transparent-inputs")]
        assert_eq!(
            decoded.transparent.map(|t| t.serialize()),
            ufvk.transparent.as_ref().map(|t| t.serialize()),
        );
        assert_eq!(
            decoded.sapling.map(|s| s.to_bytes()),
            ufvk.sapling.map(|s| s.to_bytes()),
        );
        #[cfg(feature = "orchard")]
        assert_eq!(
            decoded.orchard.map(|o| o.to_bytes()),
            ufvk.orchard.map(|o| o.to_bytes()),
        );

        let decoded_with_t = UnifiedFullViewingKey::decode(&MAIN_NETWORK, encoded_with_t).unwrap();
        #[cfg(feature = "transparent-inputs")]
        assert_eq!(
            decoded_with_t.transparent.map(|t| t.serialize()),
            ufvk.transparent.as_ref().map(|t| t.serialize()),
        );

        #[cfg(all(not(feature = "orchard"), not(feature = "transparent-inputs")))]
        assert_eq!(decoded_with_t.unknown.len(), 2);
        #[cfg(all(feature = "transparent-inputs", not(feature = "orchard")))]
        assert_eq!(decoded_with_t.unknown.len(), 1);
        #[cfg(all(feature = "orchard", not(feature = "transparent-inputs")))]
        assert_eq!(decoded_with_t.unknown.len(), 1);
    }

    #[test]
    #[cfg(feature = "transparent-inputs")]
    fn ufvk_derivation() {
        use crate::keys::UnifiedAddressRequest;

        use super::UnifiedSpendingKey;

        for tv in test_vectors::UNIFIED {
            let usk = UnifiedSpendingKey::from_seed(
                &MAIN_NETWORK,
                &tv.root_seed,
                AccountId::try_from(tv.account).unwrap(),
            )
            .expect("seed produced a valid unified spending key");

            let d_idx = DiversifierIndex::from(tv.diversifier_index);
            let ufvk = usk.to_unified_full_viewing_key();

            // The test vectors contain some diversifier indices that do not generate
            // valid Sapling addresses, so skip those.
            if ufvk.sapling().unwrap().address(d_idx).is_none() {
                continue;
            }

            let ua = ufvk
                .address(d_idx, UnifiedAddressRequest::unsafe_new(false, true, true))
                .unwrap_or_else(|err| {
                    panic!(
                        "unified address generation failed for account {}: {:?}",
                        tv.account, err
                    )
                });

            match Address::decode(&MAIN_NETWORK, tv.unified_addr) {
                Some(Address::Unified(tvua)) => {
                    // We always derive transparent and Sapling receivers, but not
                    // every value in the test vectors has these present.
                    if tvua.transparent().is_some() {
                        assert_eq!(tvua.transparent(), ua.transparent());
                    }
                    if tvua.sapling().is_some() {
                        assert_eq!(tvua.sapling(), ua.sapling());
                    }
                }
                _other => {
                    panic!(
                        "{} did not decode to a valid unified address",
                        tv.unified_addr
                    );
                }
            }
        }
    }

    proptest! {
        #[test]
        #[cfg(feature = "unstable")]
        fn prop_usk_roundtrip(usk in arb_unified_spending_key(Network::MainNetwork)) {
            let encoded = usk.to_bytes(Era::Orchard);

            let encoded_len = {
                let len = 4;

                #[cfg(feature = "orchard")]
                let len = len + 2 + 32;

                let len = len + 2 + 169;

                #[cfg(feature = "transparent-inputs")]
                let len = len + 2 + 64;

                len
            };
            assert_eq!(encoded.len(), encoded_len);

            let decoded = UnifiedSpendingKey::from_bytes(Era::Orchard, &encoded);
            let decoded = decoded.unwrap_or_else(|e| panic!("Error decoding USK: {:?}", e));

            #[cfg(feature = "orchard")]
            assert!(bool::from(decoded.orchard().ct_eq(usk.orchard())));

            assert_eq!(decoded.sapling(), usk.sapling());

            #[cfg(feature = "transparent-inputs")]
            assert_eq!(decoded.transparent().to_bytes(), usk.transparent().to_bytes());
        }
    }
}<|MERGE_RESOLUTION|>--- conflicted
+++ resolved
@@ -9,18 +9,9 @@
 use crate::address::UnifiedAddress;
 
 #[cfg(feature = "transparent-inputs")]
-<<<<<<< HEAD
-=======
-use zcash_primitives::legacy::keys::NonHardenedChildIndex;
-
-#[cfg(feature = "transparent-inputs")]
->>>>>>> c6656c10
 use {
     std::convert::TryInto,
-    zcash_primitives::legacy::{
-        keys::{self as legacy, IncomingViewingKey},
-        NonHardenedChildIndex,
-    },
+    zcash_primitives::legacy::keys::{self as legacy, IncomingViewingKey, NonHardenedChildIndex},
 };
 
 #[cfg(all(feature = "test-dependencies", feature = "transparent-inputs"))]
@@ -821,8 +812,7 @@
         zcash_address::test_vectors,
         zcash_primitives::legacy::{
             self,
-            keys::{AccountPrivKey, IncomingViewingKey},
-            NonHardenedChildIndex,
+            keys::{AccountPrivKey, IncomingViewingKey, NonHardenedChildIndex},
         },
         zip32::DiversifierIndex,
     };
@@ -851,11 +841,6 @@
     #[cfg(feature = "transparent-inputs")]
     #[test]
     fn pk_to_taddr() {
-<<<<<<< HEAD
-=======
-        use zcash_primitives::legacy::keys::NonHardenedChildIndex;
-
->>>>>>> c6656c10
         let taddr =
             legacy::keys::AccountPrivKey::from_seed(&MAIN_NETWORK, &seed(), AccountId::ZERO)
                 .unwrap()
