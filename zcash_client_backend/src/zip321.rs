--- conflicted
+++ resolved
@@ -48,20 +48,6 @@
     ParseError(String),
 }
 
-<<<<<<< HEAD
-impl std::fmt::Display for Zip321Error {
-    fn fmt(&self, f: &mut std::fmt::Formatter<'_>) -> std::fmt::Result {
-        match self {
-            Zip321Error::InvalidBase64(e) => write!(f, "Invalid base64: {}", e),
-            Zip321Error::MemoBytesError(e) => write!(f, "Invalid memo: {}", e),
-            Zip321Error::TooManyPayments(n) => write!(f, "Too many payments: {}", n),
-            Zip321Error::DuplicateParameter(p, i) => {
-                write!(f, "Duplicate parameter {:?} at index {}", p, i)
-            }
-            Zip321Error::TransparentMemo(i) => write!(f, "Transparent memo at index {}", i),
-            Zip321Error::RecipientMissing(i) => write!(f, "Recipient missing at index {}", i),
-            Zip321Error::ParseError(s) => write!(f, "Parse error: {}", s),
-=======
 impl Display for Zip321Error {
     fn fmt(&self, f: &mut fmt::Formatter<'_>) -> fmt::Result {
         match self {
@@ -103,7 +89,6 @@
             Zip321Error::InvalidBase64(err) => Some(err),
             Zip321Error::MemoBytesError(err) => Some(err),
             _ => None,
->>>>>>> 75184acf
         }
     }
 }
