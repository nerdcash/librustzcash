//! # Utilities for Zcash wallet construction
//!
//! This module defines a set of APIs for wallet data persistence, and provides a suite of methods
//! based upon these APIs that can be used to implement a fully functional Zcash wallet. At
//! present, the interfaces provided here are built primarily around the use of a source of
//! [`CompactBlock`] data such as the Zcash Light Client Protocol as defined in
//! [ZIP 307](https://zips.z.cash/zip-0307) but they may be generalized to full-block use cases in
//! the future.
//!
//! ## Important Concepts
//!
//! There are several important operations that a Zcash wallet must perform that distinguish Zcash
//! wallet design from wallets for other cryptocurrencies.
//!
//! * Viewing Keys: Wallets based upon this module are built around the capabilities of Zcash
//!   [`UnifiedFullViewingKey`]s; the wallet backend provides no facilities for the storage
//!   of spending keys, and spending keys must be provided by the caller in order to perform
//!   transaction creation operations.
//! * Blockchain Scanning: A Zcash wallet must download and trial-decrypt each transaction on the
//!   Zcash blockchain using one or more Viewing Keys in order to find new shielded transaction
//!   outputs (generally termed "notes") belonging to the wallet. The primary entrypoint for this
//!   functionality is the [`scan_cached_blocks`] method. See the [`chain`] module for additional
//!   details.
//! * Witness Updates: In order to spend a shielded note, the wallet must be able to compute the
//!   Merkle path to that note in the global note commitment tree. When [`scan_cached_blocks`] is
//!   used to process a range of blocks, the note commitment tree is updated with the note
//!   commitments for the blocks in that range.
//! * Transaction Construction: The [`wallet`] module provides functions for creating Zcash
//!   transactions that spend funds belonging to the wallet.
//!
//! ## Core Traits
//!
//! The utility functions described above depend upon four important traits defined in this
//! module, which between them encompass the data storage requirements of a light wallet.
//! The relevant traits are [`InputSource`], [`WalletRead`], [`WalletWrite`], and
//! [`WalletCommitmentTrees`]. A complete implementation of the data storage layer for a wallet
//! will include an implementation of all four of these traits. See the [`zcash_client_sqlite`]
//! crate for a complete example of the implementation of these traits.
//!
//! ## Accounts
//!
//! The operation of the [`InputSource`], [`WalletRead`] and [`WalletWrite`] traits is built around
//! the concept of a wallet having one or more accounts, with a unique `AccountId` for each
//! account.
//!
//! An account identifier corresponds to at most a single [`UnifiedSpendingKey`]'s worth of spend
//! authority, with the received and spent notes of that account tracked via the corresponding
//! [`UnifiedFullViewingKey`]. Both received notes and change spendable by that spending authority
//! (both the external and internal parts of that key, as defined by
//! [ZIP 316](https://zips.z.cash/zip-0316)) will be interpreted as belonging to that account.
//!
//! [`CompactBlock`]: crate::proto::compact_formats::CompactBlock
//! [`scan_cached_blocks`]: crate::data_api::chain::scan_cached_blocks
//! [`zcash_client_sqlite`]: https://crates.io/crates/zcash_client_sqlite
//! [`TransactionRequest`]: crate::zip321::TransactionRequest
//! [`propose_shielding`]: crate::data_api::wallet::propose_shielding

use std::{
    collections::HashMap,
    fmt::Debug,
    hash::Hash,
    io,
    num::{NonZeroU32, TryFromIntError},
};

use incrementalmerkletree::{frontier::Frontier, Retention};
use nonempty::NonEmpty;
use secrecy::SecretVec;
use shardtree::{error::ShardTreeError, store::ShardStore, ShardTree};
use zcash_keys::address::Address;
use zip32::fingerprint::SeedFingerprint;

use self::{
    chain::{ChainState, CommitmentTreeRoot},
    scanning::ScanRange,
};
use crate::{
    address::UnifiedAddress,
    decrypt::DecryptedOutput,
    keys::{
        UnifiedAddressRequest, UnifiedFullViewingKey, UnifiedIncomingViewingKey, UnifiedSpendingKey,
    },
    proto::service::TreeState,
    wallet::{Note, NoteId, ReceivedNote, Recipient, WalletTransparentOutput, WalletTx},
    ShieldedProtocol,
};
use zcash_primitives::{
    block::BlockHash,
    consensus::BlockHeight,
    memo::{Memo, MemoBytes},
    transaction::{
        components::{
            amount::{BalanceError, NonNegativeAmount},
            OutPoint,
        },
        Transaction, TxId,
    },
};
use zip32::DiversifierIndex;

#[cfg(feature = "transparent-inputs")]
use {
    crate::wallet::TransparentAddressMetadata, std::ops::Range,
    zcash_primitives::legacy::TransparentAddress,
};

#[cfg(feature = "test-dependencies")]
use ambassador::delegatable_trait;

#[cfg(any(test, feature = "test-dependencies"))]
use zcash_primitives::consensus::NetworkUpgrade;

pub mod chain;
pub mod error;
pub mod scanning;
pub mod wallet;

#[cfg(any(test, feature = "test-dependencies"))]
pub mod testing;

/// The height of subtree roots in the Sapling note commitment tree.
///
/// This conforms to the structure of subtree data returned by
/// `lightwalletd` when using the `GetSubtreeRoots` GRPC call.
pub const SAPLING_SHARD_HEIGHT: u8 = sapling::NOTE_COMMITMENT_TREE_DEPTH / 2;

/// The height of subtree roots in the Orchard note commitment tree.
///
/// This conforms to the structure of subtree data returned by
/// `lightwalletd` when using the `GetSubtreeRoots` GRPC call.
#[cfg(feature = "orchard")]
pub const ORCHARD_SHARD_HEIGHT: u8 = { orchard::NOTE_COMMITMENT_TREE_DEPTH as u8 } / 2;

/// The number of ephemeral addresses that can be safely reserved without observing any
/// of them to be mined. This is the same as the gap limit in Bitcoin.
pub const GAP_LIMIT: u32 = 20;

/// An enumeration of constraints that can be applied when querying for nullifiers for notes
/// belonging to the wallet.
pub enum NullifierQuery {
    Unspent,
    All,
}

#[derive(Debug, Clone, PartialEq, Eq)]
#[cfg(feature = "transparent-inputs")]
pub struct TransparentAddressSyncInfo<AccountId> {
    pub account_id: AccountId,
    pub index: u32,
    pub address: TransparentAddress,
    /// The height of the first block at which to scan for new transactions involving this address.
    /// This will default to the wallet birthday, but may be updated after a sync has taken place to record a higher block height.
    pub height: BlockHeight,
    pub used: bool,
}

/// Balance information for a value within a single pool in an account.
#[derive(Debug, Clone, Copy, PartialEq, Eq)]
pub struct Balance {
    spendable_value: NonNegativeAmount,
    change_pending_confirmation: NonNegativeAmount,
    value_pending_spendability: NonNegativeAmount,
}

impl Balance {
    /// The [`Balance`] value having zero values for all its fields.
    pub const ZERO: Self = Self {
        spendable_value: NonNegativeAmount::ZERO,
        change_pending_confirmation: NonNegativeAmount::ZERO,
        value_pending_spendability: NonNegativeAmount::ZERO,
    };

    fn check_total_adding(
        &self,
        value: NonNegativeAmount,
    ) -> Result<NonNegativeAmount, BalanceError> {
        (self.spendable_value
            + self.change_pending_confirmation
            + self.value_pending_spendability
            + value)
            .ok_or(BalanceError::Overflow)
    }

    /// Returns the value in the account that may currently be spent; it is possible to compute
    /// witnesses for all the notes that comprise this value, and all of this value is confirmed to
    /// the required confirmation depth.
    pub fn spendable_value(&self) -> NonNegativeAmount {
        self.spendable_value
    }

    /// Adds the specified value to the spendable total, checking for overflow.
    pub fn add_spendable_value(&mut self, value: NonNegativeAmount) -> Result<(), BalanceError> {
        self.check_total_adding(value)?;
        self.spendable_value = (self.spendable_value + value).unwrap();
        Ok(())
    }

    /// Returns the value in the account of shielded change notes that do not yet have sufficient
    /// confirmations to be spendable.
    pub fn change_pending_confirmation(&self) -> NonNegativeAmount {
        self.change_pending_confirmation
    }

    /// Adds the specified value to the pending change total, checking for overflow.
    pub fn add_pending_change_value(
        &mut self,
        value: NonNegativeAmount,
    ) -> Result<(), BalanceError> {
        self.check_total_adding(value)?;
        self.change_pending_confirmation = (self.change_pending_confirmation + value).unwrap();
        Ok(())
    }

    /// Returns the value in the account of all remaining received notes that either do not have
    /// sufficient confirmations to be spendable, or for which witnesses cannot yet be constructed
    /// without additional scanning.
    pub fn value_pending_spendability(&self) -> NonNegativeAmount {
        self.value_pending_spendability
    }

    /// Adds the specified value to the pending spendable total, checking for overflow.
    pub fn add_pending_spendable_value(
        &mut self,
        value: NonNegativeAmount,
    ) -> Result<(), BalanceError> {
        self.check_total_adding(value)?;
        self.value_pending_spendability = (self.value_pending_spendability + value).unwrap();
        Ok(())
    }

    /// Returns the total value of funds represented by this [`Balance`].
    pub fn total(&self) -> NonNegativeAmount {
        (self.spendable_value + self.change_pending_confirmation + self.value_pending_spendability)
            .expect("Balance cannot overflow MAX_MONEY")
    }
}

/// Balance information for a single account. The sum of this struct's fields is the total balance
/// of the wallet.
#[derive(Debug, Clone, Copy, PartialEq, Eq)]
pub struct AccountBalance {
    /// The value of unspent Sapling outputs belonging to the account.
    sapling_balance: Balance,

    /// The value of unspent Orchard outputs belonging to the account.
    orchard_balance: Balance,

    /// The value of all unspent transparent outputs belonging to the account, irrespective of
    /// confirmation depth.
    ///
    /// Unshielded balances are not subject to confirmation-depth constraints, because the only
    /// possible operation on a transparent balance is to shield it, it is possible to create a
    /// zero-conf transaction to perform that shielding, and the resulting shielded notes will be
    /// subject to normal confirmation rules.
    unshielded: NonNegativeAmount,
}

impl AccountBalance {
    /// The [`Balance`] value having zero values for all its fields.
    pub const ZERO: Self = Self {
        sapling_balance: Balance::ZERO,
        orchard_balance: Balance::ZERO,
        unshielded: NonNegativeAmount::ZERO,
    };

    fn check_total(&self) -> Result<NonNegativeAmount, BalanceError> {
        (self.sapling_balance.total() + self.orchard_balance.total() + self.unshielded)
            .ok_or(BalanceError::Overflow)
    }

    /// Returns the [`Balance`] of Sapling funds in the account.
    pub fn sapling_balance(&self) -> &Balance {
        &self.sapling_balance
    }

    /// Provides a `mutable reference to the [`Balance`] of Sapling funds in the account
    /// to the specified callback, checking invariants after the callback's action has been
    /// evaluated.
    pub fn with_sapling_balance_mut<A, E: From<BalanceError>>(
        &mut self,
        f: impl FnOnce(&mut Balance) -> Result<A, E>,
    ) -> Result<A, E> {
        let result = f(&mut self.sapling_balance)?;
        self.check_total()?;
        Ok(result)
    }

    /// Returns the [`Balance`] of Orchard funds in the account.
    pub fn orchard_balance(&self) -> &Balance {
        &self.orchard_balance
    }

    /// Provides a `mutable reference to the [`Balance`] of Orchard funds in the account
    /// to the specified callback, checking invariants after the callback's action has been
    /// evaluated.
    pub fn with_orchard_balance_mut<A, E: From<BalanceError>>(
        &mut self,
        f: impl FnOnce(&mut Balance) -> Result<A, E>,
    ) -> Result<A, E> {
        let result = f(&mut self.orchard_balance)?;
        self.check_total()?;
        Ok(result)
    }

    /// Returns the total value of unspent transparent transaction outputs belonging to the wallet.
    pub fn unshielded(&self) -> NonNegativeAmount {
        self.unshielded
    }

    /// Adds the specified value to the unshielded total, checking for overflow of
    /// the total account balance.
    pub fn add_unshielded_value(&mut self, value: NonNegativeAmount) -> Result<(), BalanceError> {
        self.unshielded = (self.unshielded + value).ok_or(BalanceError::Overflow)?;
        self.check_total()?;
        Ok(())
    }

    /// Returns the total value of funds belonging to the account.
    pub fn total(&self) -> NonNegativeAmount {
        (self.sapling_balance.total() + self.orchard_balance.total() + self.unshielded)
            .expect("Account balance cannot overflow MAX_MONEY")
    }

    /// Returns the total value of shielded (Sapling and Orchard) funds that may immediately be
    /// spent.
    pub fn spendable_value(&self) -> NonNegativeAmount {
        (self.sapling_balance.spendable_value + self.orchard_balance.spendable_value)
            .expect("Account balance cannot overflow MAX_MONEY")
    }

    /// Returns the total value of change and/or shielding transaction outputs that are awaiting
    /// sufficient confirmations for spendability.
    pub fn change_pending_confirmation(&self) -> NonNegativeAmount {
        (self.sapling_balance.change_pending_confirmation
            + self.orchard_balance.change_pending_confirmation)
            .expect("Account balance cannot overflow MAX_MONEY")
    }

    /// Returns the value of shielded funds that are not yet spendable because additional scanning
    /// is required before it will be possible to derive witnesses for the associated notes.
    pub fn value_pending_spendability(&self) -> NonNegativeAmount {
        (self.sapling_balance.value_pending_spendability
            + self.orchard_balance.value_pending_spendability)
            .expect("Account balance cannot overflow MAX_MONEY")
    }
}

/// An enumeration used to control what information is tracked by the wallet for
/// notes received by a given account.
#[derive(Clone, Copy, Debug, PartialEq, Eq, Hash)]
pub enum AccountPurpose {
    /// For spending accounts, the wallet will track information needed to spend
    /// received notes.
    Spending,
    /// For view-only accounts, the wallet will not track spend information.
    ViewOnly,
}

/// The kinds of accounts supported by `zcash_client_backend`.
#[derive(Clone, Copy, Debug, PartialEq, Eq, Hash)]
pub enum AccountSource {
    /// An account derived from a known seed.
    Derived {
        seed_fingerprint: SeedFingerprint,
        account_index: zip32::AccountId,
    },

    /// An account imported from a viewing key.
    Imported { purpose: AccountPurpose },
}

/// A set of capabilities that a client account must provide.
pub trait Account {
    type AccountId: Copy;

    /// Returns the unique identifier for the account.
    fn id(&self) -> Self::AccountId;

    /// Returns whether this account is derived or imported, and the derivation parameters
    /// if applicable.
    fn source(&self) -> AccountSource;

    /// Returns whether the account is a spending account or a view-only account.
    fn purpose(&self) -> AccountPurpose {
        match self.source() {
            AccountSource::Derived { .. } => AccountPurpose::Spending,
            AccountSource::Imported { purpose } => purpose,
        }
    }

    /// Returns the UFVK that the wallet backend has stored for the account, if any.
    ///
    /// Accounts for which this returns `None` cannot be used in wallet contexts, because
    /// they are unable to maintain an accurate balance.
    fn ufvk(&self) -> Option<&UnifiedFullViewingKey>;

    /// Returns the UIVK that the wallet backend has stored for the account.
    ///
    /// All accounts are required to have at least an incoming viewing key. This gives no
    /// indication about whether an account can be used in a wallet context; for that, use
    /// [`Account::ufvk`].
    fn uivk(&self) -> UnifiedIncomingViewingKey;
}

#[cfg(any(test, feature = "test-dependencies"))]
impl<A: Copy> Account for (A, UnifiedFullViewingKey) {
    type AccountId = A;

    fn id(&self) -> A {
        self.0
    }

    fn source(&self) -> AccountSource {
        AccountSource::Imported {
            purpose: AccountPurpose::ViewOnly,
        }
    }

    fn ufvk(&self) -> Option<&UnifiedFullViewingKey> {
        Some(&self.1)
    }

    fn uivk(&self) -> UnifiedIncomingViewingKey {
        self.1.to_unified_incoming_viewing_key()
    }
}

#[cfg(any(test, feature = "test-dependencies"))]
impl<A: Copy> Account for (A, UnifiedIncomingViewingKey) {
    type AccountId = A;

    fn id(&self) -> A {
        self.0
    }

    fn source(&self) -> AccountSource {
        AccountSource::Imported {
            purpose: AccountPurpose::ViewOnly,
        }
    }

    fn ufvk(&self) -> Option<&UnifiedFullViewingKey> {
        None
    }

    fn uivk(&self) -> UnifiedIncomingViewingKey {
        self.1.clone()
    }
}

/// A polymorphic ratio type, usually used for rational numbers.
#[derive(Clone, Copy, Debug, PartialEq, Eq)]
pub struct Ratio<T> {
    numerator: T,
    denominator: T,
}

impl<T> Ratio<T> {
    /// Constructs a new Ratio from a numerator and a denominator.
    pub fn new(numerator: T, denominator: T) -> Self {
        Self {
            numerator,
            denominator,
        }
    }

    /// Returns the numerator of the ratio.
    pub fn numerator(&self) -> &T {
        &self.numerator
    }

    /// Returns the denominator of the ratio.
    pub fn denominator(&self) -> &T {
        &self.denominator
    }
}

/// A type representing the potentially-spendable value of unspent outputs in the wallet.
///
/// The balances reported using this data structure may overestimate the total spendable value of
/// the wallet, in the case that the spend of a previously received shielded note has not yet been
/// detected by the process of scanning the chain. The balances reported using this data structure
/// can only be certain to be unspent in the case that [`Self::is_synced`] is true, and even in
/// this circumstance it is possible that a newly created transaction could conflict with a
/// not-yet-mined transaction in the mempool.
#[derive(Debug, Clone, PartialEq, Eq)]
pub struct WalletSummary<AccountId: Eq + Hash> {
    account_balances: HashMap<AccountId, AccountBalance>,
    chain_tip_height: BlockHeight,
    fully_scanned_height: BlockHeight,
    scan_progress: Option<Ratio<u64>>,
    recovery_progress: Option<Ratio<u64>>,
    next_sapling_subtree_index: u64,
    #[cfg(feature = "orchard")]
    next_orchard_subtree_index: u64,
}

impl<AccountId: Eq + Hash> WalletSummary<AccountId> {
    /// Constructs a new [`WalletSummary`] from its constituent parts.
    pub fn new(
        account_balances: HashMap<AccountId, AccountBalance>,
        chain_tip_height: BlockHeight,
        fully_scanned_height: BlockHeight,
        scan_progress: Option<Ratio<u64>>,
        recovery_progress: Option<Ratio<u64>>,
        next_sapling_subtree_index: u64,
        #[cfg(feature = "orchard")] next_orchard_subtree_index: u64,
    ) -> Self {
        Self {
            account_balances,
            chain_tip_height,
            fully_scanned_height,
            scan_progress,
            recovery_progress,
            next_sapling_subtree_index,
            #[cfg(feature = "orchard")]
            next_orchard_subtree_index,
        }
    }

    /// Returns the balances of accounts in the wallet, keyed by account ID.
    pub fn account_balances(&self) -> &HashMap<AccountId, AccountBalance> {
        &self.account_balances
    }

    /// Returns the height of the current chain tip.
    pub fn chain_tip_height(&self) -> BlockHeight {
        self.chain_tip_height
    }

    /// Returns the height below which all blocks have been scanned by the wallet, ignoring blocks
    /// below the wallet birthday.
    pub fn fully_scanned_height(&self) -> BlockHeight {
        self.fully_scanned_height
    }

    /// Returns the progress of scanning the chain to bring the wallet up to date.
    ///
    /// This progress metric is intended as an indicator of how close the wallet is to
    /// general usability, including the ability to spend existing funds that were
    /// previously spendable.
    ///
    /// The window over which progress is computed spans from the wallet's recovery height
    /// to the current chain tip. This may be adjusted in future updates to better match
    /// the intended semantics.
    ///
    /// Progress is represented in terms of the ratio between notes scanned and the total
    /// number of notes added to the chain in the relevant window. This ratio should only
    /// be used to compute progress percentages, and the numerator and denominator should
    /// not be treated as authoritative note counts. The denominator of this ratio is
    /// guaranteed to be nonzero.
    ///
    /// Returns `None` if the wallet has insufficient information to be able to determine
    /// scan progress.
    pub fn scan_progress(&self) -> Option<Ratio<u64>> {
        self.scan_progress
    }

    /// Returns the progress of recovering the wallet from seed.
    ///
    /// This progress metric is intended as an indicator of how close the wallet is to
    /// having a complete history.
    ///
    /// The window over which progress is computed spans from the wallet birthday to the
    /// wallet's recovery height. This may be adjusted in future updates to better match
    /// the intended semantics.
    ///
    /// Progress is represented in terms of the ratio between notes scanned and the total
    /// number of notes added to the chain in the relevant window. This ratio should only
    /// be used to compute progress percentages, and the numerator and denominator should
    /// not be treated as authoritative note counts. Note that both the numerator and the
    /// denominator of this ratio may be zero in the case that there is no recovery range
    /// that need be scanned.
    ///
    /// Returns `None` if the wallet has insufficient information to be able to determine
    /// progress in scanning between the wallet birthday and the wallet recovery height.
    pub fn recovery_progress(&self) -> Option<Ratio<u64>> {
        self.recovery_progress
    }

    /// Returns the Sapling subtree index that should start the next range of subtree
    /// roots passed to [`WalletCommitmentTrees::put_sapling_subtree_roots`].
    pub fn next_sapling_subtree_index(&self) -> u64 {
        self.next_sapling_subtree_index
    }

    /// Returns the Orchard subtree index that should start the next range of subtree
    /// roots passed to [`WalletCommitmentTrees::put_orchard_subtree_roots`].
    #[cfg(feature = "orchard")]
    pub fn next_orchard_subtree_index(&self) -> u64 {
        self.next_orchard_subtree_index
    }

    /// Returns whether or not wallet scanning is complete.
    pub fn is_synced(&self) -> bool {
        self.chain_tip_height == self.fully_scanned_height
    }
}

/// A predicate that can be used to choose whether or not a particular note is retained in note
/// selection.
pub trait NoteRetention<NoteRef> {
    /// Returns whether the specified Sapling note should be retained.
    fn should_retain_sapling(&self, note: &ReceivedNote<NoteRef, sapling::Note>) -> bool;
    /// Returns whether the specified Orchard note should be retained.
    #[cfg(feature = "orchard")]
    fn should_retain_orchard(&self, note: &ReceivedNote<NoteRef, orchard::note::Note>) -> bool;
}

pub(crate) struct SimpleNoteRetention {
    pub(crate) sapling: bool,
    #[cfg(feature = "orchard")]
    pub(crate) orchard: bool,
}

impl<NoteRef> NoteRetention<NoteRef> for SimpleNoteRetention {
    fn should_retain_sapling(&self, _: &ReceivedNote<NoteRef, sapling::Note>) -> bool {
        self.sapling
    }

    #[cfg(feature = "orchard")]
    fn should_retain_orchard(&self, _: &ReceivedNote<NoteRef, orchard::note::Note>) -> bool {
        self.orchard
    }
}

/// Spendable shielded outputs controlled by the wallet.
pub struct SpendableNotes<NoteRef> {
    sapling: Vec<ReceivedNote<NoteRef, sapling::Note>>,
    #[cfg(feature = "orchard")]
    orchard: Vec<ReceivedNote<NoteRef, orchard::note::Note>>,
}

/// A request for transaction data enhancement, spentness check, or discovery
/// of spends from a given transparent address within a specific block range.
#[derive(Clone, Debug, PartialEq, Eq, PartialOrd, Ord, Hash)]
pub enum TransactionDataRequest {
    /// Information about the chain's view of a transaction is requested.
    ///
    /// The caller evaluating this request on behalf of the wallet backend should respond to this
    /// request by determining the status of the specified transaction with respect to the main
    /// chain; if using `lightwalletd` for access to chain data, this may be obtained by
    /// interpreting the results of the [`GetTransaction`] RPC method. It should then call
    /// [`WalletWrite::set_transaction_status`] to provide the resulting transaction status
    /// information to the wallet backend.
    ///
    /// [`GetTransaction`]: crate::proto::service::compact_tx_streamer_client::CompactTxStreamerClient::get_transaction
    GetStatus(TxId),
    /// Transaction enhancement (download of complete raw transaction data) is requested.
    ///
    /// The caller evaluating this request on behalf of the wallet backend should respond to this
    /// request by providing complete data for the specified transaction to
    /// [`wallet::decrypt_and_store_transaction`]; if using `lightwalletd` for access to chain
    /// state, this may be obtained via the [`GetTransaction`] RPC method. If no data is available
    /// for the specified transaction, this should be reported to the backend using
    /// [`WalletWrite::set_transaction_status`]. A [`TransactionDataRequest::Enhancement`] request
    /// subsumes any previously existing [`TransactionDataRequest::GetStatus`] request.
    ///
    /// [`GetTransaction`]: crate::proto::service::compact_tx_streamer_client::CompactTxStreamerClient::get_transaction
    Enhancement(TxId),
    /// Information about transactions that receive or spend funds belonging to the specified
    /// transparent address is requested.
    ///
    /// Fully transparent transactions, and transactions that do not contain either shielded inputs
    /// or shielded outputs belonging to the wallet, may not be discovered by the process of chain
    /// scanning; as a consequence, the wallet must actively query to find transactions that spend
    /// such funds. Ideally we'd be able to query by [`OutPoint`] but this is not currently
    /// functionality that is supported by the light wallet server.
    ///
    /// The caller evaluating this request on behalf of the wallet backend should respond to this
    /// request by detecting transactions involving the specified address within the provided block
    /// range; if using `lightwalletd` for access to chain data, this may be performed using the
    /// [`GetTaddressTxids`] RPC method. It should then call [`wallet::decrypt_and_store_transaction`]
    /// for each transaction so detected.
    ///
    /// [`GetTaddressTxids`]: crate::proto::service::compact_tx_streamer_client::CompactTxStreamerClient::get_taddress_txids
    #[cfg(feature = "transparent-inputs")]
    SpendsFromAddress {
        address: TransparentAddress,
        block_range_start: BlockHeight,
        block_range_end: Option<BlockHeight>,
    },
}

/// Metadata about the status of a transaction obtained by inspecting the chain state.
#[derive(Clone, Copy, Debug)]
pub enum TransactionStatus {
    /// The requested transaction ID was not recognized by the node.
    TxidNotRecognized,
    /// The requested transaction ID corresponds to a transaction that is recognized by the node,
    /// but is in the mempool or is otherwise not mined in the main chain (but may have been mined
    /// on a fork that was reorged away).
    NotInMainChain,
    /// The requested transaction ID corresponds to a transaction that has been included in the
    /// block at the provided height.
    Mined(BlockHeight),
}

impl<NoteRef> SpendableNotes<NoteRef> {
    /// Construct a new empty [`SpendableNotes`].
    pub fn empty() -> Self {
        Self::new(
            vec![],
            #[cfg(feature = "orchard")]
            vec![],
        )
    }

    /// Construct a new [`SpendableNotes`] from its constituent parts.
    pub fn new(
        sapling: Vec<ReceivedNote<NoteRef, sapling::Note>>,
        #[cfg(feature = "orchard")] orchard: Vec<ReceivedNote<NoteRef, orchard::note::Note>>,
    ) -> Self {
        Self {
            sapling,
            #[cfg(feature = "orchard")]
            orchard,
        }
    }

    /// Returns the set of spendable Sapling notes.
    pub fn sapling(&self) -> &[ReceivedNote<NoteRef, sapling::Note>] {
        self.sapling.as_ref()
    }

    /// Consumes this value and returns the Sapling notes contained within it.
    pub fn take_sapling(self) -> Vec<ReceivedNote<NoteRef, sapling::Note>> {
        self.sapling
    }

    /// Returns the set of spendable Orchard notes.
    #[cfg(feature = "orchard")]
    pub fn orchard(&self) -> &[ReceivedNote<NoteRef, orchard::note::Note>] {
        self.orchard.as_ref()
    }

    /// Consumes this value and returns the Orchard notes contained within it.
    #[cfg(feature = "orchard")]
    pub fn take_orchard(self) -> Vec<ReceivedNote<NoteRef, orchard::note::Note>> {
        self.orchard
    }

    /// Computes the total value of Sapling notes.
    pub fn sapling_value(&self) -> Result<NonNegativeAmount, BalanceError> {
        self.sapling
            .iter()
            .try_fold(NonNegativeAmount::ZERO, |acc, n| {
                (acc + n.note_value()?).ok_or(BalanceError::Overflow)
            })
    }

    /// Computes the total value of Sapling notes.
    #[cfg(feature = "orchard")]
    pub fn orchard_value(&self) -> Result<NonNegativeAmount, BalanceError> {
        self.orchard
            .iter()
            .try_fold(NonNegativeAmount::ZERO, |acc, n| {
                (acc + n.note_value()?).ok_or(BalanceError::Overflow)
            })
    }

    /// Computes the total value of spendable inputs
    pub fn total_value(&self) -> Result<NonNegativeAmount, BalanceError> {
        #[cfg(not(feature = "orchard"))]
        return self.sapling_value();

        #[cfg(feature = "orchard")]
        return (self.sapling_value()? + self.orchard_value()?).ok_or(BalanceError::Overflow);
    }

    /// Consumes this [`SpendableNotes`] value and produces a vector of
    /// [`ReceivedNote<NoteRef, Note>`] values.
    pub fn into_vec(
        self,
        retention: &impl NoteRetention<NoteRef>,
    ) -> Vec<ReceivedNote<NoteRef, Note>> {
        let iter = self.sapling.into_iter().filter_map(|n| {
            retention
                .should_retain_sapling(&n)
                .then(|| n.map_note(Note::Sapling))
        });

        #[cfg(feature = "orchard")]
        let iter = iter.chain(self.orchard.into_iter().filter_map(|n| {
            retention
                .should_retain_orchard(&n)
                .then(|| n.map_note(Note::Orchard))
        }));

        iter.collect()
    }
}

/// A trait representing the capability to query a data store for unspent transaction outputs
/// belonging to a wallet.
#[cfg_attr(feature = "test-dependencies", delegatable_trait)]
pub trait InputSource {
    /// The type of errors produced by a wallet backend.
    type Error: Debug;

    /// Backend-specific account identifier.
    ///
    /// An account identifier corresponds to at most a single unified spending key's worth of spend
    /// authority, such that both received notes and change spendable by that spending authority
    /// will be interpreted as belonging to that account. This might be a database identifier type
    /// or a UUID.
    type AccountId: Copy + Debug + Eq + Hash;

    /// Backend-specific note identifier.
    ///
    /// For example, this might be a database identifier type or a UUID.
    type NoteRef: Copy + Debug + Eq + Ord;

    /// Fetches a spendable note by indexing into a transaction's shielded outputs for the
    /// specified shielded protocol.
    ///
    /// Returns `Ok(None)` if the note is not known to belong to the wallet or if the note
    /// is not spendable.
    fn get_spendable_note(
        &self,
        txid: &TxId,
        protocol: ShieldedProtocol,
        index: u32,
    ) -> Result<Option<ReceivedNote<Self::NoteRef, Note>>, Self::Error>;

    /// Returns a list of spendable notes sufficient to cover the specified target value, if
    /// possible. Only spendable notes corresponding to the specified shielded protocol will
    /// be included.
    fn select_spendable_notes(
        &self,
        account: Self::AccountId,
        target_value: NonNegativeAmount,
        sources: &[ShieldedProtocol],
        anchor_height: BlockHeight,
        exclude: &[Self::NoteRef],
    ) -> Result<SpendableNotes<Self::NoteRef>, Self::Error>;

    /// Fetches the transparent output corresponding to the provided `outpoint`.
    ///
    /// Returns `Ok(None)` if the UTXO is not known to belong to the wallet or is not
    /// spendable as of the chain tip height.
    #[cfg(feature = "transparent-inputs")]
    fn get_unspent_transparent_output(
        &self,
        _outpoint: &OutPoint,
    ) -> Result<Option<WalletTransparentOutput>, Self::Error> {
        Ok(None)
    }

    /// Returns the list of spendable transparent outputs received by this wallet at `address`
    /// such that, at height `target_height`:
    /// * the transaction that produced the output had or will have at least `min_confirmations`
    ///   confirmations; and
    /// * the output is unspent as of the current chain tip.
    ///
    /// An output that is potentially spent by an unmined transaction in the mempool is excluded
    /// iff the spending transaction will not be expired at `target_height`.
    #[cfg(feature = "transparent-inputs")]
    fn get_spendable_transparent_outputs(
        &self,
        _address: &TransparentAddress,
        _target_height: BlockHeight,
        _min_confirmations: u32,
    ) -> Result<Vec<WalletTransparentOutput>, Self::Error> {
        Ok(vec![])
    }
}

/// Read-only operations required for light wallet functions.
///
/// This trait defines the read-only portion of the storage interface atop which
/// higher-level wallet operations are implemented. It serves to allow wallet functions to
/// be abstracted away from any particular data storage substrate.
#[cfg_attr(feature = "test-dependencies", delegatable_trait)]
pub trait WalletRead {
    /// The type of errors that may be generated when querying a wallet data store.
    type Error: Debug;

    /// The type of the account identifier.
    ///
    /// An account identifier corresponds to at most a single unified spending key's worth of spend
    /// authority, such that both received notes and change spendable by that spending authority
    /// will be interpreted as belonging to that account.
    type AccountId: Copy + Debug + Eq + Hash;

    /// The concrete account type used by this wallet backend.
    type Account: Account<AccountId = Self::AccountId>;

    /// Returns a vector with the IDs of all accounts known to this wallet.
    fn get_account_ids(&self) -> Result<Vec<Self::AccountId>, Self::Error>;

    /// Returns the account corresponding to the given ID, if any.
    fn get_account(
        &self,
        account_id: Self::AccountId,
    ) -> Result<Option<Self::Account>, Self::Error>;

    /// Returns the account corresponding to a given [`SeedFingerprint`] and
    /// [`zip32::AccountId`], if any.
    fn get_derived_account(
        &self,
        seed: &SeedFingerprint,
        account_id: zip32::AccountId,
    ) -> Result<Option<Self::Account>, Self::Error>;

    /// Verifies that the given seed corresponds to the viewing key for the specified account.
    ///
    /// Returns:
    /// - `Ok(true)` if the viewing key for the specified account can be derived from the
    ///   provided seed.
    /// - `Ok(false)` if the derived viewing key does not match, or the specified account is not
    ///   present in the database.
    /// - `Err(_)` if a Unified Spending Key cannot be derived from the seed for the
    ///   specified account or the account has no known ZIP-32 derivation.
    fn validate_seed(
        &self,
        account_id: Self::AccountId,
        seed: &SecretVec<u8>,
    ) -> Result<bool, Self::Error>;

    /// Checks whether the given seed is relevant to any of the derived accounts (where
    /// [`Account::source`] is [`AccountSource::Derived`]) in the wallet.
    ///
    /// This API does not check whether the seed is relevant to any imported account,
    /// because that would require brute-forcing the ZIP 32 account index space.
    fn seed_relevance_to_derived_accounts(
        &self,
        seed: &SecretVec<u8>,
    ) -> Result<SeedRelevance<Self::AccountId>, Self::Error>;

    /// Returns the account corresponding to a given [`UnifiedFullViewingKey`], if any.
    fn get_account_for_ufvk(
        &self,
        ufvk: &UnifiedFullViewingKey,
    ) -> Result<Option<Self::Account>, Self::Error>;

    /// Returns the most recently generated unified address for the specified account, if the
    /// account identifier specified refers to a valid account for this wallet.
    ///
    /// This will return `Ok(None)` if the account identifier does not correspond to a known
    /// account.
    fn get_current_address(
        &self,
        account: Self::AccountId,
    ) -> Result<Option<UnifiedAddress>, Self::Error>;

    /// Returns the birthday height for the given account, or an error if the account is not known
    /// to the wallet.
    fn get_account_birthday(&self, account: Self::AccountId) -> Result<BlockHeight, Self::Error>;

    /// Returns the birthday height for the wallet.
    ///
    /// This returns the earliest birthday height among accounts maintained by this wallet,
    /// or `Ok(None)` if the wallet has no initialized accounts.
    fn get_wallet_birthday(&self) -> Result<Option<BlockHeight>, Self::Error>;

    /// Returns the wallet balances and sync status for an account given the specified minimum
    /// number of confirmations, or `Ok(None)` if the wallet has no balance data available.
    fn get_wallet_summary(
        &self,
        min_confirmations: u32,
    ) -> Result<Option<WalletSummary<Self::AccountId>>, Self::Error>;

    /// Returns the height of the chain as known to the wallet as of the most recent call to
    /// [`WalletWrite::update_chain_tip`].
    ///
    /// This will return `Ok(None)` if the height of the current consensus chain tip is unknown.
    fn chain_height(&self) -> Result<Option<BlockHeight>, Self::Error>;

    /// Returns the block hash for the block at the given height, if the
    /// associated block data is available. Returns `Ok(None)` if the hash
    /// is not found in the database.
    fn get_block_hash(&self, block_height: BlockHeight) -> Result<Option<BlockHash>, Self::Error>;

    /// Returns the available block metadata for the block at the specified height, if any.
    fn block_metadata(&self, height: BlockHeight) -> Result<Option<BlockMetadata>, Self::Error>;

    /// Returns the metadata for the block at the height to which the wallet has been fully
    /// scanned.
    ///
    /// This is the height for which the wallet has fully trial-decrypted this and all preceding
    /// blocks above the wallet's birthday height. Along with this height, this method returns
    /// metadata describing the state of the wallet's note commitment trees as of the end of that
    /// block.
    fn block_fully_scanned(&self) -> Result<Option<BlockMetadata>, Self::Error>;

    /// Returns the block height and hash for the block at the maximum scanned block height.
    ///
    /// This will return `Ok(None)` if no blocks have been scanned.
    fn get_max_height_hash(&self) -> Result<Option<(BlockHeight, BlockHash)>, Self::Error>;

    /// Returns block metadata for the maximum height that the wallet has scanned.
    ///
    /// If the wallet is fully synced, this will be equivalent to `block_fully_scanned`;
    /// otherwise the maximal scanned height is likely to be greater than the fully scanned height
    /// due to the fact that out-of-order scanning can leave gaps.
    fn block_max_scanned(&self) -> Result<Option<BlockMetadata>, Self::Error>;

    /// Returns a vector of suggested scan ranges based upon the current wallet state.
    ///
    /// This method should only be used in cases where the [`CompactBlock`] data that will be made
    /// available to `scan_cached_blocks` for the requested block ranges includes note commitment
    /// tree size information for each block; or else the scan is likely to fail if notes belonging
    /// to the wallet are detected.
    ///
    /// The returned range(s) may include block heights beyond the current chain tip. Ranges are
    /// returned in order of descending priority, and higher-priority ranges should always be
    /// scanned before lower-priority ranges; in particular, ranges with [`ScanPriority::Verify`]
    /// priority must always be scanned first in order to avoid blockchain continuity errors in the
    /// case of a reorg.
    ///
    /// [`CompactBlock`]: crate::proto::compact_formats::CompactBlock
    /// [`ScanPriority::Verify`]: crate::data_api::scanning::ScanPriority
    fn suggest_scan_ranges(&self) -> Result<Vec<ScanRange>, Self::Error>;

    /// Returns the default target height (for the block in which a new
    /// transaction would be mined) and anchor height (to use for a new
    /// transaction), given the range of block heights that the backend
    /// knows about.
    ///
    /// This will return `Ok(None)` if no block data is present in the database.
    fn get_target_and_anchor_heights(
        &self,
        min_confirmations: NonZeroU32,
    ) -> Result<Option<(BlockHeight, BlockHeight)>, Self::Error>;

    /// Returns the block height in which the specified transaction was mined, or `Ok(None)` if the
    /// transaction is not in the main chain.
    fn get_tx_height(&self, txid: TxId) -> Result<Option<BlockHeight>, Self::Error>;

    /// Returns all unified full viewing keys known to this wallet.
    fn get_unified_full_viewing_keys(
        &self,
    ) -> Result<HashMap<Self::AccountId, UnifiedFullViewingKey>, Self::Error>;

    /// Returns the memo for a note.
    ///
    /// Returns `Ok(None)` if the note is known to the wallet but memo data has not yet been
    /// populated for that note, or if the note identifier does not correspond to a note
    /// that is known to the wallet.
    fn get_memo(&self, note_id: NoteId) -> Result<Option<Memo>, Self::Error>;

    /// Returns a transaction.
    fn get_transaction(&self, txid: TxId) -> Result<Option<Transaction>, Self::Error>;

    /// Returns the nullifiers for Sapling notes that the wallet is tracking, along with their
    /// associated account IDs, that are either unspent or have not yet been confirmed as spent (in
    /// that a spending transaction known to the wallet has not yet been included in a block).
    fn get_sapling_nullifiers(
        &self,
        query: NullifierQuery,
    ) -> Result<Vec<(Self::AccountId, sapling::Nullifier)>, Self::Error>;

    /// Returns the nullifiers for Orchard notes that the wallet is tracking, along with their
    /// associated account IDs, that are either unspent or have not yet been confirmed as spent (in
    /// that a spending transaction known to the wallet has not yet been included in a block).
    #[cfg(feature = "orchard")]
    fn get_orchard_nullifiers(
        &self,
        query: NullifierQuery,
    ) -> Result<Vec<(Self::AccountId, orchard::note::Nullifier)>, Self::Error>;

    /// Returns the set of non-ephemeral transparent receivers associated with the given
    /// account controlled by this wallet.
    ///
    /// The set contains all non-ephemeral transparent receivers that are known to have
    /// been derived under this account. Wallets should scan the chain for UTXOs sent to
    /// these receivers.
    ///
    /// Use [`Self::get_known_ephemeral_addresses`] to obtain the ephemeral transparent
    /// receivers.
    #[cfg(feature = "transparent-inputs")]
    fn get_transparent_receivers(
        &self,
        _account: Self::AccountId,
    ) -> Result<HashMap<TransparentAddress, Option<TransparentAddressMetadata>>, Self::Error> {
        Ok(HashMap::new())
    }

    /// Returns a mapping from each transparent receiver associated with the specified account
    /// to its not-yet-shielded UTXO balance as of the end of the block at the provided
    /// `max_height`, when that balance is non-zero.
    ///
    /// Balances of ephemeral transparent addresses will not be included.
    #[cfg(feature = "transparent-inputs")]
    fn get_transparent_balances(
        &self,
        _account: Self::AccountId,
        _max_height: BlockHeight,
    ) -> Result<HashMap<TransparentAddress, NonNegativeAmount>, Self::Error> {
        Ok(HashMap::new())
    }

    /// Gets the transparent addresses and their last sync heights
    /// across all accounts, for purposes of scanning for new transactions.
    ///
    /// Use [`WalletWrite::put_latest_scanned_block_for_transparent`] during sync
    /// to record updates to the block heights per address.
    #[cfg(feature = "transparent-inputs")]
    fn get_transparent_addresses_and_sync_heights(
        &mut self,
    ) -> Result<Vec<TransparentAddressSyncInfo<Self::AccountId>>, Self::Error>;

    /// Returns the metadata associated with a given transparent receiver in an account
    /// controlled by this wallet, if available.
    ///
    /// This is equivalent to (but may be implemented more efficiently than):
    /// ```compile_fail
    /// Ok(
    ///     if let Some(result) = self.get_transparent_receivers(account)?.get(address) {
    ///         result.clone()
    ///     } else {
    ///         self.get_known_ephemeral_addresses(account, None)?
    ///             .into_iter()
    ///             .find(|(known_addr, _)| known_addr == address)
    ///             .map(|(_, metadata)| metadata)
    ///     },
    /// )
    /// ```
    ///
    /// Returns `Ok(None)` if the address is not recognized, or we do not have metadata for it.
    /// Returns `Ok(Some(metadata))` if we have the metadata.
    #[cfg(feature = "transparent-inputs")]
    fn get_transparent_address_metadata(
        &self,
        account: Self::AccountId,
        address: &TransparentAddress,
    ) -> Result<Option<TransparentAddressMetadata>, Self::Error> {
        // This should be overridden.
        Ok(
            if let Some(result) = self.get_transparent_receivers(account)?.get(address) {
                result.clone()
            } else {
                self.get_known_ephemeral_addresses(account, None)?
                    .into_iter()
                    .find(|(known_addr, _)| known_addr == address)
                    .map(|(_, metadata)| metadata)
            },
        )
    }

    /// Returns a vector of ephemeral transparent addresses associated with the given
    /// account controlled by this wallet, along with their metadata. The result includes
    /// reserved addresses, and addresses for [`GAP_LIMIT`] additional indices (capped to
    /// the maximum index).
    ///
    /// If `index_range` is some `Range`, it limits the result to addresses with indices
    /// in that range.
    ///
    /// Wallets should scan the chain for UTXOs sent to these ephemeral transparent
    /// receivers, but do not need to do so regularly. Under expected usage, outputs
    /// would only be detected with these receivers in the following situations:
    ///
    /// - This wallet created a payment to a ZIP 320 (TEX) address, but the second
    ///   transaction (that spent the output sent to the ephemeral address) did not get
    ///   mined before it expired.
    ///   - In this case the output will already be known to the wallet (because it
    ///     stores the transactions that it creates).
    ///
    /// - Another wallet app using the same seed phrase created a payment to a ZIP 320
    ///   address, and this wallet queried for the ephemeral UTXOs after the first
    ///   transaction was mined but before the second transaction was mined.
    ///   - In this case, the output should not be considered unspent until the expiry
    ///     height of the transaction it was received in has passed. Wallets creating
    ///     payments to TEX addresses generally set the same expiry height for the first
    ///     and second transactions, meaning that this wallet does not need to observe
    ///     the second transaction to determine when it would have expired.
    ///
    /// - A TEX address recipient decided to return funds that the wallet had sent to
    ///   them.
    ///
    /// In all cases, the wallet should re-shield the unspent outputs, in a separate
    /// transaction per ephemeral address, before re-spending the funds.
    #[cfg(feature = "transparent-inputs")]
    fn get_known_ephemeral_addresses(
        &self,
        _account: Self::AccountId,
        _index_range: Option<Range<u32>>,
    ) -> Result<Vec<(TransparentAddress, TransparentAddressMetadata)>, Self::Error> {
        Ok(vec![])
    }

    /// If a given ephemeral address might have been reserved, i.e. would be included in
    /// the map returned by `get_known_ephemeral_addresses(account_id, false)` for any
    /// of the wallet's accounts, then return `Ok(Some(account_id))`. Otherwise return
    /// `Ok(None)`.
    ///
    /// This is equivalent to (but may be implemented more efficiently than):
    /// ```compile_fail
    /// for account_id in self.get_account_ids()? {
    ///     if self
    ///         .get_known_ephemeral_addresses(account_id, None)?
    ///         .into_iter()
    ///         .any(|(known_addr, _)| &known_addr == address)
    ///     {
    ///         return Ok(Some(account_id));
    ///     }
    /// }
    /// Ok(None)
    /// ```
    #[cfg(feature = "transparent-inputs")]
    fn find_account_for_ephemeral_address(
        &self,
        address: &TransparentAddress,
    ) -> Result<Option<Self::AccountId>, Self::Error> {
        for account_id in self.get_account_ids()? {
            if self
                .get_known_ephemeral_addresses(account_id, None)?
                .into_iter()
                .any(|(known_addr, _)| &known_addr == address)
            {
                return Ok(Some(account_id));
            }
        }
        Ok(None)
    }

    /// Returns a vector of [`TransactionDataRequest`] values that describe information needed by
    /// the wallet to complete its view of transaction history.
    ///
    /// Requests for the same transaction data may be returned repeatedly by successive data
    /// requests. The caller of this method should consider the latest set of requests returned
    /// by this method to be authoritative and to subsume that returned by previous calls.
    ///
    /// Callers should poll this method on a regular interval, not as part of ordinary chain
    /// scanning, which already produces requests for transaction data enhancement. Note that
    /// responding to a set of transaction data requests may result in the creation of new
    /// transaction data requests, such as when it is necessary to fill in purely-transparent
    /// transaction history by walking the chain backwards via transparent inputs.
    fn transaction_data_requests(&self) -> Result<Vec<TransactionDataRequest>, Self::Error>;
}

/// Read-only operations required for testing light wallet functions.
///
/// These methods expose internal details or unstable interfaces, primarily to enable use
/// of the [`testing`] framework. They should not be used in production software.
#[cfg(any(test, feature = "test-dependencies"))]
#[cfg_attr(feature = "test-dependencies", delegatable_trait)]
pub trait WalletTest: InputSource + WalletRead {
    /// Returns a vector of transaction summaries.
    ///
    /// Currently test-only, as production use could return a very large number of results; either
    /// pagination or a streaming design will be necessary to stabilize this feature for production
    /// use.
    fn get_tx_history(
        &self,
    ) -> Result<
        Vec<testing::TransactionSummary<<Self as WalletRead>::AccountId>>,
        <Self as WalletRead>::Error,
    >;

    /// Returns the note IDs for shielded notes sent by the wallet in a particular
    /// transaction.
    fn get_sent_note_ids(
        &self,
        _txid: &TxId,
        _protocol: ShieldedProtocol,
    ) -> Result<Vec<NoteId>, <Self as WalletRead>::Error>;

    /// Returns the outputs for a transaction sent by the wallet.
    #[allow(clippy::type_complexity)]
    fn get_sent_outputs(
        &self,
        txid: &TxId,
    ) -> Result<Vec<OutputOfSentTx>, <Self as WalletRead>::Error>;

    #[allow(clippy::type_complexity)]
    fn get_checkpoint_history(
        &self,
        protocol: &ShieldedProtocol,
    ) -> Result<
        Vec<(BlockHeight, Option<incrementalmerkletree::Position>)>,
        <Self as WalletRead>::Error,
    >;

    /// Fetches the transparent output corresponding to the provided `outpoint`.
    /// Allows selecting unspendable outputs for testing purposes.
    ///
    /// Returns `Ok(None)` if the UTXO is not known to belong to the wallet or is not
    /// spendable as of the chain tip height.
    #[cfg(feature = "transparent-inputs")]
    fn get_transparent_output(
        &self,
        outpoint: &OutPoint,
        allow_unspendable: bool,
    ) -> Result<Option<WalletTransparentOutput>, <Self as InputSource>::Error>;

    /// Returns all the notes that have been received by the wallet.
    fn get_notes(
        &self,
        protocol: ShieldedProtocol,
    ) -> Result<Vec<ReceivedNote<Self::NoteRef, Note>>, <Self as InputSource>::Error>;
}

/// The output of a transaction sent by the wallet.
///
/// This type is opaque, and exists for use by tests defined in this crate.
#[cfg(any(test, feature = "test-dependencies"))]
#[allow(dead_code)]
#[derive(Clone, Debug)]
pub struct OutputOfSentTx {
    value: NonNegativeAmount,
    external_recipient: Option<Address>,
    ephemeral_address: Option<(Address, u32)>,
}

#[cfg(any(test, feature = "test-dependencies"))]
impl OutputOfSentTx {
    /// Constructs an output from its test-relevant parts.
    ///
    /// If the output is to an ephemeral address, `ephemeral_address` should contain the
    /// address along with the `address_index` it was derived from under the BIP 32 path
    /// `m/44'/<coin_type>'/<account>'/2/<address_index>`.
    pub fn from_parts(
        value: NonNegativeAmount,
        external_recipient: Option<Address>,
        ephemeral_address: Option<(Address, u32)>,
    ) -> Self {
        Self {
            value,
            external_recipient,
            ephemeral_address,
        }
    }
}

/// The relevance of a seed to a given wallet.
///
/// This is the return type for [`WalletRead::seed_relevance_to_derived_accounts`].
#[derive(Clone, Debug, PartialEq, Eq)]
pub enum SeedRelevance<A: Copy> {
    /// The seed is relevant to at least one derived account within the wallet.
    Relevant { account_ids: NonEmpty<A> },
    /// The seed is not relevant to any of the derived accounts within the wallet.
    NotRelevant,
    /// The wallet contains no derived accounts.
    NoDerivedAccounts,
    /// The wallet contains no accounts.
    NoAccounts,
}

/// Metadata describing the sizes of the zcash note commitment trees as of a particular block.
#[derive(Debug, Clone, Copy)]
pub struct BlockMetadata {
    block_height: BlockHeight,
    block_hash: BlockHash,
    sapling_tree_size: Option<u32>,
    #[cfg(feature = "orchard")]
    orchard_tree_size: Option<u32>,
}

impl BlockMetadata {
    /// Constructs a new [`BlockMetadata`] value from its constituent parts.
    pub fn from_parts(
        block_height: BlockHeight,
        block_hash: BlockHash,
        sapling_tree_size: Option<u32>,
        #[cfg(feature = "orchard")] orchard_tree_size: Option<u32>,
    ) -> Self {
        Self {
            block_height,
            block_hash,
            sapling_tree_size,
            #[cfg(feature = "orchard")]
            orchard_tree_size,
        }
    }

    /// Returns the block height.
    pub fn block_height(&self) -> BlockHeight {
        self.block_height
    }

    /// Returns the hash of the block
    pub fn block_hash(&self) -> BlockHash {
        self.block_hash
    }

    /// Returns the size of the Sapling note commitment tree for the final treestate of the block
    /// that this [`BlockMetadata`] describes, if available.
    pub fn sapling_tree_size(&self) -> Option<u32> {
        self.sapling_tree_size
    }

    /// Returns the size of the Orchard note commitment tree for the final treestate of the block
    /// that this [`BlockMetadata`] describes, if available.
    #[cfg(feature = "orchard")]
    pub fn orchard_tree_size(&self) -> Option<u32> {
        self.orchard_tree_size
    }
}

/// The protocol-specific note commitment and nullifier data extracted from the per-transaction
/// shielded bundles in [`CompactBlock`], used by the wallet for note commitment tree maintenance
/// and spend detection.
///
/// [`CompactBlock`]: crate::proto::compact_formats::CompactBlock
pub struct ScannedBundles<NoteCommitment, NF> {
    final_tree_size: u32,
    commitments: Vec<(NoteCommitment, Retention<BlockHeight>)>,
    nullifier_map: Vec<(TxId, u16, Vec<NF>)>,
}

impl<NoteCommitment, NF> ScannedBundles<NoteCommitment, NF> {
    pub(crate) fn new(
        final_tree_size: u32,
        commitments: Vec<(NoteCommitment, Retention<BlockHeight>)>,
        nullifier_map: Vec<(TxId, u16, Vec<NF>)>,
    ) -> Self {
        Self {
            final_tree_size,
            nullifier_map,
            commitments,
        }
    }

    /// Returns the size of the note commitment tree as of the end of the scanned block.
    pub fn final_tree_size(&self) -> u32 {
        self.final_tree_size
    }

    /// Returns the vector of nullifiers for each transaction in the block.
    ///
    /// The returned tuple is keyed by both transaction ID and the index of the transaction within
    /// the block, so that either the txid or the combination of the block hash available from
    /// [`ScannedBlock::block_hash`] and returned transaction index may be used to uniquely
    /// identify the transaction, depending upon the needs of the caller.
    pub fn nullifier_map(&self) -> &[(TxId, u16, Vec<NF>)] {
        &self.nullifier_map
    }

    /// Returns the ordered list of note commitments to be added to the note commitment
    /// tree.
    pub fn commitments(&self) -> &[(NoteCommitment, Retention<BlockHeight>)] {
        &self.commitments
    }
}

/// A struct used to return the vectors of note commitments for a [`ScannedBlock`]
/// as owned values.
pub struct ScannedBlockCommitments {
    /// The ordered vector of note commitments for Sapling outputs of the block.
    pub sapling: Vec<(sapling::Node, Retention<BlockHeight>)>,
    /// The ordered vector of note commitments for Orchard outputs of the block.
    /// Present only when the `orchard` feature is enabled.
    #[cfg(feature = "orchard")]
    pub orchard: Vec<(orchard::tree::MerkleHashOrchard, Retention<BlockHeight>)>,
}

/// The subset of information that is relevant to this wallet that has been
/// decrypted and extracted from a [`CompactBlock`].
///
/// [`CompactBlock`]: crate::proto::compact_formats::CompactBlock
pub struct ScannedBlock<A> {
    block_height: BlockHeight,
    block_hash: BlockHash,
    block_time: u32,
    transactions: Vec<WalletTx<A>>,
    sapling: ScannedBundles<sapling::Node, sapling::Nullifier>,
    #[cfg(feature = "orchard")]
    orchard: ScannedBundles<orchard::tree::MerkleHashOrchard, orchard::note::Nullifier>,
}

impl<A> ScannedBlock<A> {
    /// Constructs a new `ScannedBlock`
    pub(crate) fn from_parts(
        block_height: BlockHeight,
        block_hash: BlockHash,
        block_time: u32,
        transactions: Vec<WalletTx<A>>,
        sapling: ScannedBundles<sapling::Node, sapling::Nullifier>,
        #[cfg(feature = "orchard")] orchard: ScannedBundles<
            orchard::tree::MerkleHashOrchard,
            orchard::note::Nullifier,
        >,
    ) -> Self {
        Self {
            block_height,
            block_hash,
            block_time,
            transactions,
            sapling,
            #[cfg(feature = "orchard")]
            orchard,
        }
    }

    /// Returns the height of the block that was scanned.
    pub fn height(&self) -> BlockHeight {
        self.block_height
    }

    /// Returns the block hash of the block that was scanned.
    pub fn block_hash(&self) -> BlockHash {
        self.block_hash
    }

    /// Returns the block time of the block that was scanned, as a Unix timestamp in seconds.
    pub fn block_time(&self) -> u32 {
        self.block_time
    }

    /// Returns the list of transactions from this block that are relevant to the wallet.
    pub fn transactions(&self) -> &[WalletTx<A>] {
        &self.transactions
    }

    /// Returns the Sapling note commitment tree and nullifier data for the block.
    pub fn sapling(&self) -> &ScannedBundles<sapling::Node, sapling::Nullifier> {
        &self.sapling
    }

    /// Returns the Orchard note commitment tree and nullifier data for the block.
    #[cfg(feature = "orchard")]
    pub fn orchard(
        &self,
    ) -> &ScannedBundles<orchard::tree::MerkleHashOrchard, orchard::note::Nullifier> {
        &self.orchard
    }

    /// Consumes `self` and returns the lists of Sapling and Orchard note commitments associated
    /// with the scanned block as an owned value.
    pub fn into_commitments(self) -> ScannedBlockCommitments {
        ScannedBlockCommitments {
            sapling: self.sapling.commitments,
            #[cfg(feature = "orchard")]
            orchard: self.orchard.commitments,
        }
    }

    /// Returns the [`BlockMetadata`] corresponding to the scanned block.
    pub fn to_block_metadata(&self) -> BlockMetadata {
        BlockMetadata {
            block_height: self.block_height,
            block_hash: self.block_hash,
            sapling_tree_size: Some(self.sapling.final_tree_size),
            #[cfg(feature = "orchard")]
            orchard_tree_size: Some(self.orchard.final_tree_size),
        }
    }
}

/// A transaction that was detected during scanning of the blockchain,
/// including its decrypted Sapling and/or Orchard outputs.
///
/// The purpose of this struct is to permit atomic updates of the
/// wallet database when transactions are successfully decrypted.
pub struct DecryptedTransaction<'a, AccountId> {
    mined_height: Option<BlockHeight>,
    tx: &'a Transaction,
    sapling_outputs: Vec<DecryptedOutput<sapling::Note, AccountId>>,
    #[cfg(feature = "orchard")]
    orchard_outputs: Vec<DecryptedOutput<orchard::note::Note, AccountId>>,
}

impl<'a, AccountId> DecryptedTransaction<'a, AccountId> {
    /// Constructs a new [`DecryptedTransaction`] from its constituent parts.
    pub fn new(
        mined_height: Option<BlockHeight>,
        tx: &'a Transaction,
        sapling_outputs: Vec<DecryptedOutput<sapling::Note, AccountId>>,
        #[cfg(feature = "orchard")] orchard_outputs: Vec<
            DecryptedOutput<orchard::note::Note, AccountId>,
        >,
    ) -> Self {
        Self {
            mined_height,
            tx,
            sapling_outputs,
            #[cfg(feature = "orchard")]
            orchard_outputs,
        }
    }

    /// Returns the height at which the transaction was mined, if known.
    pub fn mined_height(&self) -> Option<BlockHeight> {
        self.mined_height
    }
    /// Returns the raw transaction data.
    pub fn tx(&self) -> &Transaction {
        self.tx
    }
    /// Returns the Sapling outputs that were decrypted from the transaction.
    pub fn sapling_outputs(&self) -> &[DecryptedOutput<sapling::Note, AccountId>] {
        &self.sapling_outputs
    }
    /// Returns the Orchard outputs that were decrypted from the transaction.
    #[cfg(feature = "orchard")]
    pub fn orchard_outputs(&self) -> &[DecryptedOutput<orchard::note::Note, AccountId>] {
        &self.orchard_outputs
    }
}

/// A transaction that was constructed and sent by the wallet.
///
/// The purpose of this struct is to permit atomic updates of the
/// wallet database when transactions are created and submitted
/// to the network.
pub struct SentTransaction<'a, AccountId> {
    tx: &'a Transaction,
    created: time::OffsetDateTime,
    target_height: BlockHeight,
    account: AccountId,
    outputs: &'a [SentTransactionOutput<AccountId>],
    fee_amount: NonNegativeAmount,
    #[cfg(feature = "transparent-inputs")]
    utxos_spent: &'a [OutPoint],
}

impl<'a, AccountId> SentTransaction<'a, AccountId> {
    /// Constructs a new [`SentTransaction`] from its constituent parts.
    ///
    /// ### Parameters
    /// - `tx`: the raw transaction data
    /// - `created`: the system time at which the transaction was created
    /// - `target_height`: the target height that was used in the construction of the transaction
    /// - `account`: the account that spent funds in creation of the transaction
    /// - `outputs`: the outputs created by the transaction, including those sent to external
    ///   recipients which may not otherwise be recoverable
    /// - `fee_amount`: the fee value paid by the transaction
    /// - `utxos_spent`: the UTXOs controlled by the wallet that were spent in this transaction
    pub fn new(
        tx: &'a Transaction,
        created: time::OffsetDateTime,
        target_height: BlockHeight,
        account: AccountId,
        outputs: &'a [SentTransactionOutput<AccountId>],
        fee_amount: NonNegativeAmount,
        #[cfg(feature = "transparent-inputs")] utxos_spent: &'a [OutPoint],
    ) -> Self {
        Self {
            tx,
            created,
            target_height,
            account,
            outputs,
            fee_amount,
            #[cfg(feature = "transparent-inputs")]
            utxos_spent,
        }
    }

    /// Returns the transaction that was sent.
    pub fn tx(&self) -> &Transaction {
        self.tx
    }
    /// Returns the timestamp of the transaction's creation.
    pub fn created(&self) -> time::OffsetDateTime {
        self.created
    }
    /// Returns the id for the account that created the outputs.
    pub fn account_id(&self) -> &AccountId {
        &self.account
    }
    /// Returns the outputs of the transaction.
    pub fn outputs(&self) -> &[SentTransactionOutput<AccountId>] {
        self.outputs
    }
    /// Returns the fee paid by the transaction.
    pub fn fee_amount(&self) -> NonNegativeAmount {
        self.fee_amount
    }
    /// Returns the list of UTXOs spent in the created transaction.
    #[cfg(feature = "transparent-inputs")]
    pub fn utxos_spent(&self) -> &[OutPoint] {
        self.utxos_spent
    }

    /// Returns the block height that this transaction was created to target.
    pub fn target_height(&self) -> BlockHeight {
        self.target_height
    }
}

/// An output of a transaction generated by the wallet.
///
/// This type is capable of representing both shielded and transparent outputs.
pub struct SentTransactionOutput<AccountId> {
    output_index: usize,
    recipient: Recipient<AccountId, Note, OutPoint>,
    value: NonNegativeAmount,
    memo: Option<MemoBytes>,
}

impl<AccountId> SentTransactionOutput<AccountId> {
    /// Constructs a new [`SentTransactionOutput`] from its constituent parts.
    ///
    /// ### Fields:
    /// * `output_index` - the index of the output or action in the sent transaction
    /// * `recipient` - the recipient of the output, either a Zcash address or a
    ///    wallet-internal account and the note belonging to the wallet created by
    ///    the output
    /// * `value` - the value of the output, in zatoshis
    /// * `memo` - the memo that was sent with this output
    pub fn from_parts(
        output_index: usize,
        recipient: Recipient<AccountId, Note, OutPoint>,
        value: NonNegativeAmount,
        memo: Option<MemoBytes>,
    ) -> Self {
        Self {
            output_index,
            recipient,
            value,
            memo,
        }
    }

    /// Returns the index within the transaction that contains the recipient output.
    ///
    /// - If `recipient_address` is a Sapling address, this is an index into the Sapling
    ///   outputs of the transaction.
    /// - If `recipient_address` is a transparent address, this is an index into the
    ///   transparent outputs of the transaction.
    pub fn output_index(&self) -> usize {
        self.output_index
    }
    /// Returns the recipient address of the transaction, or the account id and
    /// resulting note/outpoint for wallet-internal outputs.
    pub fn recipient(&self) -> &Recipient<AccountId, Note, OutPoint> {
        &self.recipient
    }
    /// Returns the value of the newly created output.
    pub fn value(&self) -> NonNegativeAmount {
        self.value
    }
    /// Returns the memo that was attached to the output, if any. This will only be `None`
    /// for transparent outputs.
    pub fn memo(&self) -> Option<&MemoBytes> {
        self.memo.as_ref()
    }
}

/// A data structure used to set the birthday height for an account, and ensure that the initial
/// note commitment tree state is recorded at that height.
#[derive(Clone, Debug)]
pub struct AccountBirthday {
    prior_chain_state: ChainState,
    recover_until: Option<BlockHeight>,
}

/// Errors that can occur in the construction of an [`AccountBirthday`] from a [`TreeState`].
pub enum BirthdayError {
    HeightInvalid(TryFromIntError),
    Decode(io::Error),
}

impl From<TryFromIntError> for BirthdayError {
    fn from(value: TryFromIntError) -> Self {
        Self::HeightInvalid(value)
    }
}

impl From<io::Error> for BirthdayError {
    fn from(value: io::Error) -> Self {
        Self::Decode(value)
    }
}

impl AccountBirthday {
    /// Constructs a new [`AccountBirthday`] from its constituent parts.
    ///
    /// * `prior_chain_state`: The chain state prior to the birthday height of the account. The
    ///    birthday height is defined as the height of the first block to be scanned in wallet
    ///    recovery.
    /// * `recover_until`: An optional height at which the wallet should exit "recovery mode". In
    ///    order to avoid confusing shifts in wallet balance and spendability that may temporarily be
    ///    visible to a user during the process of recovering from seed, wallets may optionally set a
    ///    "recover until" height. The wallet is considered to be in "recovery mode" until there
    ///    exist no unscanned ranges between the wallet's birthday height and the provided
    ///    `recover_until` height, exclusive.
    ///
    /// This API is intended primarily to be used in testing contexts; under normal circumstances,
    /// [`AccountBirthday::from_treestate`] should be used instead.
    #[cfg(any(test, feature = "test-dependencies"))]
    pub fn from_parts(prior_chain_state: ChainState, recover_until: Option<BlockHeight>) -> Self {
        Self {
            prior_chain_state,
            recover_until,
        }
    }

    /// Constructs a new [`AccountBirthday`] from a [`TreeState`] returned from `lightwalletd`.
    ///
    /// * `treestate`: The tree state corresponding to the last block prior to the wallet's
    ///    birthday height.
    /// * `recover_until`: An optional height at which the wallet should exit "recovery mode". In
    ///    order to avoid confusing shifts in wallet balance and spendability that may temporarily be
    ///    visible to a user during the process of recovering from seed, wallets may optionally set a
    ///    "recover until" height. The wallet is considered to be in "recovery mode" until there
    ///    exist no unscanned ranges between the wallet's birthday height and the provided
    ///    `recover_until` height, exclusive.
    pub fn from_treestate(
        treestate: TreeState,
        recover_until: Option<BlockHeight>,
    ) -> Result<Self, BirthdayError> {
        Ok(Self {
            prior_chain_state: treestate.to_chain_state()?,
            recover_until,
        })
    }

    /// Returns the Sapling note commitment tree frontier as of the end of the block at
    /// [`Self::height`].
    pub fn sapling_frontier(
        &self,
    ) -> &Frontier<sapling::Node, { sapling::NOTE_COMMITMENT_TREE_DEPTH }> {
        self.prior_chain_state.final_sapling_tree()
    }

    /// Returns the Orchard note commitment tree frontier as of the end of the block at
    /// [`Self::height`].
    #[cfg(feature = "orchard")]
    pub fn orchard_frontier(
        &self,
    ) -> &Frontier<orchard::tree::MerkleHashOrchard, { orchard::NOTE_COMMITMENT_TREE_DEPTH as u8 }>
    {
        self.prior_chain_state.final_orchard_tree()
    }

    /// Returns the birthday height of the account.
    pub fn height(&self) -> BlockHeight {
        self.prior_chain_state.block_height() + 1
    }

    /// Returns the height at which the wallet should exit "recovery mode".
    pub fn recover_until(&self) -> Option<BlockHeight> {
        self.recover_until
    }

    #[cfg(any(test, feature = "test-dependencies"))]
    /// Constructs a new [`AccountBirthday`] at the given network upgrade's activation,
    /// with no "recover until" height.
    ///
    /// # Panics
    ///
    /// Panics if the activation height for the given network upgrade is not set.
    pub fn from_activation<P: zcash_primitives::consensus::Parameters>(
        params: &P,
        network_upgrade: NetworkUpgrade,
        prior_block_hash: BlockHash,
    ) -> AccountBirthday {
        AccountBirthday::from_parts(
            ChainState::empty(
                params.activation_height(network_upgrade).unwrap() - 1,
                prior_block_hash,
            ),
            None,
        )
    }

    #[cfg(any(test, feature = "test-dependencies"))]
    /// Constructs a new [`AccountBirthday`] at Sapling activation, with no
    /// "recover until" height.
    ///
    /// # Panics
    ///
    /// Panics if the Sapling activation height is not set.
    pub fn from_sapling_activation<P: zcash_primitives::consensus::Parameters>(
        params: &P,
        prior_block_hash: BlockHash,
    ) -> AccountBirthday {
        Self::from_activation(params, NetworkUpgrade::Sapling, prior_block_hash)
    }
}

/// This trait encapsulates the write capabilities required to update stored wallet data.
///
/// # Adding accounts
///
/// This trait provides several methods for adding accounts to the wallet data:
/// - [`WalletWrite::create_account`]
/// - [`WalletWrite::import_account_hd`]
/// - [`WalletWrite::import_account_ufvk`]
///
/// All of these methods take an [`AccountBirthday`]. The birthday height is defined as
/// the minimum block height that will be scanned for funds belonging to the wallet. If
/// `birthday.height()` is below the current chain tip, the account addition operation
/// will trigger a re-scan of the blocks at and above the provided height.
///
/// The order in which you call these methods will affect the resulting wallet structure:
/// - If only [`WalletWrite::create_account`] is used, the resulting accounts will have
///   sequential [ZIP 32] account indices within each given seed.
/// - If [`WalletWrite::import_account_hd`] is used to import accounts with non-sequential
///   ZIP 32 account indices from the same seed, a call to [`WalletWrite::create_account`]
///   will use the ZIP 32 account index just after the highest-numbered existing account.
/// - If an account is added to the wallet, and then a later call to one of the methods
///   would produce a UFVK that collides with that account on any FVK component (i.e.
///   Sapling, Orchard, or transparent), an error will be returned. This can occur in the
///   following cases:
///   - An account is created via [`WalletWrite::create_account`] with an auto-selected
///     ZIP 32 account index, and that index is later imported explicitly via either
///     [`WalletWrite::import_account_ufvk`] or [`WalletWrite::import_account_hd`].
///   - An account is imported via [`WalletWrite::import_account_ufvk`] or
///     [`WalletWrite::import_account_hd`], and then the ZIP 32 account index
///     corresponding to that account's UFVK is later imported either implicitly
///     via [`WalletWrite::create_account`], or explicitly via a call to
///     [`WalletWrite::import_account_ufvk`] or [`WalletWrite::import_account_hd`].
///
/// Note that an error will be returned on an FVK collision even if the UFVKs do not
/// match exactly, e.g. if they have different subsets of components.
///
/// A future change to this trait might introduce a method to "upgrade" an imported
/// account with derivation information. See [zcash/librustzcash#1284] for details.
///
/// Users of the `WalletWrite` trait should generally distinguish in their APIs and wallet
/// UIs between creating a new account, and importing an account that previously existed.
/// By convention, wallets should only allow a new account to be generated after confirmed
/// funds have been received by the newest existing account; this allows automated account
/// recovery to discover and recover all funds within a particular seed.
///
/// # Creating a new wallet
///
/// To create a new wallet:
/// - Generate a new [BIP 39] mnemonic phrase, using a crate like [`bip0039`].
/// - Derive the corresponding seed from the mnemonic phrase.
/// - Use [`WalletWrite::create_account`] with the resulting seed.
///
/// Callers should construct the [`AccountBirthday`] using [`AccountBirthday::from_treestate`] for
/// the block at height `chain_tip_height - 100`. Setting the birthday height to a tree state below
/// the pruning depth ensures that reorgs cannot cause funds intended for the wallet to be missed;
/// otherwise, if the chain tip height were used for the wallet birthday, a transaction targeted at
/// a height greater than the chain tip could be mined at a height below that tip as part of a
/// reorg.
///
/// # Restoring a wallet from backup
///
/// To restore a backed-up wallet:
/// - Derive the seed from its BIP 39 mnemonic phrase.
/// - Use [`WalletWrite::import_account_hd`] once for each ZIP 32 account index that the
///   user wants to restore.
/// - If the highest previously-used ZIP 32 account index was _not_ restored by the user,
///   remember this index separately as `index_max`. The first time the user wants to
///   generate a new account, use [`WalletWrite::import_account_hd`] to create the account
///   `index_max + 1`.
/// - [`WalletWrite::create_account`] can be used to generate subsequent new accounts in
///   the restored wallet.
///
/// Automated account recovery has not yet been implemented by this crate. A wallet app
/// that supports multiple accounts can implement it manually by tracking account balances
/// relative to [`WalletSummary::fully_scanned_height`], and creating new accounts as
/// funds appear in existing accounts.
///
/// If the number of accounts is known in advance, the wallet should create all accounts before
/// scanning the chain so that the scan can be done in a single pass for all accounts.
///
/// [ZIP 32]: https://zips.z.cash/zip-0032
/// [zcash/librustzcash#1284]: https://github.com/zcash/librustzcash/issues/1284
/// [BIP 39]: https://github.com/bitcoin/bips/blob/master/bip-0039.mediawiki
/// [`bip0039`]: https://crates.io/crates/bip0039
#[cfg_attr(feature = "test-dependencies", delegatable_trait)]
pub trait WalletWrite: WalletRead {
    /// The type of identifiers used to look up transparent UTXOs.
    type UtxoRef;

    /// Tells the wallet to track the next available account-level spend authority, given the
    /// current set of [ZIP 316] account identifiers known to the wallet database.
    ///
    /// The "next available account" is defined as the ZIP-32 account index immediately following
    /// the highest existing account index among all accounts in the wallet that share the given
    /// seed. Users of the [`WalletWrite`] trait that only call this method are guaranteed to have
    /// accounts with sequential indices.
    ///
    /// Returns the account identifier for the newly-created wallet database entry, along with the
    /// associated [`UnifiedSpendingKey`]. Note that the unique account identifier should *not* be
    /// assumed equivalent to the ZIP 32 account index. It is an opaque identifier for a pool of
    /// funds or set of outputs controlled by a single spending authority.
    ///
    /// The ZIP-32 account index may be obtained by calling [`WalletRead::get_account`]
    /// with the returned account identifier.
    ///
    /// The [`WalletWrite`] trait documentation has more details about account creation and import.
    ///
    /// # Implementation notes
    ///
    /// Implementations of this method **MUST NOT** "fill in gaps" by selecting an account index
    /// that is lower than any existing account index among all accounts in the wallet that share
    /// the given seed.
    ///
    /// # Panics
    ///
    /// Panics if the length of the seed is not between 32 and 252 bytes inclusive.
    ///
    /// [ZIP 316]: https://zips.z.cash/zip-0316
    fn create_account(
        &mut self,
        seed: &SecretVec<u8>,
        birthday: &AccountBirthday,
    ) -> Result<(Self::AccountId, UnifiedSpendingKey), Self::Error>;

    /// Tells the wallet to track a specific account index for a given seed.
    ///
    /// Returns details about the imported account, including the unique account identifier for
    /// the newly-created wallet database entry, along with the associated [`UnifiedSpendingKey`].
    /// Note that the unique account identifier should *not* be assumed equivalent to the ZIP 32
    /// account index. It is an opaque identifier for a pool of funds or set of outputs controlled
    /// by a single spending authority.
    ///
    /// Import accounts with indices that are exactly one greater than the highest existing account
    /// index to ensure account indices are contiguous, thereby facilitating automated account
    /// recovery.
    ///
    /// The [`WalletWrite`] trait documentation has more details about account creation and import.
    ///
    /// # Panics
    ///
    /// Panics if the length of the seed is not between 32 and 252 bytes inclusive.
    ///
    /// [ZIP 316]: https://zips.z.cash/zip-0316
    fn import_account_hd(
        &mut self,
        seed: &SecretVec<u8>,
        account_index: zip32::AccountId,
        birthday: &AccountBirthday,
    ) -> Result<(Self::Account, UnifiedSpendingKey), Self::Error>;

    /// Tells the wallet to track an account using a unified full viewing key.
    ///
    /// Returns details about the imported account, including the unique account identifier for
    /// the newly-created wallet database entry. Unlike the other account creation APIs
    /// ([`Self::create_account`] and [`Self::import_account_hd`]), no spending key is returned
    /// because the wallet has no information about how the UFVK was derived.
    ///
    /// Certain optimizations are possible for accounts which will never be used to spend funds. If
    /// `spending_key_available` is `false`, the wallet may choose to optimize for this case, in
    /// which case any attempt to spend funds from the account will result in an error.
    ///
    /// The [`WalletWrite`] trait documentation has more details about account creation and import.
    ///
    /// # Panics
    ///
    /// Panics if the length of the seed is not between 32 and 252 bytes inclusive.
    fn import_account_ufvk(
        &mut self,
        unified_key: &UnifiedFullViewingKey,
        birthday: &AccountBirthday,
        purpose: AccountPurpose,
    ) -> Result<Self::Account, Self::Error>;

    /// Generates and persists the next available diversified address, given the current
    /// addresses known to the wallet.
    ///
    /// Returns `Ok(None)` if the account identifier does not correspond to a known
    /// account.
    fn get_next_available_address(
        &mut self,
        account: Self::AccountId,
        request: UnifiedAddressRequest,
    ) -> Result<Option<UnifiedAddress>, Self::Error>;

    /// Generates and persists a new address for the specified account, with the specified
    /// diversifier index.
    ///
    /// Returns the new address, or an error if the account identifier does not correspond to a
    /// known account.
    /// A conflict with an existing row in the database is considered acceptable and no error is returned.
    /// If the diversifier index cannot produce a valid Sapling address, no sapling receiver will
    /// be included in the returned address.
    /// If the diversifier is outside the range for transparent addresses, no transparent receiver
    /// will be included in the returned address.
    ///
    /// This supports a more advanced use case than `get_next_available_address` where the caller
    /// simply gets the next diversified address sequentially. Mixing use of the two functions
    /// is not recommended because `get_next_available_address` will return the next address
    /// after the highest diversifier index in the database, which may leave gaps in the sequence.
    fn put_address_with_diversifier_index(
        &mut self,
        account: &Self::AccountId,
        diversifier_index: DiversifierIndex,
    ) -> Result<UnifiedAddress, Self::Error>;

    /// Updates the wallet's view of the blockchain.
    ///
    /// This method is used to provide the wallet with information about the state of the
    /// blockchain, and detect any previously scanned data that needs to be re-validated
    /// before proceeding with scanning. It should be called at wallet startup prior to calling
    /// [`WalletRead::suggest_scan_ranges`] in order to provide the wallet with the information it
    /// needs to correctly prioritize scanning operations.
    fn update_chain_tip(&mut self, tip_height: BlockHeight) -> Result<(), Self::Error>;

    /// Updates the state of the wallet database by persisting the provided block information,
    /// along with the note commitments that were detected when scanning the block for transactions
    /// pertaining to this wallet.
    ///
    /// ### Arguments
    /// - `from_state` must be the chain state for the block height prior to the first
    ///   block in `blocks`.
    /// - `blocks` must be sequential, in order of increasing block height.
    fn put_blocks(
        &mut self,
        from_state: &ChainState,
        blocks: Vec<ScannedBlock<Self::AccountId>>,
    ) -> Result<(), Self::Error>;

    /// Adds a transparent UTXO received by the wallet to the data store.
    fn put_received_transparent_utxo(
        &mut self,
        output: &WalletTransparentOutput,
    ) -> Result<Self::UtxoRef, Self::Error>;

    /// Caches a decrypted transaction in the persistent wallet store.
    fn store_decrypted_tx(
        &mut self,
        received_tx: DecryptedTransaction<Self::AccountId>,
    ) -> Result<(), Self::Error>;

    /// Saves information about transactions constructed by the wallet to the persistent
    /// wallet store.
    ///
    /// This must be called before the transactions are sent to the network.
    ///
    /// Transactions that have been stored by this method should be retransmitted while it
    /// is still possible that they could be mined.
    fn store_transactions_to_be_sent(
        &mut self,
        transactions: &[SentTransaction<Self::AccountId>],
    ) -> Result<(), Self::Error>;

    /// Truncates the wallet database to at most the specified height.
    ///
    /// Implementations of this method may choose a lower block height to which the data store will
    /// be truncated if it is not possible to truncate exactly to the specified height. Upon
    /// successful truncation, this method returns the height to which the data store was actually
    /// truncated.
    ///
    /// This method assumes that the state of the underlying data store is consistent up to a
    /// particular block height. Since it is possible that a chain reorg might invalidate some
    /// stored state, this method must be implemented in order to allow users of this API to
    /// "reset" the data store to correctly represent chainstate as of at most the requested block
    /// height.
    ///
    /// After calling this method, the block at the returned height will be the most recent block
    /// and all other operations will treat this block as the chain tip for balance determination
    /// purposes.
    ///
    /// There may be restrictions on heights to which it is possible to truncate. Specifically, it
    /// will only be possible to truncate to heights at which is is possible to create a witness
    /// given the current state of the wallet's note commitment tree.
    fn truncate_to_height(&mut self, max_height: BlockHeight) -> Result<BlockHeight, Self::Error>;

    /// Records the last block that was scanned for transparent transactions.
    #[cfg(feature = "transparent-inputs")]
    fn put_latest_scanned_block_for_transparent(
        &mut self,
        address: &TransparentAddress,
        block_height: BlockHeight,
    ) -> Result<(), Self::Error>;

    /// Reserves the next `n` available ephemeral addresses for the given account.
    /// This cannot be undone, so as far as possible, errors associated with transaction
    /// construction should have been reported before calling this method.
    ///
    /// To ensure that sufficient information is stored on-chain to allow recovering
    /// funds sent back to any of the used addresses, a "gap limit" of 20 addresses
    /// should be observed as described in [BIP 44].
    ///
    /// Returns an error if there is insufficient space within the gap limit to allocate
    /// the given number of addresses, or if the account identifier does not correspond
    /// to a known account.
    ///
    /// [BIP 44]: https://github.com/bitcoin/bips/blob/master/bip-0044.mediawiki#user-content-Address_gap_limit
    #[cfg(feature = "transparent-inputs")]
    fn reserve_next_n_ephemeral_addresses(
        &mut self,
        _account_id: Self::AccountId,
        _n: usize,
    ) -> Result<Vec<(TransparentAddress, TransparentAddressMetadata)>, Self::Error> {
        // Default impl is required for feature-flagged trait methods to prevent
        // breakage due to inadvertent activation of features by transitive dependencies
        // of the implementing crate.
        Ok(vec![])
    }

    /// Updates the wallet backend with respect to the status of a specific transaction, from the
    /// perspective of the main chain.
    ///
    /// Fully transparent transactions, and transactions that do not contain either shielded inputs
    /// or shielded outputs belonging to the wallet, may not be discovered by the process of chain
    /// scanning; as a consequence, the wallet must actively query to determine whether such
    /// transactions have been mined.
    fn set_transaction_status(
        &mut self,
        _txid: TxId,
        _status: TransactionStatus,
    ) -> Result<(), Self::Error>;
}

/// This trait describes a capability for manipulating wallet note commitment trees.
#[cfg_attr(feature = "test-dependencies", delegatable_trait)]
pub trait WalletCommitmentTrees {
    type Error: Debug;

    /// The type of the backing [`ShardStore`] for the Sapling note commitment tree.
    type SaplingShardStore<'a>: ShardStore<
        H = sapling::Node,
        CheckpointId = BlockHeight,
        Error = Self::Error,
    >;

    /// Evaluates the given callback function with a reference to the Sapling
    /// note commitment tree maintained by the wallet.
    fn with_sapling_tree_mut<F, A, E>(&mut self, callback: F) -> Result<A, E>
    where
        for<'a> F: FnMut(
            &'a mut ShardTree<
                Self::SaplingShardStore<'a>,
                { sapling::NOTE_COMMITMENT_TREE_DEPTH },
                SAPLING_SHARD_HEIGHT,
            >,
        ) -> Result<A, E>,
        E: From<ShardTreeError<Self::Error>>;

    /// Adds a sequence of Sapling note commitment tree subtree roots to the data store.
    ///
    /// Each such value should be the Merkle root of a subtree of the Sapling note commitment tree
    /// containing 2^[`SAPLING_SHARD_HEIGHT`] note commitments.
    fn put_sapling_subtree_roots(
        &mut self,
        start_index: u64,
        roots: &[CommitmentTreeRoot<sapling::Node>],
    ) -> Result<(), ShardTreeError<Self::Error>>;

    /// The type of the backing [`ShardStore`] for the Orchard note commitment tree.
    #[cfg(feature = "orchard")]
    type OrchardShardStore<'a>: ShardStore<
        H = orchard::tree::MerkleHashOrchard,
        CheckpointId = BlockHeight,
        Error = Self::Error,
    >;

    /// Evaluates the given callback function with a reference to the Orchard
    /// note commitment tree maintained by the wallet.
    #[cfg(feature = "orchard")]
    fn with_orchard_tree_mut<F, A, E>(&mut self, callback: F) -> Result<A, E>
    where
        for<'a> F: FnMut(
            &'a mut ShardTree<
                Self::OrchardShardStore<'a>,
                { ORCHARD_SHARD_HEIGHT * 2 },
                ORCHARD_SHARD_HEIGHT,
            >,
        ) -> Result<A, E>,
        E: From<ShardTreeError<Self::Error>>;

    /// Adds a sequence of Orchard note commitment tree subtree roots to the data store.
    ///
    /// Each such value should be the Merkle root of a subtree of the Orchard note commitment tree
    /// containing 2^[`ORCHARD_SHARD_HEIGHT`] note commitments.
    #[cfg(feature = "orchard")]
    fn put_orchard_subtree_roots(
        &mut self,
        start_index: u64,
        roots: &[CommitmentTreeRoot<orchard::tree::MerkleHashOrchard>],
    ) -> Result<(), ShardTreeError<Self::Error>>;
<<<<<<< HEAD
}

#[cfg(feature = "test-dependencies")]
pub mod testing {
    use incrementalmerkletree::Address;
    use secrecy::{ExposeSecret, SecretVec};
    use shardtree::{error::ShardTreeError, store::memory::MemoryShardStore, ShardTree};
    use std::{collections::HashMap, convert::Infallible, num::NonZeroU32};
    use zip32::fingerprint::SeedFingerprint;
    use zip32::DiversifierIndex;

    use zcash_primitives::{
        block::BlockHash,
        consensus::{BlockHeight, Network},
        memo::Memo,
        transaction::{components::amount::NonNegativeAmount, Transaction, TxId},
    };

    use crate::{
        address::UnifiedAddress,
        keys::{UnifiedAddressRequest, UnifiedFullViewingKey, UnifiedSpendingKey},
        wallet::{Note, NoteId, ReceivedNote, WalletTransparentOutput},
        ShieldedProtocol,
    };

    use super::{
        chain::{ChainState, CommitmentTreeRoot},
        scanning::ScanRange,
        AccountBirthday, AccountPurpose, BlockMetadata, DecryptedTransaction, InputSource,
        NullifierQuery, ScannedBlock, SeedRelevance, SentTransaction, SpendableNotes,
        TransactionDataRequest, TransactionStatus, WalletCommitmentTrees, WalletRead,
        WalletSummary, WalletWrite, SAPLING_SHARD_HEIGHT,
    };

    #[cfg(feature = "transparent-inputs")]
    use {
        super::TransparentAddressSyncInfo, crate::wallet::TransparentAddressMetadata,
        std::ops::Range, zcash_primitives::legacy::TransparentAddress,
    };

    #[cfg(feature = "orchard")]
    use super::ORCHARD_SHARD_HEIGHT;

    pub struct MockWalletDb {
        pub network: Network,
        pub sapling_tree: ShardTree<
            MemoryShardStore<sapling::Node, BlockHeight>,
            { SAPLING_SHARD_HEIGHT * 2 },
            SAPLING_SHARD_HEIGHT,
        >,
        #[cfg(feature = "orchard")]
        pub orchard_tree: ShardTree<
            MemoryShardStore<orchard::tree::MerkleHashOrchard, BlockHeight>,
            { ORCHARD_SHARD_HEIGHT * 2 },
            ORCHARD_SHARD_HEIGHT,
        >,
    }

    impl MockWalletDb {
        pub fn new(network: Network) -> Self {
            Self {
                network,
                sapling_tree: ShardTree::new(MemoryShardStore::empty(), 100),
                #[cfg(feature = "orchard")]
                orchard_tree: ShardTree::new(MemoryShardStore::empty(), 100),
            }
        }
    }

    impl InputSource for MockWalletDb {
        type Error = ();
        type NoteRef = u32;
        type AccountId = u32;

        fn get_spendable_note(
            &self,
            _txid: &TxId,
            _protocol: ShieldedProtocol,
            _index: u32,
        ) -> Result<Option<ReceivedNote<Self::NoteRef, Note>>, Self::Error> {
            Ok(None)
        }

        fn select_spendable_notes(
            &self,
            _account: Self::AccountId,
            _target_value: NonNegativeAmount,
            _sources: &[ShieldedProtocol],
            _anchor_height: BlockHeight,
            _exclude: &[Self::NoteRef],
        ) -> Result<SpendableNotes<Self::NoteRef>, Self::Error> {
            Ok(SpendableNotes::empty())
        }
    }

    impl WalletRead for MockWalletDb {
        type Error = ();
        type AccountId = u32;
        type Account = (Self::AccountId, UnifiedFullViewingKey);

        fn get_account_ids(&self) -> Result<Vec<Self::AccountId>, Self::Error> {
            Ok(Vec::new())
        }

        fn get_account(
            &self,
            _account_id: Self::AccountId,
        ) -> Result<Option<Self::Account>, Self::Error> {
            Ok(None)
        }

        fn get_derived_account(
            &self,
            _seed: &SeedFingerprint,
            _account_id: zip32::AccountId,
        ) -> Result<Option<Self::Account>, Self::Error> {
            Ok(None)
        }

        fn validate_seed(
            &self,
            _account_id: Self::AccountId,
            _seed: &SecretVec<u8>,
        ) -> Result<bool, Self::Error> {
            Ok(false)
        }

        fn seed_relevance_to_derived_accounts(
            &self,
            _seed: &SecretVec<u8>,
        ) -> Result<SeedRelevance<Self::AccountId>, Self::Error> {
            Ok(SeedRelevance::NoAccounts)
        }

        fn get_account_for_ufvk(
            &self,
            _ufvk: &UnifiedFullViewingKey,
        ) -> Result<Option<Self::Account>, Self::Error> {
            Ok(None)
        }

        fn get_current_address(
            &self,
            _account: Self::AccountId,
        ) -> Result<Option<UnifiedAddress>, Self::Error> {
            Ok(None)
        }

        fn get_account_birthday(
            &self,
            _account: Self::AccountId,
        ) -> Result<BlockHeight, Self::Error> {
            Err(())
        }

        fn get_wallet_birthday(&self) -> Result<Option<BlockHeight>, Self::Error> {
            Ok(None)
        }

        fn get_wallet_summary(
            &self,
            _min_confirmations: u32,
        ) -> Result<Option<WalletSummary<Self::AccountId>>, Self::Error> {
            Ok(None)
        }

        fn chain_height(&self) -> Result<Option<BlockHeight>, Self::Error> {
            Ok(None)
        }

        fn get_block_hash(
            &self,
            _block_height: BlockHeight,
        ) -> Result<Option<BlockHash>, Self::Error> {
            Ok(None)
        }

        fn block_metadata(
            &self,
            _height: BlockHeight,
        ) -> Result<Option<BlockMetadata>, Self::Error> {
            Ok(None)
        }

        fn block_fully_scanned(&self) -> Result<Option<BlockMetadata>, Self::Error> {
            Ok(None)
        }

        fn get_max_height_hash(&self) -> Result<Option<(BlockHeight, BlockHash)>, Self::Error> {
            Ok(None)
        }

        fn block_max_scanned(&self) -> Result<Option<BlockMetadata>, Self::Error> {
            Ok(None)
        }

        fn suggest_scan_ranges(&self) -> Result<Vec<ScanRange>, Self::Error> {
            Ok(vec![])
        }

        fn get_target_and_anchor_heights(
            &self,
            _min_confirmations: NonZeroU32,
        ) -> Result<Option<(BlockHeight, BlockHeight)>, Self::Error> {
            Ok(None)
        }

        fn get_min_unspent_height(&self) -> Result<Option<BlockHeight>, Self::Error> {
            Ok(None)
        }

        fn get_tx_height(&self, _txid: TxId) -> Result<Option<BlockHeight>, Self::Error> {
            Ok(None)
        }

        fn get_unified_full_viewing_keys(
            &self,
        ) -> Result<HashMap<Self::AccountId, UnifiedFullViewingKey>, Self::Error> {
            Ok(HashMap::new())
        }

        fn get_memo(&self, _id_note: NoteId) -> Result<Option<Memo>, Self::Error> {
            Ok(None)
        }

        fn get_transaction(&self, _txid: TxId) -> Result<Option<Transaction>, Self::Error> {
            Ok(None)
        }

        fn get_sapling_nullifiers(
            &self,
            _query: NullifierQuery,
        ) -> Result<Vec<(Self::AccountId, sapling::Nullifier)>, Self::Error> {
            Ok(Vec::new())
        }

        #[cfg(feature = "orchard")]
        fn get_orchard_nullifiers(
            &self,
            _query: NullifierQuery,
        ) -> Result<Vec<(Self::AccountId, orchard::note::Nullifier)>, Self::Error> {
            Ok(Vec::new())
        }

        #[cfg(feature = "transparent-inputs")]
        fn get_transparent_receivers(
            &self,
            _account: Self::AccountId,
        ) -> Result<HashMap<TransparentAddress, Option<TransparentAddressMetadata>>, Self::Error>
        {
            Ok(HashMap::new())
        }

        #[cfg(feature = "transparent-inputs")]
        fn get_transparent_balances(
            &self,
            _account: Self::AccountId,
            _max_height: BlockHeight,
        ) -> Result<HashMap<TransparentAddress, NonNegativeAmount>, Self::Error> {
            Ok(HashMap::new())
        }

        #[cfg(feature = "transparent-inputs")]
        fn get_transparent_addresses_and_sync_heights(
            &mut self,
        ) -> Result<Vec<TransparentAddressSyncInfo<Self::AccountId>>, Self::Error> {
            Ok(Vec::new())
        }

        #[cfg(feature = "transparent-inputs")]
        fn get_transparent_address_metadata(
            &self,
            _account: Self::AccountId,
            _address: &TransparentAddress,
        ) -> Result<Option<TransparentAddressMetadata>, Self::Error> {
            Ok(None)
        }

        #[cfg(feature = "transparent-inputs")]
        fn get_known_ephemeral_addresses(
            &self,
            _account: Self::AccountId,
            _index_range: Option<Range<u32>>,
        ) -> Result<Vec<(TransparentAddress, TransparentAddressMetadata)>, Self::Error> {
            Ok(vec![])
        }

        #[cfg(feature = "transparent-inputs")]
        fn find_account_for_ephemeral_address(
            &self,
            _address: &TransparentAddress,
        ) -> Result<Option<Self::AccountId>, Self::Error> {
            Ok(None)
        }

        fn transaction_data_requests(&self) -> Result<Vec<TransactionDataRequest>, Self::Error> {
            Ok(vec![])
        }
    }

    impl WalletWrite for MockWalletDb {
        type UtxoRef = u32;

        fn create_account(
            &mut self,
            seed: &SecretVec<u8>,
            _birthday: &AccountBirthday,
        ) -> Result<(Self::AccountId, UnifiedSpendingKey), Self::Error> {
            let account = zip32::AccountId::ZERO;
            UnifiedSpendingKey::from_seed(&self.network, seed.expose_secret(), account)
                .map(|k| (u32::from(account), k))
                .map_err(|_| ())
        }

        fn import_account_hd(
            &mut self,
            _seed: &SecretVec<u8>,
            _account_index: zip32::AccountId,
            _birthday: &AccountBirthday,
        ) -> Result<(Self::Account, UnifiedSpendingKey), Self::Error> {
            todo!()
        }

        fn import_account_ufvk(
            &mut self,
            _unified_key: &UnifiedFullViewingKey,
            _birthday: &AccountBirthday,
            _purpose: AccountPurpose,
        ) -> Result<Self::Account, Self::Error> {
            todo!()
        }

        fn get_next_available_address(
            &mut self,
            _account: Self::AccountId,
            _request: UnifiedAddressRequest,
        ) -> Result<Option<UnifiedAddress>, Self::Error> {
            Ok(None)
        }

        fn put_address_with_diversifier_index(
            &mut self,
            _account: &Self::AccountId,
            _diversifier_index: DiversifierIndex,
        ) -> Result<UnifiedAddress, Self::Error> {
            todo!()
        }

        #[allow(clippy::type_complexity)]
        fn put_blocks(
            &mut self,
            _from_state: &ChainState,
            _blocks: Vec<ScannedBlock<Self::AccountId>>,
        ) -> Result<(), Self::Error> {
            Ok(())
        }

        fn update_chain_tip(&mut self, _tip_height: BlockHeight) -> Result<(), Self::Error> {
            Ok(())
        }

        fn store_decrypted_tx(
            &mut self,
            _received_tx: DecryptedTransaction<Self::AccountId>,
        ) -> Result<(), Self::Error> {
            Ok(())
        }

        fn store_transactions_to_be_sent(
            &mut self,
            _transactions: &[SentTransaction<Self::AccountId>],
        ) -> Result<(), Self::Error> {
            Ok(())
        }

        fn truncate_to_height(&mut self, _block_height: BlockHeight) -> Result<(), Self::Error> {
            Ok(())
        }

        /// Adds a transparent UTXO received by the wallet to the data store.
        fn put_received_transparent_utxo(
            &mut self,
            _output: &WalletTransparentOutput,
        ) -> Result<Self::UtxoRef, Self::Error> {
            Ok(0)
        }

        #[cfg(feature = "transparent-inputs")]
        fn put_latest_scanned_block_for_transparent(
            &mut self,
            _address: &TransparentAddress,
            _block_height: BlockHeight,
        ) -> Result<(), Self::Error> {
            Ok(())
        }

        #[cfg(feature = "transparent-inputs")]
        fn reserve_next_n_ephemeral_addresses(
            &mut self,
            _account_id: Self::AccountId,
            _n: usize,
        ) -> Result<Vec<(TransparentAddress, TransparentAddressMetadata)>, Self::Error> {
            Err(())
        }

        fn set_transaction_status(
            &mut self,
            _txid: TxId,
            _status: TransactionStatus,
        ) -> Result<(), Self::Error> {
            Ok(())
        }
    }

    impl WalletCommitmentTrees for MockWalletDb {
        type Error = Infallible;
        type SaplingShardStore<'a> = MemoryShardStore<sapling::Node, BlockHeight>;

        fn with_sapling_tree_mut<F, A, E>(&mut self, mut callback: F) -> Result<A, E>
        where
            for<'a> F: FnMut(
                &'a mut ShardTree<
                    Self::SaplingShardStore<'a>,
                    { sapling::NOTE_COMMITMENT_TREE_DEPTH },
                    SAPLING_SHARD_HEIGHT,
                >,
            ) -> Result<A, E>,
            E: From<ShardTreeError<Infallible>>,
        {
            callback(&mut self.sapling_tree)
        }

        fn put_sapling_subtree_roots(
            &mut self,
            start_index: u64,
            roots: &[CommitmentTreeRoot<sapling::Node>],
        ) -> Result<(), ShardTreeError<Self::Error>> {
            self.with_sapling_tree_mut(|t| {
                for (root, i) in roots.iter().zip(0u64..) {
                    let root_addr =
                        Address::from_parts(SAPLING_SHARD_HEIGHT.into(), start_index + i);
                    t.insert(root_addr, *root.root_hash())?;
                }
                Ok::<_, ShardTreeError<Self::Error>>(())
            })?;

            Ok(())
        }

        #[cfg(feature = "orchard")]
        type OrchardShardStore<'a> =
            MemoryShardStore<orchard::tree::MerkleHashOrchard, BlockHeight>;

        #[cfg(feature = "orchard")]
        fn with_orchard_tree_mut<F, A, E>(&mut self, mut callback: F) -> Result<A, E>
        where
            for<'a> F: FnMut(
                &'a mut ShardTree<
                    Self::OrchardShardStore<'a>,
                    { ORCHARD_SHARD_HEIGHT * 2 },
                    ORCHARD_SHARD_HEIGHT,
                >,
            ) -> Result<A, E>,
            E: From<ShardTreeError<Self::Error>>,
        {
            callback(&mut self.orchard_tree)
        }

        /// Adds a sequence of note commitment tree subtree roots to the data store.
        #[cfg(feature = "orchard")]
        fn put_orchard_subtree_roots(
            &mut self,
            start_index: u64,
            roots: &[CommitmentTreeRoot<orchard::tree::MerkleHashOrchard>],
        ) -> Result<(), ShardTreeError<Self::Error>> {
            self.with_orchard_tree_mut(|t| {
                for (root, i) in roots.iter().zip(0u64..) {
                    let root_addr =
                        Address::from_parts(ORCHARD_SHARD_HEIGHT.into(), start_index + i);
                    t.insert(root_addr, *root.root_hash())?;
                }
                Ok::<_, ShardTreeError<Self::Error>>(())
            })?;

            Ok(())
        }
    }
=======
>>>>>>> 228c6b63
}<|MERGE_RESOLUTION|>--- conflicted
+++ resolved
@@ -2252,494 +2252,4 @@
         start_index: u64,
         roots: &[CommitmentTreeRoot<orchard::tree::MerkleHashOrchard>],
     ) -> Result<(), ShardTreeError<Self::Error>>;
-<<<<<<< HEAD
-}
-
-#[cfg(feature = "test-dependencies")]
-pub mod testing {
-    use incrementalmerkletree::Address;
-    use secrecy::{ExposeSecret, SecretVec};
-    use shardtree::{error::ShardTreeError, store::memory::MemoryShardStore, ShardTree};
-    use std::{collections::HashMap, convert::Infallible, num::NonZeroU32};
-    use zip32::fingerprint::SeedFingerprint;
-    use zip32::DiversifierIndex;
-
-    use zcash_primitives::{
-        block::BlockHash,
-        consensus::{BlockHeight, Network},
-        memo::Memo,
-        transaction::{components::amount::NonNegativeAmount, Transaction, TxId},
-    };
-
-    use crate::{
-        address::UnifiedAddress,
-        keys::{UnifiedAddressRequest, UnifiedFullViewingKey, UnifiedSpendingKey},
-        wallet::{Note, NoteId, ReceivedNote, WalletTransparentOutput},
-        ShieldedProtocol,
-    };
-
-    use super::{
-        chain::{ChainState, CommitmentTreeRoot},
-        scanning::ScanRange,
-        AccountBirthday, AccountPurpose, BlockMetadata, DecryptedTransaction, InputSource,
-        NullifierQuery, ScannedBlock, SeedRelevance, SentTransaction, SpendableNotes,
-        TransactionDataRequest, TransactionStatus, WalletCommitmentTrees, WalletRead,
-        WalletSummary, WalletWrite, SAPLING_SHARD_HEIGHT,
-    };
-
-    #[cfg(feature = "transparent-inputs")]
-    use {
-        super::TransparentAddressSyncInfo, crate::wallet::TransparentAddressMetadata,
-        std::ops::Range, zcash_primitives::legacy::TransparentAddress,
-    };
-
-    #[cfg(feature = "orchard")]
-    use super::ORCHARD_SHARD_HEIGHT;
-
-    pub struct MockWalletDb {
-        pub network: Network,
-        pub sapling_tree: ShardTree<
-            MemoryShardStore<sapling::Node, BlockHeight>,
-            { SAPLING_SHARD_HEIGHT * 2 },
-            SAPLING_SHARD_HEIGHT,
-        >,
-        #[cfg(feature = "orchard")]
-        pub orchard_tree: ShardTree<
-            MemoryShardStore<orchard::tree::MerkleHashOrchard, BlockHeight>,
-            { ORCHARD_SHARD_HEIGHT * 2 },
-            ORCHARD_SHARD_HEIGHT,
-        >,
-    }
-
-    impl MockWalletDb {
-        pub fn new(network: Network) -> Self {
-            Self {
-                network,
-                sapling_tree: ShardTree::new(MemoryShardStore::empty(), 100),
-                #[cfg(feature = "orchard")]
-                orchard_tree: ShardTree::new(MemoryShardStore::empty(), 100),
-            }
-        }
-    }
-
-    impl InputSource for MockWalletDb {
-        type Error = ();
-        type NoteRef = u32;
-        type AccountId = u32;
-
-        fn get_spendable_note(
-            &self,
-            _txid: &TxId,
-            _protocol: ShieldedProtocol,
-            _index: u32,
-        ) -> Result<Option<ReceivedNote<Self::NoteRef, Note>>, Self::Error> {
-            Ok(None)
-        }
-
-        fn select_spendable_notes(
-            &self,
-            _account: Self::AccountId,
-            _target_value: NonNegativeAmount,
-            _sources: &[ShieldedProtocol],
-            _anchor_height: BlockHeight,
-            _exclude: &[Self::NoteRef],
-        ) -> Result<SpendableNotes<Self::NoteRef>, Self::Error> {
-            Ok(SpendableNotes::empty())
-        }
-    }
-
-    impl WalletRead for MockWalletDb {
-        type Error = ();
-        type AccountId = u32;
-        type Account = (Self::AccountId, UnifiedFullViewingKey);
-
-        fn get_account_ids(&self) -> Result<Vec<Self::AccountId>, Self::Error> {
-            Ok(Vec::new())
-        }
-
-        fn get_account(
-            &self,
-            _account_id: Self::AccountId,
-        ) -> Result<Option<Self::Account>, Self::Error> {
-            Ok(None)
-        }
-
-        fn get_derived_account(
-            &self,
-            _seed: &SeedFingerprint,
-            _account_id: zip32::AccountId,
-        ) -> Result<Option<Self::Account>, Self::Error> {
-            Ok(None)
-        }
-
-        fn validate_seed(
-            &self,
-            _account_id: Self::AccountId,
-            _seed: &SecretVec<u8>,
-        ) -> Result<bool, Self::Error> {
-            Ok(false)
-        }
-
-        fn seed_relevance_to_derived_accounts(
-            &self,
-            _seed: &SecretVec<u8>,
-        ) -> Result<SeedRelevance<Self::AccountId>, Self::Error> {
-            Ok(SeedRelevance::NoAccounts)
-        }
-
-        fn get_account_for_ufvk(
-            &self,
-            _ufvk: &UnifiedFullViewingKey,
-        ) -> Result<Option<Self::Account>, Self::Error> {
-            Ok(None)
-        }
-
-        fn get_current_address(
-            &self,
-            _account: Self::AccountId,
-        ) -> Result<Option<UnifiedAddress>, Self::Error> {
-            Ok(None)
-        }
-
-        fn get_account_birthday(
-            &self,
-            _account: Self::AccountId,
-        ) -> Result<BlockHeight, Self::Error> {
-            Err(())
-        }
-
-        fn get_wallet_birthday(&self) -> Result<Option<BlockHeight>, Self::Error> {
-            Ok(None)
-        }
-
-        fn get_wallet_summary(
-            &self,
-            _min_confirmations: u32,
-        ) -> Result<Option<WalletSummary<Self::AccountId>>, Self::Error> {
-            Ok(None)
-        }
-
-        fn chain_height(&self) -> Result<Option<BlockHeight>, Self::Error> {
-            Ok(None)
-        }
-
-        fn get_block_hash(
-            &self,
-            _block_height: BlockHeight,
-        ) -> Result<Option<BlockHash>, Self::Error> {
-            Ok(None)
-        }
-
-        fn block_metadata(
-            &self,
-            _height: BlockHeight,
-        ) -> Result<Option<BlockMetadata>, Self::Error> {
-            Ok(None)
-        }
-
-        fn block_fully_scanned(&self) -> Result<Option<BlockMetadata>, Self::Error> {
-            Ok(None)
-        }
-
-        fn get_max_height_hash(&self) -> Result<Option<(BlockHeight, BlockHash)>, Self::Error> {
-            Ok(None)
-        }
-
-        fn block_max_scanned(&self) -> Result<Option<BlockMetadata>, Self::Error> {
-            Ok(None)
-        }
-
-        fn suggest_scan_ranges(&self) -> Result<Vec<ScanRange>, Self::Error> {
-            Ok(vec![])
-        }
-
-        fn get_target_and_anchor_heights(
-            &self,
-            _min_confirmations: NonZeroU32,
-        ) -> Result<Option<(BlockHeight, BlockHeight)>, Self::Error> {
-            Ok(None)
-        }
-
-        fn get_min_unspent_height(&self) -> Result<Option<BlockHeight>, Self::Error> {
-            Ok(None)
-        }
-
-        fn get_tx_height(&self, _txid: TxId) -> Result<Option<BlockHeight>, Self::Error> {
-            Ok(None)
-        }
-
-        fn get_unified_full_viewing_keys(
-            &self,
-        ) -> Result<HashMap<Self::AccountId, UnifiedFullViewingKey>, Self::Error> {
-            Ok(HashMap::new())
-        }
-
-        fn get_memo(&self, _id_note: NoteId) -> Result<Option<Memo>, Self::Error> {
-            Ok(None)
-        }
-
-        fn get_transaction(&self, _txid: TxId) -> Result<Option<Transaction>, Self::Error> {
-            Ok(None)
-        }
-
-        fn get_sapling_nullifiers(
-            &self,
-            _query: NullifierQuery,
-        ) -> Result<Vec<(Self::AccountId, sapling::Nullifier)>, Self::Error> {
-            Ok(Vec::new())
-        }
-
-        #[cfg(feature = "orchard")]
-        fn get_orchard_nullifiers(
-            &self,
-            _query: NullifierQuery,
-        ) -> Result<Vec<(Self::AccountId, orchard::note::Nullifier)>, Self::Error> {
-            Ok(Vec::new())
-        }
-
-        #[cfg(feature = "transparent-inputs")]
-        fn get_transparent_receivers(
-            &self,
-            _account: Self::AccountId,
-        ) -> Result<HashMap<TransparentAddress, Option<TransparentAddressMetadata>>, Self::Error>
-        {
-            Ok(HashMap::new())
-        }
-
-        #[cfg(feature = "transparent-inputs")]
-        fn get_transparent_balances(
-            &self,
-            _account: Self::AccountId,
-            _max_height: BlockHeight,
-        ) -> Result<HashMap<TransparentAddress, NonNegativeAmount>, Self::Error> {
-            Ok(HashMap::new())
-        }
-
-        #[cfg(feature = "transparent-inputs")]
-        fn get_transparent_addresses_and_sync_heights(
-            &mut self,
-        ) -> Result<Vec<TransparentAddressSyncInfo<Self::AccountId>>, Self::Error> {
-            Ok(Vec::new())
-        }
-
-        #[cfg(feature = "transparent-inputs")]
-        fn get_transparent_address_metadata(
-            &self,
-            _account: Self::AccountId,
-            _address: &TransparentAddress,
-        ) -> Result<Option<TransparentAddressMetadata>, Self::Error> {
-            Ok(None)
-        }
-
-        #[cfg(feature = "transparent-inputs")]
-        fn get_known_ephemeral_addresses(
-            &self,
-            _account: Self::AccountId,
-            _index_range: Option<Range<u32>>,
-        ) -> Result<Vec<(TransparentAddress, TransparentAddressMetadata)>, Self::Error> {
-            Ok(vec![])
-        }
-
-        #[cfg(feature = "transparent-inputs")]
-        fn find_account_for_ephemeral_address(
-            &self,
-            _address: &TransparentAddress,
-        ) -> Result<Option<Self::AccountId>, Self::Error> {
-            Ok(None)
-        }
-
-        fn transaction_data_requests(&self) -> Result<Vec<TransactionDataRequest>, Self::Error> {
-            Ok(vec![])
-        }
-    }
-
-    impl WalletWrite for MockWalletDb {
-        type UtxoRef = u32;
-
-        fn create_account(
-            &mut self,
-            seed: &SecretVec<u8>,
-            _birthday: &AccountBirthday,
-        ) -> Result<(Self::AccountId, UnifiedSpendingKey), Self::Error> {
-            let account = zip32::AccountId::ZERO;
-            UnifiedSpendingKey::from_seed(&self.network, seed.expose_secret(), account)
-                .map(|k| (u32::from(account), k))
-                .map_err(|_| ())
-        }
-
-        fn import_account_hd(
-            &mut self,
-            _seed: &SecretVec<u8>,
-            _account_index: zip32::AccountId,
-            _birthday: &AccountBirthday,
-        ) -> Result<(Self::Account, UnifiedSpendingKey), Self::Error> {
-            todo!()
-        }
-
-        fn import_account_ufvk(
-            &mut self,
-            _unified_key: &UnifiedFullViewingKey,
-            _birthday: &AccountBirthday,
-            _purpose: AccountPurpose,
-        ) -> Result<Self::Account, Self::Error> {
-            todo!()
-        }
-
-        fn get_next_available_address(
-            &mut self,
-            _account: Self::AccountId,
-            _request: UnifiedAddressRequest,
-        ) -> Result<Option<UnifiedAddress>, Self::Error> {
-            Ok(None)
-        }
-
-        fn put_address_with_diversifier_index(
-            &mut self,
-            _account: &Self::AccountId,
-            _diversifier_index: DiversifierIndex,
-        ) -> Result<UnifiedAddress, Self::Error> {
-            todo!()
-        }
-
-        #[allow(clippy::type_complexity)]
-        fn put_blocks(
-            &mut self,
-            _from_state: &ChainState,
-            _blocks: Vec<ScannedBlock<Self::AccountId>>,
-        ) -> Result<(), Self::Error> {
-            Ok(())
-        }
-
-        fn update_chain_tip(&mut self, _tip_height: BlockHeight) -> Result<(), Self::Error> {
-            Ok(())
-        }
-
-        fn store_decrypted_tx(
-            &mut self,
-            _received_tx: DecryptedTransaction<Self::AccountId>,
-        ) -> Result<(), Self::Error> {
-            Ok(())
-        }
-
-        fn store_transactions_to_be_sent(
-            &mut self,
-            _transactions: &[SentTransaction<Self::AccountId>],
-        ) -> Result<(), Self::Error> {
-            Ok(())
-        }
-
-        fn truncate_to_height(&mut self, _block_height: BlockHeight) -> Result<(), Self::Error> {
-            Ok(())
-        }
-
-        /// Adds a transparent UTXO received by the wallet to the data store.
-        fn put_received_transparent_utxo(
-            &mut self,
-            _output: &WalletTransparentOutput,
-        ) -> Result<Self::UtxoRef, Self::Error> {
-            Ok(0)
-        }
-
-        #[cfg(feature = "transparent-inputs")]
-        fn put_latest_scanned_block_for_transparent(
-            &mut self,
-            _address: &TransparentAddress,
-            _block_height: BlockHeight,
-        ) -> Result<(), Self::Error> {
-            Ok(())
-        }
-
-        #[cfg(feature = "transparent-inputs")]
-        fn reserve_next_n_ephemeral_addresses(
-            &mut self,
-            _account_id: Self::AccountId,
-            _n: usize,
-        ) -> Result<Vec<(TransparentAddress, TransparentAddressMetadata)>, Self::Error> {
-            Err(())
-        }
-
-        fn set_transaction_status(
-            &mut self,
-            _txid: TxId,
-            _status: TransactionStatus,
-        ) -> Result<(), Self::Error> {
-            Ok(())
-        }
-    }
-
-    impl WalletCommitmentTrees for MockWalletDb {
-        type Error = Infallible;
-        type SaplingShardStore<'a> = MemoryShardStore<sapling::Node, BlockHeight>;
-
-        fn with_sapling_tree_mut<F, A, E>(&mut self, mut callback: F) -> Result<A, E>
-        where
-            for<'a> F: FnMut(
-                &'a mut ShardTree<
-                    Self::SaplingShardStore<'a>,
-                    { sapling::NOTE_COMMITMENT_TREE_DEPTH },
-                    SAPLING_SHARD_HEIGHT,
-                >,
-            ) -> Result<A, E>,
-            E: From<ShardTreeError<Infallible>>,
-        {
-            callback(&mut self.sapling_tree)
-        }
-
-        fn put_sapling_subtree_roots(
-            &mut self,
-            start_index: u64,
-            roots: &[CommitmentTreeRoot<sapling::Node>],
-        ) -> Result<(), ShardTreeError<Self::Error>> {
-            self.with_sapling_tree_mut(|t| {
-                for (root, i) in roots.iter().zip(0u64..) {
-                    let root_addr =
-                        Address::from_parts(SAPLING_SHARD_HEIGHT.into(), start_index + i);
-                    t.insert(root_addr, *root.root_hash())?;
-                }
-                Ok::<_, ShardTreeError<Self::Error>>(())
-            })?;
-
-            Ok(())
-        }
-
-        #[cfg(feature = "orchard")]
-        type OrchardShardStore<'a> =
-            MemoryShardStore<orchard::tree::MerkleHashOrchard, BlockHeight>;
-
-        #[cfg(feature = "orchard")]
-        fn with_orchard_tree_mut<F, A, E>(&mut self, mut callback: F) -> Result<A, E>
-        where
-            for<'a> F: FnMut(
-                &'a mut ShardTree<
-                    Self::OrchardShardStore<'a>,
-                    { ORCHARD_SHARD_HEIGHT * 2 },
-                    ORCHARD_SHARD_HEIGHT,
-                >,
-            ) -> Result<A, E>,
-            E: From<ShardTreeError<Self::Error>>,
-        {
-            callback(&mut self.orchard_tree)
-        }
-
-        /// Adds a sequence of note commitment tree subtree roots to the data store.
-        #[cfg(feature = "orchard")]
-        fn put_orchard_subtree_roots(
-            &mut self,
-            start_index: u64,
-            roots: &[CommitmentTreeRoot<orchard::tree::MerkleHashOrchard>],
-        ) -> Result<(), ShardTreeError<Self::Error>> {
-            self.with_orchard_tree_mut(|t| {
-                for (root, i) in roots.iter().zip(0u64..) {
-                    let root_addr =
-                        Address::from_parts(ORCHARD_SHARD_HEIGHT.into(), start_index + i);
-                    t.insert(root_addr, *root.root_hash())?;
-                }
-                Ok::<_, ShardTreeError<Self::Error>>(())
-            })?;
-
-            Ok(())
-        }
-    }
-=======
->>>>>>> 228c6b63
 }