//! # Utilities for Zcash wallet construction
//!
//! This module defines a set of APIs for wallet data persistence, and provides a suite of methods
//! based upon these APIs that can be used to implement a fully functional Zcash wallet. At
//! present, the interfaces provided here are built primarily around the use of a source of
//! [`CompactBlock`] data such as the Zcash Light Client Protocol as defined in
//! [ZIP 307](https://zips.z.cash/zip-0307) but they may be generalized to full-block use cases in
//! the future.
//!
//! ## Important Concepts
//!
//! There are several important operations that a Zcash wallet must perform that distinguish Zcash
//! wallet design from wallets for other cryptocurrencies.
//!
//! * Viewing Keys: Wallets based upon this module are built around the capabilities of Zcash
//!   [`UnifiedFullViewingKey`]s; the wallet backend provides no facilities for the storage
//!   of spending keys, and spending keys must be provided by the caller in order to perform
//!   transaction creation operations.
//! * Blockchain Scanning: A Zcash wallet must download and trial-decrypt each transaction on the
//!   Zcash blockchain using one or more Viewing Keys in order to find new shielded transaction
//!   outputs (generally termed "notes") belonging to the wallet. The primary entrypoint for this
//!   functionality is the [`scan_cached_blocks`] method. See the [`chain`] module for additional
//!   details.
//! * Witness Updates: In order to spend a shielded note, the wallet must be able to compute the
//!   Merkle path to that note in the global note commitment tree. When [`scan_cached_blocks`] is
//!   used to process a range of blocks, the note commitment tree is updated with the note
//!   commitments for the blocks in that range.
//! * Transaction Construction: The [`wallet`] module provides functions for creating Zcash
//!   transactions that spend funds belonging to the wallet.
//!
//! ## Core Traits
//!
//! The utility functions described above depend upon four important traits defined in this
//! module, which between them encompass the data storage requirements of a light wallet.
//! The relevant traits are [`InputSource`], [`WalletRead`], [`WalletWrite`], and
//! [`WalletCommitmentTrees`]. A complete implementation of the data storage layer for a wallet
//! will include an implementation of all four of these traits. See the [`zcash_client_sqlite`]
//! crate for a complete example of the implementation of these traits.
//!
//! ## Accounts
//!
//! The operation of the [`InputSource`], [`WalletRead`] and [`WalletWrite`] traits is built around
//! the concept of a wallet having one or more accounts, with a unique `AccountId` for each
//! account.
//!
//! An account identifier corresponds to at most a single [`UnifiedSpendingKey`]'s worth of spend
//! authority, with the received and spent notes of that account tracked via the corresponding
//! [`UnifiedFullViewingKey`]. Both received notes and change spendable by that spending authority
//! (both the external and internal parts of that key, as defined by
//! [ZIP 316](https://zips.z.cash/zip-0316)) will be interpreted as belonging to that account.
//!
//! [`CompactBlock`]: crate::proto::compact_formats::CompactBlock
//! [`scan_cached_blocks`]: crate::data_api::chain::scan_cached_blocks
//! [`zcash_client_sqlite`]: https://crates.io/crates/zcash_client_sqlite
//! [`TransactionRequest`]: crate::zip321::TransactionRequest
//! [`propose_shielding`]: crate::data_api::wallet::propose_shielding

use std::{
    collections::HashMap,
    fmt::Debug,
    hash::Hash,
    io,
    num::{NonZeroU32, TryFromIntError},
};

use incrementalmerkletree::{frontier::Frontier, Retention};
use nonempty::NonEmpty;
use secrecy::SecretVec;
use shardtree::{error::ShardTreeError, store::ShardStore, ShardTree};
use zip32::fingerprint::SeedFingerprint;

use self::{
    chain::{ChainState, CommitmentTreeRoot},
    scanning::ScanRange,
};
use crate::{
    address::UnifiedAddress,
    decrypt::DecryptedOutput,
    keys::{
        UnifiedAddressRequest, UnifiedFullViewingKey, UnifiedIncomingViewingKey, UnifiedSpendingKey,
    },
    proto::service::TreeState,
    wallet::{Note, NoteId, ReceivedNote, Recipient, WalletTransparentOutput, WalletTx},
    ShieldedProtocol,
};
use zcash_primitives::{
    block::BlockHash,
    consensus::BlockHeight,
    memo::{Memo, MemoBytes},
    transaction::{
        components::amount::{BalanceError, NonNegativeAmount},
        Transaction, TxId,
    },
};
use zip32::DiversifierIndex;

#[cfg(feature = "transparent-inputs")]
use {
    crate::wallet::TransparentAddressMetadata,
    zcash_primitives::{legacy::TransparentAddress, transaction::components::OutPoint},
};

#[cfg(feature = "test-dependencies")]
use zcash_primitives::consensus::NetworkUpgrade;

pub mod chain;
pub mod error;
pub mod scanning;
pub mod wallet;

/// The height of subtree roots in the Sapling note commitment tree.
///
/// This conforms to the structure of subtree data returned by
/// `lightwalletd` when using the `GetSubtreeRoots` GRPC call.
pub const SAPLING_SHARD_HEIGHT: u8 = sapling::NOTE_COMMITMENT_TREE_DEPTH / 2;

/// The height of subtree roots in the Orchard note commitment tree.
///
/// This conforms to the structure of subtree data returned by
/// `lightwalletd` when using the `GetSubtreeRoots` GRPC call.
#[cfg(feature = "orchard")]
pub const ORCHARD_SHARD_HEIGHT: u8 = { orchard::NOTE_COMMITMENT_TREE_DEPTH as u8 } / 2;

/// An enumeration of constraints that can be applied when querying for nullifiers for notes
/// belonging to the wallet.
pub enum NullifierQuery {
    Unspent,
    All,
}

pub struct TransparentAddressSyncInfo<AccountId> {
    pub account_id: AccountId,
    pub index: u32,
    pub address: TransparentAddress,
    pub height: Option<BlockHeight>,
}

/// Balance information for a value within a single pool in an account.
#[derive(Debug, Clone, Copy, PartialEq, Eq)]
pub struct Balance {
    spendable_value: NonNegativeAmount,
    change_pending_confirmation: NonNegativeAmount,
    value_pending_spendability: NonNegativeAmount,
}

impl Balance {
    /// The [`Balance`] value having zero values for all its fields.
    pub const ZERO: Self = Self {
        spendable_value: NonNegativeAmount::ZERO,
        change_pending_confirmation: NonNegativeAmount::ZERO,
        value_pending_spendability: NonNegativeAmount::ZERO,
    };

    fn check_total_adding(
        &self,
        value: NonNegativeAmount,
    ) -> Result<NonNegativeAmount, BalanceError> {
        (self.spendable_value
            + self.change_pending_confirmation
            + self.value_pending_spendability
            + value)
            .ok_or(BalanceError::Overflow)
    }

    /// Returns the value in the account that may currently be spent; it is possible to compute
    /// witnesses for all the notes that comprise this value, and all of this value is confirmed to
    /// the required confirmation depth.
    pub fn spendable_value(&self) -> NonNegativeAmount {
        self.spendable_value
    }

    /// Adds the specified value to the spendable total, checking for overflow.
    pub fn add_spendable_value(&mut self, value: NonNegativeAmount) -> Result<(), BalanceError> {
        self.check_total_adding(value)?;
        self.spendable_value = (self.spendable_value + value).unwrap();
        Ok(())
    }

    /// Returns the value in the account of shielded change notes that do not yet have sufficient
    /// confirmations to be spendable.
    pub fn change_pending_confirmation(&self) -> NonNegativeAmount {
        self.change_pending_confirmation
    }

    /// Adds the specified value to the pending change total, checking for overflow.
    pub fn add_pending_change_value(
        &mut self,
        value: NonNegativeAmount,
    ) -> Result<(), BalanceError> {
        self.check_total_adding(value)?;
        self.change_pending_confirmation = (self.change_pending_confirmation + value).unwrap();
        Ok(())
    }

    /// Returns the value in the account of all remaining received notes that either do not have
    /// sufficient confirmations to be spendable, or for which witnesses cannot yet be constructed
    /// without additional scanning.
    pub fn value_pending_spendability(&self) -> NonNegativeAmount {
        self.value_pending_spendability
    }

    /// Adds the specified value to the pending spendable total, checking for overflow.
    pub fn add_pending_spendable_value(
        &mut self,
        value: NonNegativeAmount,
    ) -> Result<(), BalanceError> {
        self.check_total_adding(value)?;
        self.value_pending_spendability = (self.value_pending_spendability + value).unwrap();
        Ok(())
    }

    /// Returns the total value of funds represented by this [`Balance`].
    pub fn total(&self) -> NonNegativeAmount {
        (self.spendable_value + self.change_pending_confirmation + self.value_pending_spendability)
            .expect("Balance cannot overflow MAX_MONEY")
    }
}

/// Balance information for a single account. The sum of this struct's fields is the total balance
/// of the wallet.
#[derive(Debug, Clone, Copy, PartialEq, Eq)]
pub struct AccountBalance {
    /// The value of unspent Sapling outputs belonging to the account.
    sapling_balance: Balance,

    /// The value of unspent Orchard outputs belonging to the account.
    orchard_balance: Balance,

    /// The value of all unspent transparent outputs belonging to the account, irrespective of
    /// confirmation depth.
    ///
    /// Unshielded balances are not subject to confirmation-depth constraints, because the only
    /// possible operation on a transparent balance is to shield it, it is possible to create a
    /// zero-conf transaction to perform that shielding, and the resulting shielded notes will be
    /// subject to normal confirmation rules.
    unshielded: NonNegativeAmount,
}

impl AccountBalance {
    /// The [`Balance`] value having zero values for all its fields.
    pub const ZERO: Self = Self {
        sapling_balance: Balance::ZERO,
        orchard_balance: Balance::ZERO,
        unshielded: NonNegativeAmount::ZERO,
    };

    fn check_total(&self) -> Result<NonNegativeAmount, BalanceError> {
        (self.sapling_balance.total() + self.orchard_balance.total() + self.unshielded)
            .ok_or(BalanceError::Overflow)
    }

    /// Returns the [`Balance`] of Sapling funds in the account.
    pub fn sapling_balance(&self) -> &Balance {
        &self.sapling_balance
    }

    /// Provides a `mutable reference to the [`Balance`] of Sapling funds in the account
    /// to the specified callback, checking invariants after the callback's action has been
    /// evaluated.
    pub fn with_sapling_balance_mut<A, E: From<BalanceError>>(
        &mut self,
        f: impl FnOnce(&mut Balance) -> Result<A, E>,
    ) -> Result<A, E> {
        let result = f(&mut self.sapling_balance)?;
        self.check_total()?;
        Ok(result)
    }

    /// Returns the [`Balance`] of Orchard funds in the account.
    pub fn orchard_balance(&self) -> &Balance {
        &self.orchard_balance
    }

    /// Provides a `mutable reference to the [`Balance`] of Orchard funds in the account
    /// to the specified callback, checking invariants after the callback's action has been
    /// evaluated.
    pub fn with_orchard_balance_mut<A, E: From<BalanceError>>(
        &mut self,
        f: impl FnOnce(&mut Balance) -> Result<A, E>,
    ) -> Result<A, E> {
        let result = f(&mut self.orchard_balance)?;
        self.check_total()?;
        Ok(result)
    }

    /// Returns the total value of unspent transparent transaction outputs belonging to the wallet.
    pub fn unshielded(&self) -> NonNegativeAmount {
        self.unshielded
    }

    /// Adds the specified value to the unshielded total, checking for overflow of
    /// the total account balance.
    pub fn add_unshielded_value(&mut self, value: NonNegativeAmount) -> Result<(), BalanceError> {
        self.unshielded = (self.unshielded + value).ok_or(BalanceError::Overflow)?;
        self.check_total()?;
        Ok(())
    }

    /// Returns the total value of funds belonging to the account.
    pub fn total(&self) -> NonNegativeAmount {
        (self.sapling_balance.total() + self.orchard_balance.total() + self.unshielded)
            .expect("Account balance cannot overflow MAX_MONEY")
    }

    /// Returns the total value of shielded (Sapling and Orchard) funds that may immediately be
    /// spent.
    pub fn spendable_value(&self) -> NonNegativeAmount {
        (self.sapling_balance.spendable_value + self.orchard_balance.spendable_value)
            .expect("Account balance cannot overflow MAX_MONEY")
    }

    /// Returns the total value of change and/or shielding transaction outputs that are awaiting
    /// sufficient confirmations for spendability.
    pub fn change_pending_confirmation(&self) -> NonNegativeAmount {
        (self.sapling_balance.change_pending_confirmation
            + self.orchard_balance.change_pending_confirmation)
            .expect("Account balance cannot overflow MAX_MONEY")
    }

    /// Returns the value of shielded funds that are not yet spendable because additional scanning
    /// is required before it will be possible to derive witnesses for the associated notes.
    pub fn value_pending_spendability(&self) -> NonNegativeAmount {
        (self.sapling_balance.value_pending_spendability
            + self.orchard_balance.value_pending_spendability)
            .expect("Account balance cannot overflow MAX_MONEY")
    }
}

/// The kinds of accounts supported by `zcash_client_backend`.
#[derive(Clone, Copy, Debug, PartialEq, Eq, Hash)]
pub enum AccountSource {
    /// An account derived from a known seed.
    Derived {
        seed_fingerprint: SeedFingerprint,
        account_index: zip32::AccountId,
    },

    /// An account imported from a viewing key.
    Imported,
}

/// A set of capabilities that a client account must provide.
pub trait Account<AccountId: Copy> {
    /// Returns the unique identifier for the account.
    fn id(&self) -> AccountId;

    /// Returns whether this account is derived or imported, and the derivation parameters
    /// if applicable.
    fn source(&self) -> AccountSource;

    /// Returns the UFVK that the wallet backend has stored for the account, if any.
    ///
    /// Accounts for which this returns `None` cannot be used in wallet contexts, because
    /// they are unable to maintain an accurate balance.
    fn ufvk(&self) -> Option<&UnifiedFullViewingKey>;

    /// Returns the UIVK that the wallet backend has stored for the account.
    ///
    /// All accounts are required to have at least an incoming viewing key. This gives no
    /// indication about whether an account can be used in a wallet context; for that, use
    /// [`Account::ufvk`].
    fn uivk(&self) -> UnifiedIncomingViewingKey;
}

#[cfg(any(test, feature = "test-dependencies"))]
impl<A: Copy> Account<A> for (A, UnifiedFullViewingKey) {
    fn id(&self) -> A {
        self.0
    }

    fn source(&self) -> AccountSource {
        AccountSource::Imported
    }

    fn ufvk(&self) -> Option<&UnifiedFullViewingKey> {
        Some(&self.1)
    }

    fn uivk(&self) -> UnifiedIncomingViewingKey {
        self.1.to_unified_incoming_viewing_key()
    }
}

#[cfg(any(test, feature = "test-dependencies"))]
impl<A: Copy> Account<A> for (A, UnifiedIncomingViewingKey) {
    fn id(&self) -> A {
        self.0
    }

    fn source(&self) -> AccountSource {
        AccountSource::Imported
    }

    fn ufvk(&self) -> Option<&UnifiedFullViewingKey> {
        None
    }

    fn uivk(&self) -> UnifiedIncomingViewingKey {
        self.1.clone()
    }
}

/// A polymorphic ratio type, usually used for rational numbers.
#[derive(Clone, Copy, Debug, PartialEq, Eq)]
pub struct Ratio<T> {
    numerator: T,
    denominator: T,
}

impl<T> Ratio<T> {
    /// Constructs a new Ratio from a numerator and a denominator.
    pub fn new(numerator: T, denominator: T) -> Self {
        Self {
            numerator,
            denominator,
        }
    }

    /// Returns the numerator of the ratio.
    pub fn numerator(&self) -> &T {
        &self.numerator
    }

    /// Returns the denominator of the ratio.
    pub fn denominator(&self) -> &T {
        &self.denominator
    }
}

/// A type representing the potentially-spendable value of unspent outputs in the wallet.
///
/// The balances reported using this data structure may overestimate the total spendable value of
/// the wallet, in the case that the spend of a previously received shielded note has not yet been
/// detected by the process of scanning the chain. The balances reported using this data structure
/// can only be certain to be unspent in the case that [`Self::is_synced`] is true, and even in
/// this circumstance it is possible that a newly created transaction could conflict with a
/// not-yet-mined transaction in the mempool.
#[derive(Debug, Clone, PartialEq, Eq)]
pub struct WalletSummary<AccountId: Eq + Hash> {
    account_balances: HashMap<AccountId, AccountBalance>,
    chain_tip_height: BlockHeight,
    fully_scanned_height: BlockHeight,
    scan_progress: Option<Ratio<u64>>,
    next_sapling_subtree_index: u64,
    #[cfg(feature = "orchard")]
    next_orchard_subtree_index: u64,
}

impl<AccountId: Eq + Hash> WalletSummary<AccountId> {
    /// Constructs a new [`WalletSummary`] from its constituent parts.
    pub fn new(
        account_balances: HashMap<AccountId, AccountBalance>,
        chain_tip_height: BlockHeight,
        fully_scanned_height: BlockHeight,
        scan_progress: Option<Ratio<u64>>,
        next_sapling_subtree_index: u64,
        #[cfg(feature = "orchard")] next_orchard_subtree_index: u64,
    ) -> Self {
        Self {
            account_balances,
            chain_tip_height,
            fully_scanned_height,
            scan_progress,
            next_sapling_subtree_index,
            #[cfg(feature = "orchard")]
            next_orchard_subtree_index,
        }
    }

    /// Returns the balances of accounts in the wallet, keyed by account ID.
    pub fn account_balances(&self) -> &HashMap<AccountId, AccountBalance> {
        &self.account_balances
    }

    /// Returns the height of the current chain tip.
    pub fn chain_tip_height(&self) -> BlockHeight {
        self.chain_tip_height
    }

    /// Returns the height below which all blocks have been scanned by the wallet, ignoring blocks
    /// below the wallet birthday.
    pub fn fully_scanned_height(&self) -> BlockHeight {
        self.fully_scanned_height
    }

    /// Returns the progress of scanning shielded outputs, in terms of the ratio between notes
    /// scanned and the total number of notes added to the chain since the wallet birthday.
    ///
    /// This ratio should only be used to compute progress percentages, and the numerator and
    /// denominator should not be treated as authoritative note counts. Returns `None` if the
    /// wallet is unable to determine the size of the note commitment tree.
    pub fn scan_progress(&self) -> Option<Ratio<u64>> {
        self.scan_progress
    }

    /// Returns the Sapling subtree index that should start the next range of subtree
    /// roots passed to [`WalletCommitmentTrees::put_sapling_subtree_roots`].
    pub fn next_sapling_subtree_index(&self) -> u64 {
        self.next_sapling_subtree_index
    }

    /// Returns the Orchard subtree index that should start the next range of subtree
    /// roots passed to [`WalletCommitmentTrees::put_orchard_subtree_roots`].
    #[cfg(feature = "orchard")]
    pub fn next_orchard_subtree_index(&self) -> u64 {
        self.next_orchard_subtree_index
    }

    /// Returns whether or not wallet scanning is complete.
    pub fn is_synced(&self) -> bool {
        self.chain_tip_height == self.fully_scanned_height
    }
}

/// A predicate that can be used to choose whether or not a particular note is retained in note
/// selection.
pub trait NoteRetention<NoteRef> {
    /// Returns whether the specified Sapling note should be retained.
    fn should_retain_sapling(&self, note: &ReceivedNote<NoteRef, sapling::Note>) -> bool;
    /// Returns whether the specified Orchard note should be retained.
    #[cfg(feature = "orchard")]
    fn should_retain_orchard(&self, note: &ReceivedNote<NoteRef, orchard::note::Note>) -> bool;
}

pub(crate) struct SimpleNoteRetention {
    pub(crate) sapling: bool,
    #[cfg(feature = "orchard")]
    pub(crate) orchard: bool,
}

impl<NoteRef> NoteRetention<NoteRef> for SimpleNoteRetention {
    fn should_retain_sapling(&self, _: &ReceivedNote<NoteRef, sapling::Note>) -> bool {
        self.sapling
    }

    #[cfg(feature = "orchard")]
    fn should_retain_orchard(&self, _: &ReceivedNote<NoteRef, orchard::note::Note>) -> bool {
        self.orchard
    }
}

/// Spendable shielded outputs controlled by the wallet.
pub struct SpendableNotes<NoteRef> {
    sapling: Vec<ReceivedNote<NoteRef, sapling::Note>>,
    #[cfg(feature = "orchard")]
    orchard: Vec<ReceivedNote<NoteRef, orchard::note::Note>>,
}

impl<NoteRef> SpendableNotes<NoteRef> {
    /// Construct a new empty [`SpendableNotes`].
    pub fn empty() -> Self {
        Self::new(
            vec![],
            #[cfg(feature = "orchard")]
            vec![],
        )
    }

    /// Construct a new [`SpendableNotes`] from its constituent parts.
    pub fn new(
        sapling: Vec<ReceivedNote<NoteRef, sapling::Note>>,
        #[cfg(feature = "orchard")] orchard: Vec<ReceivedNote<NoteRef, orchard::note::Note>>,
    ) -> Self {
        Self {
            sapling,
            #[cfg(feature = "orchard")]
            orchard,
        }
    }

    /// Returns the set of spendable Sapling notes.
    pub fn sapling(&self) -> &[ReceivedNote<NoteRef, sapling::Note>] {
        self.sapling.as_ref()
    }

    /// Returns the set of spendable Orchard notes.
    #[cfg(feature = "orchard")]
    pub fn orchard(&self) -> &[ReceivedNote<NoteRef, orchard::note::Note>] {
        self.orchard.as_ref()
    }

    /// Computes the total value of Sapling notes.
    pub fn sapling_value(&self) -> Result<NonNegativeAmount, BalanceError> {
        self.sapling
            .iter()
            .try_fold(NonNegativeAmount::ZERO, |acc, n| {
                (acc + n.note_value()?).ok_or(BalanceError::Overflow)
            })
    }

    /// Computes the total value of Sapling notes.
    #[cfg(feature = "orchard")]
    pub fn orchard_value(&self) -> Result<NonNegativeAmount, BalanceError> {
        self.orchard
            .iter()
            .try_fold(NonNegativeAmount::ZERO, |acc, n| {
                (acc + n.note_value()?).ok_or(BalanceError::Overflow)
            })
    }

    /// Computes the total value of spendable inputs
    pub fn total_value(&self) -> Result<NonNegativeAmount, BalanceError> {
        #[cfg(not(feature = "orchard"))]
        return self.sapling_value();

        #[cfg(feature = "orchard")]
        return (self.sapling_value()? + self.orchard_value()?).ok_or(BalanceError::Overflow);
    }

    /// Consumes this [`SpendableNotes`] value and produces a vector of
    /// [`ReceivedNote<NoteRef, Note>`] values.
    pub fn into_vec(
        self,
        retention: &impl NoteRetention<NoteRef>,
    ) -> Vec<ReceivedNote<NoteRef, Note>> {
        let iter = self.sapling.into_iter().filter_map(|n| {
            retention
                .should_retain_sapling(&n)
                .then(|| n.map_note(Note::Sapling))
        });

        #[cfg(feature = "orchard")]
        let iter = iter.chain(self.orchard.into_iter().filter_map(|n| {
            retention
                .should_retain_orchard(&n)
                .then(|| n.map_note(Note::Orchard))
        }));

        iter.collect()
    }
}

/// A trait representing the capability to query a data store for unspent transaction outputs
/// belonging to a wallet.
pub trait InputSource {
    /// The type of errors produced by a wallet backend.
    type Error: Debug;

    /// Backend-specific account identifier.
    ///
    /// An account identifier corresponds to at most a single unified spending key's worth of spend
    /// authority, such that both received notes and change spendable by that spending authority
    /// will be interpreted as belonging to that account. This might be a database identifier type
    /// or a UUID.
    type AccountId: Copy + Debug + Eq + Hash;

    /// Backend-specific note identifier.
    ///
    /// For example, this might be a database identifier type or a UUID.
    type NoteRef: Copy + Debug + Eq + Ord;

    /// Fetches a spendable note by indexing into a transaction's shielded outputs for the
    /// specified shielded protocol.
    ///
    /// Returns `Ok(None)` if the note is not known to belong to the wallet or if the note
    /// is not spendable.
    fn get_spendable_note(
        &self,
        txid: &TxId,
        protocol: ShieldedProtocol,
        index: u32,
    ) -> Result<Option<ReceivedNote<Self::NoteRef, Note>>, Self::Error>;

    /// Returns a list of spendable notes sufficient to cover the specified target value, if
    /// possible. Only spendable notes corresponding to the specified shielded protocol will
    /// be included.
    fn select_spendable_notes(
        &self,
        account: Self::AccountId,
        target_value: NonNegativeAmount,
        sources: &[ShieldedProtocol],
        anchor_height: BlockHeight,
        exclude: &[Self::NoteRef],
    ) -> Result<SpendableNotes<Self::NoteRef>, Self::Error>;

    /// Fetches a spendable transparent output.
    ///
    /// Returns `Ok(None)` if the UTXO is not known to belong to the wallet or is not
    /// spendable.
    #[cfg(feature = "transparent-inputs")]
    fn get_unspent_transparent_output(
        &self,
        _outpoint: &OutPoint,
    ) -> Result<Option<WalletTransparentOutput>, Self::Error> {
        Ok(None)
    }

    /// Returns a list of unspent transparent UTXOs that appear in the chain at heights up to and
    /// including `max_height`.
    #[cfg(feature = "transparent-inputs")]
    fn get_unspent_transparent_outputs(
        &self,
        _address: &TransparentAddress,
        _max_height: BlockHeight,
        _exclude: &[OutPoint],
    ) -> Result<Vec<WalletTransparentOutput>, Self::Error> {
        Ok(vec![])
    }
}

/// Read-only operations required for light wallet functions.
///
/// This trait defines the read-only portion of the storage interface atop which
/// higher-level wallet operations are implemented. It serves to allow wallet functions to
/// be abstracted away from any particular data storage substrate.
pub trait WalletRead {
    /// The type of errors that may be generated when querying a wallet data store.
    type Error: Debug;

    /// The type of the account identifier.
    ///
    /// An account identifier corresponds to at most a single unified spending key's worth of spend
    /// authority, such that both received notes and change spendable by that spending authority
    /// will be interpreted as belonging to that account.
    type AccountId: Copy + Debug + Eq + Hash;

    /// The concrete account type used by this wallet backend.
    type Account: Account<Self::AccountId>;

    /// Returns a vector with the IDs of all accounts known to this wallet.
    fn get_account_ids(&self) -> Result<Vec<Self::AccountId>, Self::Error>;

    /// Returns the account corresponding to the given ID, if any.
    fn get_account(
        &self,
        account_id: Self::AccountId,
    ) -> Result<Option<Self::Account>, Self::Error>;

    /// Returns the account corresponding to a given [`SeedFingerprint`] and
    /// [`zip32::AccountId`], if any.
    fn get_derived_account(
        &self,
        seed: &SeedFingerprint,
        account_id: zip32::AccountId,
    ) -> Result<Option<Self::Account>, Self::Error>;

    /// Verifies that the given seed corresponds to the viewing key for the specified account.
    ///
    /// Returns:
    /// - `Ok(true)` if the viewing key for the specified account can be derived from the
    ///   provided seed.
    /// - `Ok(false)` if the derived viewing key does not match, or the specified account is not
    ///   present in the database.
    /// - `Err(_)` if a Unified Spending Key cannot be derived from the seed for the
    ///   specified account or the account has no known ZIP-32 derivation.
    fn validate_seed(
        &self,
        account_id: Self::AccountId,
        seed: &SecretVec<u8>,
    ) -> Result<bool, Self::Error>;

    /// Checks whether the given seed is relevant to any of the derived accounts (where
    /// [`Account::source`] is [`AccountSource::Derived`]) in the wallet.
    ///
    /// This API does not check whether the seed is relevant to any imported account,
    /// because that would require brute-forcing the ZIP 32 account index space.
    fn seed_relevance_to_derived_accounts(
        &self,
        seed: &SecretVec<u8>,
    ) -> Result<SeedRelevance<Self::AccountId>, Self::Error>;

    /// Returns the account corresponding to a given [`UnifiedFullViewingKey`], if any.
    fn get_account_for_ufvk(
        &self,
        ufvk: &UnifiedFullViewingKey,
    ) -> Result<Option<Self::Account>, Self::Error>;

    /// Returns the most recently generated unified address for the specified account, if the
    /// account identifier specified refers to a valid account for this wallet.
    ///
    /// This will return `Ok(None)` if the account identifier does not correspond to a known
    /// account.
    fn get_current_address(
        &self,
        account: Self::AccountId,
    ) -> Result<Option<UnifiedAddress>, Self::Error>;

    /// Returns the birthday height for the given account, or an error if the account is not known
    /// to the wallet.
    fn get_account_birthday(&self, account: Self::AccountId) -> Result<BlockHeight, Self::Error>;

    /// Returns the birthday height for the wallet.
    ///
    /// This returns the earliest birthday height among accounts maintained by this wallet,
    /// or `Ok(None)` if the wallet has no initialized accounts.
    fn get_wallet_birthday(&self) -> Result<Option<BlockHeight>, Self::Error>;

    /// Returns the wallet balances and sync status for an account given the specified minimum
    /// number of confirmations, or `Ok(None)` if the wallet has no balance data available.
    fn get_wallet_summary(
        &self,
        min_confirmations: u32,
    ) -> Result<Option<WalletSummary<Self::AccountId>>, Self::Error>;

    /// Returns the height of the chain as known to the wallet as of the most recent call to
    /// [`WalletWrite::update_chain_tip`].
    ///
    /// This will return `Ok(None)` if the height of the current consensus chain tip is unknown.
    fn chain_height(&self) -> Result<Option<BlockHeight>, Self::Error>;

    /// Returns the block hash for the block at the given height, if the
    /// associated block data is available. Returns `Ok(None)` if the hash
    /// is not found in the database.
    fn get_block_hash(&self, block_height: BlockHeight) -> Result<Option<BlockHash>, Self::Error>;

    /// Returns the available block metadata for the block at the specified height, if any.
    fn block_metadata(&self, height: BlockHeight) -> Result<Option<BlockMetadata>, Self::Error>;

    /// Returns the metadata for the block at the height to which the wallet has been fully
    /// scanned.
    ///
    /// This is the height for which the wallet has fully trial-decrypted this and all preceding
    /// blocks above the wallet's birthday height. Along with this height, this method returns
    /// metadata describing the state of the wallet's note commitment trees as of the end of that
    /// block.
    fn block_fully_scanned(&self) -> Result<Option<BlockMetadata>, Self::Error>;

    /// Returns the block height and hash for the block at the maximum scanned block height.
    ///
    /// This will return `Ok(None)` if no blocks have been scanned.
    fn get_max_height_hash(&self) -> Result<Option<(BlockHeight, BlockHash)>, Self::Error>;

    /// Returns block metadata for the maximum height that the wallet has scanned.
    ///
    /// If the wallet is fully synced, this will be equivalent to `block_fully_scanned`;
    /// otherwise the maximal scanned height is likely to be greater than the fully scanned height
    /// due to the fact that out-of-order scanning can leave gaps.
    fn block_max_scanned(&self) -> Result<Option<BlockMetadata>, Self::Error>;

    /// Returns a vector of suggested scan ranges based upon the current wallet state.
    ///
    /// This method should only be used in cases where the [`CompactBlock`] data that will be made
    /// available to `scan_cached_blocks` for the requested block ranges includes note commitment
    /// tree size information for each block; or else the scan is likely to fail if notes belonging
    /// to the wallet are detected.
    ///
    /// The returned range(s) may include block heights beyond the current chain tip. Ranges are
    /// returned in order of descending priority, and higher-priority ranges should always be
    /// scanned before lower-priority ranges; in particular, ranges with [`ScanPriority::Verify`]
    /// priority must always be scanned first in order to avoid blockchain continuity errors in the
    /// case of a reorg.
    ///
    /// [`CompactBlock`]: crate::proto::compact_formats::CompactBlock
    /// [`ScanPriority::Verify`]: crate::data_api::scanning::ScanPriority
    fn suggest_scan_ranges(&self) -> Result<Vec<ScanRange>, Self::Error>;

    /// Returns the default target height (for the block in which a new
    /// transaction would be mined) and anchor height (to use for a new
    /// transaction), given the range of block heights that the backend
    /// knows about.
    ///
    /// This will return `Ok(None)` if no block data is present in the database.
    fn get_target_and_anchor_heights(
        &self,
        min_confirmations: NonZeroU32,
    ) -> Result<Option<(BlockHeight, BlockHeight)>, Self::Error>;

    /// Returns the minimum block height corresponding to an unspent note in the wallet.
    fn get_min_unspent_height(&self) -> Result<Option<BlockHeight>, Self::Error>;

    /// Returns the block height in which the specified transaction was mined, or `Ok(None)` if the
    /// transaction is not in the main chain.
    fn get_tx_height(&self, txid: TxId) -> Result<Option<BlockHeight>, Self::Error>;

    /// Returns all unified full viewing keys known to this wallet.
    fn get_unified_full_viewing_keys(
        &self,
    ) -> Result<HashMap<Self::AccountId, UnifiedFullViewingKey>, Self::Error>;

    /// Returns the memo for a note.
    ///
    /// Returns `Ok(None)` if the note is known to the wallet but memo data has not yet been
    /// populated for that note, or if the note identifier does not correspond to a note
    /// that is known to the wallet.
    fn get_memo(&self, note_id: NoteId) -> Result<Option<Memo>, Self::Error>;

    /// Returns a transaction.
    fn get_transaction(&self, txid: TxId) -> Result<Option<Transaction>, Self::Error>;

    /// Returns the nullifiers for Sapling notes that the wallet is tracking, along with their
    /// associated account IDs, that are either unspent or have not yet been confirmed as spent (in
    /// that a spending transaction known to the wallet has not yet been included in a block).
    fn get_sapling_nullifiers(
        &self,
        query: NullifierQuery,
    ) -> Result<Vec<(Self::AccountId, sapling::Nullifier)>, Self::Error>;

    /// Returns the nullifiers for Orchard notes that the wallet is tracking, along with their
    /// associated account IDs, that are either unspent or have not yet been confirmed as spent (in
    /// that a spending transaction known to the wallet has not yet been included in a block).
    #[cfg(feature = "orchard")]
    fn get_orchard_nullifiers(
        &self,
        query: NullifierQuery,
    ) -> Result<Vec<(Self::AccountId, orchard::note::Nullifier)>, Self::Error>;

    /// Returns the set of all transparent receivers associated with the given account.
    ///
    /// The set contains all transparent receivers that are known to have been derived
    /// under this account. Wallets should scan the chain for UTXOs sent to these
    /// receivers.
    #[cfg(feature = "transparent-inputs")]
    fn get_transparent_receivers(
        &self,
        _account: Self::AccountId,
    ) -> Result<HashMap<TransparentAddress, Option<TransparentAddressMetadata>>, Self::Error> {
        Ok(HashMap::new())
    }

    /// Returns a mapping from transparent receiver to not-yet-shielded UTXO balance,
    /// for each address associated with a nonzero balance.
    #[cfg(feature = "transparent-inputs")]
    fn get_transparent_balances(
        &self,
        _account: Self::AccountId,
        _max_height: BlockHeight,
    ) -> Result<HashMap<TransparentAddress, NonNegativeAmount>, Self::Error> {
        Ok(HashMap::new())
    }

    /// Gets the transparent addresses and their last sync heights
    /// across all accounts, for purposes of scanning for new transactions.
    ///
    /// Use [`WalletWrite::put_latest_scanned_block_for_transparent`] during sync
    /// to record updates to the block heights per address.
    fn get_transparent_addresses_and_sync_heights(
        &mut self,
    ) -> Result<Vec<TransparentAddressSyncInfo<Self::AccountId>>, Self::Error>;
}

/// The relevance of a seed to a given wallet.
///
/// This is the return type for [`WalletRead::seed_relevance_to_derived_accounts`].
#[derive(Clone, Debug, PartialEq, Eq)]
pub enum SeedRelevance<A: Copy> {
    /// The seed is relevant to at least one derived account within the wallet.
    Relevant { account_ids: NonEmpty<A> },
    /// The seed is not relevant to any of the derived accounts within the wallet.
    NotRelevant,
    /// The wallet contains no derived accounts.
    NoDerivedAccounts,
    /// The wallet contains no accounts.
    NoAccounts,
}

/// Metadata describing the sizes of the zcash note commitment trees as of a particular block.
#[derive(Debug, Clone, Copy)]
pub struct BlockMetadata {
    block_height: BlockHeight,
    block_hash: BlockHash,
    sapling_tree_size: Option<u32>,
    #[cfg(feature = "orchard")]
    orchard_tree_size: Option<u32>,
}

impl BlockMetadata {
    /// Constructs a new [`BlockMetadata`] value from its constituent parts.
    pub fn from_parts(
        block_height: BlockHeight,
        block_hash: BlockHash,
        sapling_tree_size: Option<u32>,
        #[cfg(feature = "orchard")] orchard_tree_size: Option<u32>,
    ) -> Self {
        Self {
            block_height,
            block_hash,
            sapling_tree_size,
            #[cfg(feature = "orchard")]
            orchard_tree_size,
        }
    }

    /// Returns the block height.
    pub fn block_height(&self) -> BlockHeight {
        self.block_height
    }

    /// Returns the hash of the block
    pub fn block_hash(&self) -> BlockHash {
        self.block_hash
    }

    /// Returns the size of the Sapling note commitment tree for the final treestate of the block
    /// that this [`BlockMetadata`] describes, if available.
    pub fn sapling_tree_size(&self) -> Option<u32> {
        self.sapling_tree_size
    }

    /// Returns the size of the Orchard note commitment tree for the final treestate of the block
    /// that this [`BlockMetadata`] describes, if available.
    #[cfg(feature = "orchard")]
    pub fn orchard_tree_size(&self) -> Option<u32> {
        self.orchard_tree_size
    }
}

/// The protocol-specific note commitment and nullifier data extracted from the per-transaction
/// shielded bundles in [`CompactBlock`], used by the wallet for note commitment tree maintenance
/// and spend detection.
///
/// [`CompactBlock`]: crate::proto::compact_formats::CompactBlock
pub struct ScannedBundles<NoteCommitment, NF> {
    final_tree_size: u32,
    commitments: Vec<(NoteCommitment, Retention<BlockHeight>)>,
    nullifier_map: Vec<(TxId, u16, Vec<NF>)>,
}

impl<NoteCommitment, NF> ScannedBundles<NoteCommitment, NF> {
    pub(crate) fn new(
        final_tree_size: u32,
        commitments: Vec<(NoteCommitment, Retention<BlockHeight>)>,
        nullifier_map: Vec<(TxId, u16, Vec<NF>)>,
    ) -> Self {
        Self {
            final_tree_size,
            nullifier_map,
            commitments,
        }
    }

    /// Returns the size of the note commitment tree as of the end of the scanned block.
    pub fn final_tree_size(&self) -> u32 {
        self.final_tree_size
    }

    /// Returns the vector of nullifiers for each transaction in the block.
    ///
    /// The returned tuple is keyed by both transaction ID and the index of the transaction within
    /// the block, so that either the txid or the combination of the block hash available from
    /// [`ScannedBlock::block_hash`] and returned transaction index may be used to uniquely
    /// identify the transaction, depending upon the needs of the caller.
    pub fn nullifier_map(&self) -> &[(TxId, u16, Vec<NF>)] {
        &self.nullifier_map
    }

    /// Returns the ordered list of note commitments to be added to the note commitment
    /// tree.
    pub fn commitments(&self) -> &[(NoteCommitment, Retention<BlockHeight>)] {
        &self.commitments
    }
}

/// A struct used to return the vectors of note commitments for a [`ScannedBlock`]
/// as owned values.
pub struct ScannedBlockCommitments {
    /// The ordered vector of note commitments for Sapling outputs of the block.
    pub sapling: Vec<(sapling::Node, Retention<BlockHeight>)>,
    /// The ordered vector of note commitments for Orchard outputs of the block.
    /// Present only when the `orchard` feature is enabled.
    #[cfg(feature = "orchard")]
    pub orchard: Vec<(orchard::tree::MerkleHashOrchard, Retention<BlockHeight>)>,
}

/// The subset of information that is relevant to this wallet that has been
/// decrypted and extracted from a [`CompactBlock`].
///
/// [`CompactBlock`]: crate::proto::compact_formats::CompactBlock
pub struct ScannedBlock<A> {
    block_height: BlockHeight,
    block_hash: BlockHash,
    block_time: u32,
    transactions: Vec<WalletTx<A>>,
    sapling: ScannedBundles<sapling::Node, sapling::Nullifier>,
    #[cfg(feature = "orchard")]
    orchard: ScannedBundles<orchard::tree::MerkleHashOrchard, orchard::note::Nullifier>,
}

impl<A> ScannedBlock<A> {
    /// Constructs a new `ScannedBlock`
    pub(crate) fn from_parts(
        block_height: BlockHeight,
        block_hash: BlockHash,
        block_time: u32,
        transactions: Vec<WalletTx<A>>,
        sapling: ScannedBundles<sapling::Node, sapling::Nullifier>,
        #[cfg(feature = "orchard")] orchard: ScannedBundles<
            orchard::tree::MerkleHashOrchard,
            orchard::note::Nullifier,
        >,
    ) -> Self {
        Self {
            block_height,
            block_hash,
            block_time,
            transactions,
            sapling,
            #[cfg(feature = "orchard")]
            orchard,
        }
    }

    /// Returns the height of the block that was scanned.
    pub fn height(&self) -> BlockHeight {
        self.block_height
    }

    /// Returns the block hash of the block that was scanned.
    pub fn block_hash(&self) -> BlockHash {
        self.block_hash
    }

    /// Returns the block time of the block that was scanned, as a Unix timestamp in seconds.
    pub fn block_time(&self) -> u32 {
        self.block_time
    }

    /// Returns the list of transactions from this block that are relevant to the wallet.
    pub fn transactions(&self) -> &[WalletTx<A>] {
        &self.transactions
    }

    /// Returns the Sapling note commitment tree and nullifier data for the block.
    pub fn sapling(&self) -> &ScannedBundles<sapling::Node, sapling::Nullifier> {
        &self.sapling
    }

    /// Returns the Orchard note commitment tree and nullifier data for the block.
    #[cfg(feature = "orchard")]
    pub fn orchard(
        &self,
    ) -> &ScannedBundles<orchard::tree::MerkleHashOrchard, orchard::note::Nullifier> {
        &self.orchard
    }

    /// Consumes `self` and returns the lists of Sapling and Orchard note commitments associated
    /// with the scanned block as an owned value.
    pub fn into_commitments(self) -> ScannedBlockCommitments {
        ScannedBlockCommitments {
            sapling: self.sapling.commitments,
            #[cfg(feature = "orchard")]
            orchard: self.orchard.commitments,
        }
    }

    /// Returns the [`BlockMetadata`] corresponding to the scanned block.
    pub fn to_block_metadata(&self) -> BlockMetadata {
        BlockMetadata {
            block_height: self.block_height,
            block_hash: self.block_hash,
            sapling_tree_size: Some(self.sapling.final_tree_size),
            #[cfg(feature = "orchard")]
            orchard_tree_size: Some(self.orchard.final_tree_size),
        }
    }
}

/// A transaction that was detected during scanning of the blockchain,
/// including its decrypted Sapling and/or Orchard outputs.
///
/// The purpose of this struct is to permit atomic updates of the
/// wallet database when transactions are successfully decrypted.
pub struct DecryptedTransaction<'a, AccountId> {
    tx: &'a Transaction,
    sapling_outputs: Vec<DecryptedOutput<sapling::Note, AccountId>>,
    #[cfg(feature = "orchard")]
    orchard_outputs: Vec<DecryptedOutput<orchard::note::Note, AccountId>>,
}

impl<'a, AccountId> DecryptedTransaction<'a, AccountId> {
    /// Constructs a new [`DecryptedTransaction`] from its constituent parts.
    pub fn new(
        tx: &'a Transaction,
        sapling_outputs: Vec<DecryptedOutput<sapling::Note, AccountId>>,
        #[cfg(feature = "orchard")] orchard_outputs: Vec<
            DecryptedOutput<orchard::note::Note, AccountId>,
        >,
    ) -> Self {
        Self {
            tx,
            sapling_outputs,
            #[cfg(feature = "orchard")]
            orchard_outputs,
        }
    }

    /// Returns the raw transaction data.
    pub fn tx(&self) -> &Transaction {
        self.tx
    }
    /// Returns the Sapling outputs that were decrypted from the transaction.
    pub fn sapling_outputs(&self) -> &[DecryptedOutput<sapling::Note, AccountId>] {
        &self.sapling_outputs
    }
    /// Returns the Orchard outputs that were decrypted from the transaction.
    #[cfg(feature = "orchard")]
    pub fn orchard_outputs(&self) -> &[DecryptedOutput<orchard::note::Note, AccountId>] {
        &self.orchard_outputs
    }
}

/// A transaction that was constructed and sent by the wallet.
///
/// The purpose of this struct is to permit atomic updates of the
/// wallet database when transactions are created and submitted
/// to the network.
pub struct SentTransaction<'a, AccountId> {
    tx: &'a Transaction,
    created: time::OffsetDateTime,
    account: AccountId,
    outputs: Vec<SentTransactionOutput<AccountId>>,
    fee_amount: NonNegativeAmount,
    #[cfg(feature = "transparent-inputs")]
    utxos_spent: Vec<OutPoint>,
}

impl<'a, AccountId> SentTransaction<'a, AccountId> {
    /// Constructs a new [`SentTransaction`] from its constituent parts.
    pub fn new(
        tx: &'a Transaction,
        created: time::OffsetDateTime,
        account: AccountId,
        outputs: Vec<SentTransactionOutput<AccountId>>,
        fee_amount: NonNegativeAmount,
        #[cfg(feature = "transparent-inputs")] utxos_spent: Vec<OutPoint>,
    ) -> Self {
        Self {
            tx,
            created,
            account,
            outputs,
            fee_amount,
            #[cfg(feature = "transparent-inputs")]
            utxos_spent,
        }
    }

    /// Returns the transaction that was sent.
    pub fn tx(&self) -> &Transaction {
        self.tx
    }
    /// Returns the timestamp of the transaction's creation.
    pub fn created(&self) -> time::OffsetDateTime {
        self.created
    }
    /// Returns the id for the account that created the outputs.
    pub fn account_id(&self) -> &AccountId {
        &self.account
    }
    /// Returns the outputs of the transaction.
    pub fn outputs(&self) -> &[SentTransactionOutput<AccountId>] {
        self.outputs.as_ref()
    }
    /// Returns the fee paid by the transaction.
    pub fn fee_amount(&self) -> NonNegativeAmount {
        self.fee_amount
    }
    /// Returns the list of UTXOs spent in the created transaction.
    #[cfg(feature = "transparent-inputs")]
    pub fn utxos_spent(&self) -> &[OutPoint] {
        self.utxos_spent.as_ref()
    }
}

/// An output of a transaction generated by the wallet.
///
/// This type is capable of representing both shielded and transparent outputs.
pub struct SentTransactionOutput<AccountId> {
    output_index: usize,
    recipient: Recipient<AccountId, Note>,
    value: NonNegativeAmount,
    memo: Option<MemoBytes>,
}

impl<AccountId> SentTransactionOutput<AccountId> {
    /// Constructs a new [`SentTransactionOutput`] from its constituent parts.
    ///
    /// ### Fields:
    /// * `output_index` - the index of the output or action in the sent transaction
    /// * `recipient` - the recipient of the output, either a Zcash address or a
    ///    wallet-internal account and the note belonging to the wallet created by
    ///    the output
    /// * `value` - the value of the output, in zatoshis
    /// * `memo` - the memo that was sent with this output
    pub fn from_parts(
        output_index: usize,
        recipient: Recipient<AccountId, Note>,
        value: NonNegativeAmount,
        memo: Option<MemoBytes>,
    ) -> Self {
        Self {
            output_index,
            recipient,
            value,
            memo,
        }
    }

    /// Returns the index within the transaction that contains the recipient output.
    ///
    /// - If `recipient_address` is a Sapling address, this is an index into the Sapling
    ///   outputs of the transaction.
    /// - If `recipient_address` is a transparent address, this is an index into the
    ///   transparent outputs of the transaction.
    pub fn output_index(&self) -> usize {
        self.output_index
    }
    /// Returns the recipient address of the transaction, or the account id and
    /// resulting note for wallet-internal outputs.
    pub fn recipient(&self) -> &Recipient<AccountId, Note> {
        &self.recipient
    }
    /// Returns the value of the newly created output.
    pub fn value(&self) -> NonNegativeAmount {
        self.value
    }
    /// Returns the memo that was attached to the output, if any. This will only be `None`
    /// for transparent outputs.
    pub fn memo(&self) -> Option<&MemoBytes> {
        self.memo.as_ref()
    }
}

/// A data structure used to set the birthday height for an account, and ensure that the initial
/// note commitment tree state is recorded at that height.
#[derive(Clone, Debug)]
pub struct AccountBirthday {
    height: BlockHeight,
    sapling_frontier: Frontier<sapling::Node, { sapling::NOTE_COMMITMENT_TREE_DEPTH }>,
    #[cfg(feature = "orchard")]
    orchard_frontier:
        Frontier<orchard::tree::MerkleHashOrchard, { orchard::NOTE_COMMITMENT_TREE_DEPTH as u8 }>,
    recover_until: Option<BlockHeight>,
}

/// Errors that can occur in the construction of an [`AccountBirthday`] from a [`TreeState`].
pub enum BirthdayError {
    HeightInvalid(TryFromIntError),
    Decode(io::Error),
}

impl From<TryFromIntError> for BirthdayError {
    fn from(value: TryFromIntError) -> Self {
        Self::HeightInvalid(value)
    }
}

impl From<io::Error> for BirthdayError {
    fn from(value: io::Error) -> Self {
        Self::Decode(value)
    }
}

impl AccountBirthday {
    /// Constructs a new [`AccountBirthday`] from its constituent parts.
    ///
    /// * `height`: The birthday height of the account. This is defined as the height of the first
    ///    block to be scanned in wallet recovery.
    /// * `sapling_frontier`: The Sapling note commitment tree frontier as of the end of the block
    ///    prior to the birthday height.
    /// * `recover_until`: An optional height at which the wallet should exit "recovery mode". In
    ///    order to avoid confusing shifts in wallet balance and spendability that may temporarily be
    ///    visible to a user during the process of recovering from seed, wallets may optionally set a
    ///    "recover until" height. The wallet is considered to be in "recovery mode" until there
    ///    exist no unscanned ranges between the wallet's birthday height and the provided
    ///    `recover_until` height, exclusive.
    ///
    /// This API is intended primarily to be used in testing contexts; under normal circumstances,
    /// [`AccountBirthday::from_treestate`] should be used instead.
    #[cfg(feature = "test-dependencies")]
    pub fn from_parts(
        height: BlockHeight,
        sapling_frontier: Frontier<sapling::Node, { sapling::NOTE_COMMITMENT_TREE_DEPTH }>,
        #[cfg(feature = "orchard")] orchard_frontier: Frontier<
            orchard::tree::MerkleHashOrchard,
            { orchard::NOTE_COMMITMENT_TREE_DEPTH as u8 },
        >,
        recover_until: Option<BlockHeight>,
    ) -> Self {
        Self {
            height,
            sapling_frontier,
            #[cfg(feature = "orchard")]
            orchard_frontier,
            recover_until,
        }
    }

    /// Constructs a new [`AccountBirthday`] from a [`TreeState`] returned from `lightwalletd`.
    ///
    /// * `treestate`: The tree state corresponding to the last block prior to the wallet's
    ///    birthday height.
    /// * `recover_until`: An optional height at which the wallet should exit "recovery mode". In
    ///    order to avoid confusing shifts in wallet balance and spendability that may temporarily be
    ///    visible to a user during the process of recovering from seed, wallets may optionally set a
    ///    "recover until" height. The wallet is considered to be in "recovery mode" until there
    ///    exist no unscanned ranges between the wallet's birthday height and the provided
    ///    `recover_until` height, exclusive.
    pub fn from_treestate(
        treestate: TreeState,
        recover_until: Option<BlockHeight>,
    ) -> Result<Self, BirthdayError> {
        Ok(Self {
            height: BlockHeight::try_from(treestate.height + 1)?,
            sapling_frontier: treestate.sapling_tree()?.to_frontier(),
            #[cfg(feature = "orchard")]
            orchard_frontier: treestate.orchard_tree()?.to_frontier(),
            recover_until,
        })
    }

    /// Returns the Sapling note commitment tree frontier as of the end of the block at
    /// [`Self::height`].
    pub fn sapling_frontier(
        &self,
    ) -> &Frontier<sapling::Node, { sapling::NOTE_COMMITMENT_TREE_DEPTH }> {
        &self.sapling_frontier
    }

    /// Returns the Orchard note commitment tree frontier as of the end of the block at
    /// [`Self::height`].
    #[cfg(feature = "orchard")]
    pub fn orchard_frontier(
        &self,
    ) -> &Frontier<orchard::tree::MerkleHashOrchard, { orchard::NOTE_COMMITMENT_TREE_DEPTH as u8 }>
    {
        &self.orchard_frontier
    }

    /// Returns the birthday height of the account.
    pub fn height(&self) -> BlockHeight {
        self.height
    }

    /// Returns the height at which the wallet should exit "recovery mode".
    pub fn recover_until(&self) -> Option<BlockHeight> {
        self.recover_until
    }

    #[cfg(feature = "test-dependencies")]
    /// Constructs a new [`AccountBirthday`] at the given network upgrade's activation,
    /// with no "recover until" height.
    ///
    /// # Panics
    ///
    /// Panics if the activation height for the given network upgrade is not set.
    pub fn from_activation<P: zcash_primitives::consensus::Parameters>(
        params: &P,
        network_upgrade: NetworkUpgrade,
    ) -> AccountBirthday {
        AccountBirthday::from_parts(
            params.activation_height(network_upgrade).unwrap(),
            Frontier::empty(),
            #[cfg(feature = "orchard")]
            Frontier::empty(),
            None,
        )
    }

    #[cfg(feature = "test-dependencies")]
    /// Constructs a new [`AccountBirthday`] at Sapling activation, with no
    /// "recover until" height.
    ///
    /// # Panics
    ///
    /// Panics if the Sapling activation height is not set.
    pub fn from_sapling_activation<P: zcash_primitives::consensus::Parameters>(
        params: &P,
    ) -> AccountBirthday {
        Self::from_activation(params, NetworkUpgrade::Sapling)
    }
}

/// This trait encapsulates the write capabilities required to update stored
/// wallet data.
pub trait WalletWrite: WalletRead {
    /// The type of identifiers used to look up transparent UTXOs.
    type UtxoRef;

    /// Tells the wallet to track the next available account-level spend authority, given the
    /// current set of [ZIP 316] account identifiers known to the wallet database.
    ///
    /// Returns the account identifier for the newly-created wallet database entry, along with the
    /// associated [`UnifiedSpendingKey`]. Note that the unique account identifier should *not* be
    /// assumed equivalent to the ZIP 32 account index. It is an opaque identifier for a pool of
    /// funds or set of outputs controlled by a single spending authority.
    ///
    /// If `birthday.height()` is below the current chain tip, this operation will
    /// trigger a re-scan of the blocks at and above the provided height. The birthday height is
    /// defined as the minimum block height that will be scanned for funds belonging to the wallet.
    ///
    /// For new wallets, callers should construct the [`AccountBirthday`] using
    /// [`AccountBirthday::from_treestate`] for the block at height `chain_tip_height - 100`.
    /// Setting the birthday height to a tree state below the pruning depth ensures that reorgs
    /// cannot cause funds intended for the wallet to be missed; otherwise, if the chain tip height
    /// were used for the wallet birthday, a transaction targeted at a height greater than the
    /// chain tip could be mined at a height below that tip as part of a reorg.
    ///
    /// If `seed` was imported from a backup and this method is being used to restore a previous
    /// wallet state, you should use this method to add all of the desired accounts before scanning
    /// the chain from the seed's birthday height.
    ///
    /// By convention, wallets should only allow a new account to be generated after confirmed
    /// funds have been received by the currently-available account (in order to enable automated
    /// account recovery).
    ///
    /// Panics if the length of the seed is not between 32 and 252 bytes inclusive.
    ///
    /// [ZIP 316]: https://zips.z.cash/zip-0316
    fn create_account(
        &mut self,
        seed: &SecretVec<u8>,
        birthday: AccountBirthday,
    ) -> Result<(Self::AccountId, UnifiedSpendingKey), Self::Error>;

    /// Generates and persists the next available diversified address, given the current
    /// addresses known to the wallet.
    ///
    /// Returns `Ok(None)` if the account identifier does not correspond to a known
    /// account.
    fn get_next_available_address(
        &mut self,
        account: Self::AccountId,
        request: UnifiedAddressRequest,
    ) -> Result<Option<UnifiedAddress>, Self::Error>;

    /// Generates and persists a new address for the specified account, with the specified
    /// diversifier index.
    ///
    /// Returns the new address, or an error if the account identifier does not correspond to a
    /// known account.
    /// A conflict with an existing row in the database is considered acceptable and no error is returned.
    /// If the diversifier index cannot produce a valid Sapling address, no sapling receiver will
    /// be included in the returned address.
    /// If the diversifier is outside the range for transparent addresses, no transparent receiver
    /// will be included in the returned address.
    ///
    /// This supports a more advanced use case than `get_next_available_address` where the caller
    /// simply gets the next diversified address sequentially. Mixing use of the two functions
    /// is not recommended because `get_next_available_address` will return the next address
    /// after the highest diversifier index in the database, which may leave gaps in the sequence.
    fn insert_address_with_diversifier_index(
        &mut self,
        account: Self::AccountId,
        diversifier_index: DiversifierIndex,
    ) -> Result<UnifiedAddress, Self::Error>;

    /// Updates the wallet's view of the blockchain.
    ///
    /// This method is used to provide the wallet with information about the state of the
    /// blockchain, and detect any previously scanned data that needs to be re-validated
    /// before proceeding with scanning. It should be called at wallet startup prior to calling
    /// [`WalletRead::suggest_scan_ranges`] in order to provide the wallet with the information it
    /// needs to correctly prioritize scanning operations.
    fn update_chain_tip(&mut self, tip_height: BlockHeight) -> Result<(), Self::Error>;

    /// Updates the state of the wallet database by persisting the provided block information,
    /// along with the note commitments that were detected when scanning the block for transactions
    /// pertaining to this wallet.
    ///
    /// ### Arguments
    /// - `from_state` must be the chain state for the block height prior to the first
    ///   block in `blocks`.
    /// - `blocks` must be sequential, in order of increasing block height.
    fn put_blocks(
        &mut self,
        from_state: &ChainState,
        blocks: Vec<ScannedBlock<Self::AccountId>>,
    ) -> Result<(), Self::Error>;

    /// Adds a transparent UTXO received by the wallet to the data store.
    fn put_received_transparent_utxo(
        &mut self,
        output: &WalletTransparentOutput,
    ) -> Result<Self::UtxoRef, Self::Error>;

    /// Caches a decrypted transaction in the persistent wallet store.
    fn store_decrypted_tx(
        &mut self,
        received_tx: DecryptedTransaction<Self::AccountId>,
    ) -> Result<(), Self::Error>;

    /// Saves information about a transaction that was constructed and sent by the wallet to the
    /// persistent wallet store.
    fn store_sent_tx(
        &mut self,
        sent_tx: &SentTransaction<Self::AccountId>,
    ) -> Result<(), Self::Error>;

    /// Truncates the wallet database to the specified height.
    ///
    /// This method assumes that the state of the underlying data store is
    /// consistent up to a particular block height. Since it is possible that
    /// a chain reorg might invalidate some stored state, this method must be
    /// implemented in order to allow users of this API to "reset" the data store
    /// to correctly represent chainstate as of a specified block height.
    ///
    /// After calling this method, the block at the given height will be the
    /// most recent block and all other operations will treat this block
    /// as the chain tip for balance determination purposes.
    ///
    /// There may be restrictions on heights to which it is possible to truncate.
    fn truncate_to_height(&mut self, block_height: BlockHeight) -> Result<(), Self::Error>;

    /// Records the last block that was scanned for transparent transactions.
    fn put_latest_scanned_block_for_transparent(
        &mut self,
        address: &TransparentAddress,
        block_height: BlockHeight,
    ) -> Result<(), Self::Error>;
}

/// This trait describes a capability for manipulating wallet note commitment trees.
///
/// At present, this only serves the Sapling protocol, but it will be modified to
/// also provide operations related to Orchard note commitment trees in the future.
pub trait WalletCommitmentTrees {
    type Error: Debug;

    /// The type of the backing [`ShardStore`] for the Sapling note commitment tree.
    type SaplingShardStore<'a>: ShardStore<
        H = sapling::Node,
        CheckpointId = BlockHeight,
        Error = Self::Error,
    >;

    /// Evaluates the given callback function with a reference to the Sapling
    /// note commitment tree maintained by the wallet.
    fn with_sapling_tree_mut<F, A, E>(&mut self, callback: F) -> Result<A, E>
    where
        for<'a> F: FnMut(
            &'a mut ShardTree<
                Self::SaplingShardStore<'a>,
                { sapling::NOTE_COMMITMENT_TREE_DEPTH },
                SAPLING_SHARD_HEIGHT,
            >,
        ) -> Result<A, E>,
        E: From<ShardTreeError<Self::Error>>;

    /// Adds a sequence of Sapling note commitment tree subtree roots to the data store.
    ///
    /// Each such value should be the Merkle root of a subtree of the Sapling note commitment tree
    /// containing 2^[`SAPLING_SHARD_HEIGHT`] note commitments.
    fn put_sapling_subtree_roots(
        &mut self,
        start_index: u64,
        roots: &[CommitmentTreeRoot<sapling::Node>],
    ) -> Result<(), ShardTreeError<Self::Error>>;

    /// The type of the backing [`ShardStore`] for the Orchard note commitment tree.
    #[cfg(feature = "orchard")]
    type OrchardShardStore<'a>: ShardStore<
        H = orchard::tree::MerkleHashOrchard,
        CheckpointId = BlockHeight,
        Error = Self::Error,
    >;

    /// Evaluates the given callback function with a reference to the Orchard
    /// note commitment tree maintained by the wallet.
    #[cfg(feature = "orchard")]
    fn with_orchard_tree_mut<F, A, E>(&mut self, callback: F) -> Result<A, E>
    where
        for<'a> F: FnMut(
            &'a mut ShardTree<
                Self::OrchardShardStore<'a>,
                { ORCHARD_SHARD_HEIGHT * 2 },
                ORCHARD_SHARD_HEIGHT,
            >,
        ) -> Result<A, E>,
        E: From<ShardTreeError<Self::Error>>;

    /// Adds a sequence of Orchard note commitment tree subtree roots to the data store.
    ///
    /// Each such value should be the Merkle root of a subtree of the Orchard note commitment tree
    /// containing 2^[`ORCHARD_SHARD_HEIGHT`] note commitments.
    #[cfg(feature = "orchard")]
    fn put_orchard_subtree_roots(
        &mut self,
        start_index: u64,
        roots: &[CommitmentTreeRoot<orchard::tree::MerkleHashOrchard>],
    ) -> Result<(), ShardTreeError<Self::Error>>;
}

#[cfg(feature = "test-dependencies")]
pub mod testing {
    use incrementalmerkletree::Address;
    use secrecy::{ExposeSecret, SecretVec};
    use shardtree::{error::ShardTreeError, store::memory::MemoryShardStore, ShardTree};
    use std::{collections::HashMap, convert::Infallible, num::NonZeroU32};
    use zip32::fingerprint::SeedFingerprint;
    use zip32::DiversifierIndex;

    use zcash_primitives::{
        block::BlockHash,
        consensus::{BlockHeight, Network},
        memo::Memo,
        transaction::{components::amount::NonNegativeAmount, Transaction, TxId},
    };

    use crate::{
        address::UnifiedAddress,
        keys::{UnifiedAddressRequest, UnifiedFullViewingKey, UnifiedSpendingKey},
        wallet::{Note, NoteId, ReceivedNote, WalletTransparentOutput},
        ShieldedProtocol,
    };

    use super::{
        chain::{ChainState, CommitmentTreeRoot},
        scanning::ScanRange,
        AccountBirthday, BlockMetadata, DecryptedTransaction, InputSource, NullifierQuery,
<<<<<<< HEAD
        ScannedBlock, SentTransaction, SpendableNotes, TransparentAddressSyncInfo,
        WalletCommitmentTrees, WalletRead, WalletSummary, WalletWrite, SAPLING_SHARD_HEIGHT,
=======
        ScannedBlock, SeedRelevance, SentTransaction, SpendableNotes, WalletCommitmentTrees,
        WalletRead, WalletSummary, WalletWrite, SAPLING_SHARD_HEIGHT,
>>>>>>> e7951748
    };

    #[cfg(feature = "transparent-inputs")]
    use {crate::wallet::TransparentAddressMetadata, zcash_primitives::legacy::TransparentAddress};

    #[cfg(feature = "orchard")]
    use super::ORCHARD_SHARD_HEIGHT;

    pub struct MockWalletDb {
        pub network: Network,
        pub sapling_tree: ShardTree<
            MemoryShardStore<sapling::Node, BlockHeight>,
            { SAPLING_SHARD_HEIGHT * 2 },
            SAPLING_SHARD_HEIGHT,
        >,
        #[cfg(feature = "orchard")]
        pub orchard_tree: ShardTree<
            MemoryShardStore<orchard::tree::MerkleHashOrchard, BlockHeight>,
            { ORCHARD_SHARD_HEIGHT * 2 },
            ORCHARD_SHARD_HEIGHT,
        >,
    }

    impl MockWalletDb {
        pub fn new(network: Network) -> Self {
            Self {
                network,
                sapling_tree: ShardTree::new(MemoryShardStore::empty(), 100),
                #[cfg(feature = "orchard")]
                orchard_tree: ShardTree::new(MemoryShardStore::empty(), 100),
            }
        }
    }

    impl InputSource for MockWalletDb {
        type Error = ();
        type NoteRef = u32;
        type AccountId = u32;

        fn get_spendable_note(
            &self,
            _txid: &TxId,
            _protocol: ShieldedProtocol,
            _index: u32,
        ) -> Result<Option<ReceivedNote<Self::NoteRef, Note>>, Self::Error> {
            Ok(None)
        }

        fn select_spendable_notes(
            &self,
            _account: Self::AccountId,
            _target_value: NonNegativeAmount,
            _sources: &[ShieldedProtocol],
            _anchor_height: BlockHeight,
            _exclude: &[Self::NoteRef],
        ) -> Result<SpendableNotes<Self::NoteRef>, Self::Error> {
            Ok(SpendableNotes::empty())
        }
    }

    impl WalletRead for MockWalletDb {
        type Error = ();
        type AccountId = u32;
        type Account = (Self::AccountId, UnifiedFullViewingKey);

        fn get_account_ids(&self) -> Result<Vec<Self::AccountId>, Self::Error> {
            Ok(Vec::new())
        }

        fn get_account(
            &self,
            _account_id: Self::AccountId,
        ) -> Result<Option<Self::Account>, Self::Error> {
            Ok(None)
        }

        fn get_derived_account(
            &self,
            _seed: &SeedFingerprint,
            _account_id: zip32::AccountId,
        ) -> Result<Option<Self::Account>, Self::Error> {
            Ok(None)
        }

        fn validate_seed(
            &self,
            _account_id: Self::AccountId,
            _seed: &SecretVec<u8>,
        ) -> Result<bool, Self::Error> {
            Ok(false)
        }

        fn seed_relevance_to_derived_accounts(
            &self,
            _seed: &SecretVec<u8>,
        ) -> Result<SeedRelevance<Self::AccountId>, Self::Error> {
            Ok(SeedRelevance::NoAccounts)
        }

        fn get_account_for_ufvk(
            &self,
            _ufvk: &UnifiedFullViewingKey,
        ) -> Result<Option<Self::Account>, Self::Error> {
            Ok(None)
        }

        fn get_current_address(
            &self,
            _account: Self::AccountId,
        ) -> Result<Option<UnifiedAddress>, Self::Error> {
            Ok(None)
        }

        fn get_account_birthday(
            &self,
            _account: Self::AccountId,
        ) -> Result<BlockHeight, Self::Error> {
            Err(())
        }

        fn get_wallet_birthday(&self) -> Result<Option<BlockHeight>, Self::Error> {
            Ok(None)
        }

        fn get_wallet_summary(
            &self,
            _min_confirmations: u32,
        ) -> Result<Option<WalletSummary<Self::AccountId>>, Self::Error> {
            Ok(None)
        }

        fn chain_height(&self) -> Result<Option<BlockHeight>, Self::Error> {
            Ok(None)
        }

        fn get_block_hash(
            &self,
            _block_height: BlockHeight,
        ) -> Result<Option<BlockHash>, Self::Error> {
            Ok(None)
        }

        fn block_metadata(
            &self,
            _height: BlockHeight,
        ) -> Result<Option<BlockMetadata>, Self::Error> {
            Ok(None)
        }

        fn block_fully_scanned(&self) -> Result<Option<BlockMetadata>, Self::Error> {
            Ok(None)
        }

        fn get_max_height_hash(&self) -> Result<Option<(BlockHeight, BlockHash)>, Self::Error> {
            Ok(None)
        }

        fn block_max_scanned(&self) -> Result<Option<BlockMetadata>, Self::Error> {
            Ok(None)
        }

        fn suggest_scan_ranges(&self) -> Result<Vec<ScanRange>, Self::Error> {
            Ok(vec![])
        }

        fn get_target_and_anchor_heights(
            &self,
            _min_confirmations: NonZeroU32,
        ) -> Result<Option<(BlockHeight, BlockHeight)>, Self::Error> {
            Ok(None)
        }

        fn get_min_unspent_height(&self) -> Result<Option<BlockHeight>, Self::Error> {
            Ok(None)
        }

        fn get_tx_height(&self, _txid: TxId) -> Result<Option<BlockHeight>, Self::Error> {
            Ok(None)
        }

        fn get_unified_full_viewing_keys(
            &self,
        ) -> Result<HashMap<Self::AccountId, UnifiedFullViewingKey>, Self::Error> {
            Ok(HashMap::new())
        }

        fn get_memo(&self, _id_note: NoteId) -> Result<Option<Memo>, Self::Error> {
            Ok(None)
        }

        fn get_transaction(&self, _txid: TxId) -> Result<Option<Transaction>, Self::Error> {
            Ok(None)
        }

        fn get_sapling_nullifiers(
            &self,
            _query: NullifierQuery,
        ) -> Result<Vec<(Self::AccountId, sapling::Nullifier)>, Self::Error> {
            Ok(Vec::new())
        }

        #[cfg(feature = "orchard")]
        fn get_orchard_nullifiers(
            &self,
            _query: NullifierQuery,
        ) -> Result<Vec<(Self::AccountId, orchard::note::Nullifier)>, Self::Error> {
            Ok(Vec::new())
        }

        #[cfg(feature = "transparent-inputs")]
        fn get_transparent_receivers(
            &self,
            _account: Self::AccountId,
        ) -> Result<HashMap<TransparentAddress, Option<TransparentAddressMetadata>>, Self::Error>
        {
            Ok(HashMap::new())
        }

        #[cfg(feature = "transparent-inputs")]
        fn get_transparent_balances(
            &self,
            _account: Self::AccountId,
            _max_height: BlockHeight,
        ) -> Result<HashMap<TransparentAddress, NonNegativeAmount>, Self::Error> {
            Ok(HashMap::new())
        }

        fn get_transparent_addresses_and_sync_heights(
            &mut self,
        ) -> Result<Vec<TransparentAddressSyncInfo<Self::AccountId>>, Self::Error> {
            Ok(Vec::new())
        }
    }

    impl WalletWrite for MockWalletDb {
        type UtxoRef = u32;

        fn create_account(
            &mut self,
            seed: &SecretVec<u8>,
            _birthday: AccountBirthday,
        ) -> Result<(Self::AccountId, UnifiedSpendingKey), Self::Error> {
            let account = zip32::AccountId::ZERO;
            UnifiedSpendingKey::from_seed(&self.network, seed.expose_secret(), account)
                .map(|k| (u32::from(account), k))
                .map_err(|_| ())
        }

        fn get_next_available_address(
            &mut self,
            _account: Self::AccountId,
            _request: UnifiedAddressRequest,
        ) -> Result<Option<UnifiedAddress>, Self::Error> {
            Ok(None)
        }

        fn insert_address_with_diversifier_index(
            &mut self,
            _account: Self::AccountId,
            _diversifier_index: DiversifierIndex,
        ) -> Result<UnifiedAddress, Self::Error> {
            todo!()
        }

        #[allow(clippy::type_complexity)]
        fn put_blocks(
            &mut self,
            _from_state: &ChainState,
            _blocks: Vec<ScannedBlock<Self::AccountId>>,
        ) -> Result<(), Self::Error> {
            Ok(())
        }

        fn update_chain_tip(&mut self, _tip_height: BlockHeight) -> Result<(), Self::Error> {
            Ok(())
        }

        fn store_decrypted_tx(
            &mut self,
            _received_tx: DecryptedTransaction<Self::AccountId>,
        ) -> Result<(), Self::Error> {
            Ok(())
        }

        fn store_sent_tx(
            &mut self,
            _sent_tx: &SentTransaction<Self::AccountId>,
        ) -> Result<(), Self::Error> {
            Ok(())
        }

        fn truncate_to_height(&mut self, _block_height: BlockHeight) -> Result<(), Self::Error> {
            Ok(())
        }

        /// Adds a transparent UTXO received by the wallet to the data store.
        fn put_received_transparent_utxo(
            &mut self,
            _output: &WalletTransparentOutput,
        ) -> Result<Self::UtxoRef, Self::Error> {
            Ok(0)
        }

        fn put_latest_scanned_block_for_transparent(
            &mut self,
            _address: &TransparentAddress,
            _block_height: BlockHeight,
        ) -> Result<(), Self::Error> {
            Ok(())
        }
    }

    impl WalletCommitmentTrees for MockWalletDb {
        type Error = Infallible;
        type SaplingShardStore<'a> = MemoryShardStore<sapling::Node, BlockHeight>;

        fn with_sapling_tree_mut<F, A, E>(&mut self, mut callback: F) -> Result<A, E>
        where
            for<'a> F: FnMut(
                &'a mut ShardTree<
                    Self::SaplingShardStore<'a>,
                    { sapling::NOTE_COMMITMENT_TREE_DEPTH },
                    SAPLING_SHARD_HEIGHT,
                >,
            ) -> Result<A, E>,
            E: From<ShardTreeError<Infallible>>,
        {
            callback(&mut self.sapling_tree)
        }

        fn put_sapling_subtree_roots(
            &mut self,
            start_index: u64,
            roots: &[CommitmentTreeRoot<sapling::Node>],
        ) -> Result<(), ShardTreeError<Self::Error>> {
            self.with_sapling_tree_mut(|t| {
                for (root, i) in roots.iter().zip(0u64..) {
                    let root_addr =
                        Address::from_parts(SAPLING_SHARD_HEIGHT.into(), start_index + i);
                    t.insert(root_addr, *root.root_hash())?;
                }
                Ok::<_, ShardTreeError<Self::Error>>(())
            })?;

            Ok(())
        }

        #[cfg(feature = "orchard")]
        type OrchardShardStore<'a> =
            MemoryShardStore<orchard::tree::MerkleHashOrchard, BlockHeight>;

        #[cfg(feature = "orchard")]
        fn with_orchard_tree_mut<F, A, E>(&mut self, mut callback: F) -> Result<A, E>
        where
            for<'a> F: FnMut(
                &'a mut ShardTree<
                    Self::OrchardShardStore<'a>,
                    { ORCHARD_SHARD_HEIGHT * 2 },
                    ORCHARD_SHARD_HEIGHT,
                >,
            ) -> Result<A, E>,
            E: From<ShardTreeError<Self::Error>>,
        {
            callback(&mut self.orchard_tree)
        }

        /// Adds a sequence of note commitment tree subtree roots to the data store.
        #[cfg(feature = "orchard")]
        fn put_orchard_subtree_roots(
            &mut self,
            start_index: u64,
            roots: &[CommitmentTreeRoot<orchard::tree::MerkleHashOrchard>],
        ) -> Result<(), ShardTreeError<Self::Error>> {
            self.with_orchard_tree_mut(|t| {
                for (root, i) in roots.iter().zip(0u64..) {
                    let root_addr =
                        Address::from_parts(ORCHARD_SHARD_HEIGHT.into(), start_index + i);
                    t.insert(root_addr, *root.root_hash())?;
                }
                Ok::<_, ShardTreeError<Self::Error>>(())
            })?;

            Ok(())
        }
    }
}<|MERGE_RESOLUTION|>--- conflicted
+++ resolved
@@ -1697,13 +1697,8 @@
         chain::{ChainState, CommitmentTreeRoot},
         scanning::ScanRange,
         AccountBirthday, BlockMetadata, DecryptedTransaction, InputSource, NullifierQuery,
-<<<<<<< HEAD
-        ScannedBlock, SentTransaction, SpendableNotes, TransparentAddressSyncInfo,
+        ScannedBlock, SeedRelevance, SentTransaction, SpendableNotes, TransparentAddressSyncInfo,
         WalletCommitmentTrees, WalletRead, WalletSummary, WalletWrite, SAPLING_SHARD_HEIGHT,
-=======
-        ScannedBlock, SeedRelevance, SentTransaction, SpendableNotes, WalletCommitmentTrees,
-        WalletRead, WalletSummary, WalletWrite, SAPLING_SHARD_HEIGHT,
->>>>>>> e7951748
     };
 
     #[cfg(feature = "transparent-inputs")]
