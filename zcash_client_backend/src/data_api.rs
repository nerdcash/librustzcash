//! # Utilities for Zcash wallet construction
//!
//! This module defines a set of APIs for wallet data persistence, and provides a suite of methods
//! based upon these APIs that can be used to implement a fully functional Zcash wallet. At
//! present, the interfaces provided here are built primarily around the use of a source of
//! [`CompactBlock`] data such as the Zcash Light Client Protocol as defined in
//! [ZIP 307](https://zips.z.cash/zip-0307) but they may be generalized to full-block use cases in
//! the future.
//!
//! ## Important Concepts
//!
//! There are several important operations that a Zcash wallet must perform that distinguish Zcash
//! wallet design from wallets for other cryptocurrencies.
//!
//! * Viewing Keys: Wallets based upon this module are built around the capabilities of Zcash
//!   [`UnifiedFullViewingKey`]s; the wallet backend provides no facilities for the storage
//!   of spending keys, and spending keys must be provided by the caller (or delegated to external
//!   devices via the provided [`pczt`] functionality) in order to perform transaction creation
//!   operations.
//! * Blockchain Scanning: A Zcash wallet must download and trial-decrypt each transaction on the
//!   Zcash blockchain using one or more Viewing Keys in order to find new shielded transaction
//!   outputs (generally termed "notes") belonging to the wallet. The primary entrypoint for this
//!   functionality is the [`scan_cached_blocks`] method. See the [`chain`] module for additional
//!   details.
//! * Witness Updates: In order to spend a shielded note, the wallet must be able to compute the
//!   Merkle path to that note in the global note commitment tree. When [`scan_cached_blocks`] is
//!   used to process a range of blocks, the note commitment tree is updated with the note
//!   commitments for the blocks in that range.
//! * Transaction Construction: The [`wallet`] module provides functions for creating Zcash
//!   transactions that spend funds belonging to the wallet. Input selection for transaction
//!   construction is performed automatically. When spending funds received at transparent
//!   addresses, the caller is required to explicitly specify the set of addresses from which to
//!   spend funds, in order to prevent inadvertent commingling of funds received at different
//!   addresses; allowing such commingling would enable chain observers to identify those
//!   addresses as belonging to the same user.
//!
//! ## Core Traits
//!
//! The utility functions described above depend upon four important traits defined in this
//! module, which between them encompass the data storage requirements of a light wallet.
//! The relevant traits are [`InputSource`], [`WalletRead`], [`WalletWrite`], and
//! [`WalletCommitmentTrees`]. A complete implementation of the data storage layer for a wallet
//! will include an implementation of all four of these traits. See the [`zcash_client_sqlite`]
//! crate for a complete example of the implementation of these traits.
//!
//! ## Accounts
//!
//! The operation of the [`InputSource`], [`WalletRead`] and [`WalletWrite`] traits is built around
//! the concept of a wallet having one or more accounts, with a unique `AccountId` for each
//! account.
//!
//! An account identifier corresponds to at most a single [`UnifiedSpendingKey`]'s worth of spend
//! authority, with the received and spent notes of that account tracked via the corresponding
//! [`UnifiedFullViewingKey`]. Both received notes and change spendable by that spending authority
//! (both the external and internal parts of that key, as defined by
//! [ZIP 316](https://zips.z.cash/zip-0316)) will be interpreted as belonging to that account.
//!
//! [`CompactBlock`]: crate::proto::compact_formats::CompactBlock
//! [`scan_cached_blocks`]: crate::data_api::chain::scan_cached_blocks
//! [`zcash_client_sqlite`]: https://docs.rs/zcash_client_sqlite
//! [`TransactionRequest`]: crate::zip321::TransactionRequest
//! [`propose_shielding`]: crate::data_api::wallet::propose_shielding
//! [`pczt`]: https://docs.rs/pczt

use nonempty::NonEmpty;
use secrecy::SecretVec;
use std::{
    collections::HashMap,
    fmt::Debug,
    hash::Hash,
    io,
    num::{NonZeroU32, TryFromIntError},
};

use incrementalmerkletree::{Retention, frontier::Frontier};
use shardtree::{ShardTree, error::ShardTreeError, store::ShardStore};

use zcash_keys::{
    address::{Address, UnifiedAddress},
    keys::{
        UnifiedAddressRequest, UnifiedFullViewingKey, UnifiedIncomingViewingKey, UnifiedSpendingKey,
    },
};
use zcash_primitives::{block::BlockHash, transaction::Transaction};
use zcash_protocol::{
    ShieldedProtocol, TxId,
    consensus::BlockHeight,
    memo::{Memo, MemoBytes},
    value::{BalanceError, Zatoshis},
};
use zip32::{DiversifierIndex, fingerprint::SeedFingerprint};

use self::{
    chain::{ChainState, CommitmentTreeRoot},
    scanning::ScanRange,
};
use crate::{
    data_api::wallet::{ConfirmationsPolicy, TargetHeight},
    decrypt::DecryptedOutput,
    proto::service::TreeState,
    wallet::{Note, NoteId, ReceivedNote, Recipient, WalletTransparentOutput, WalletTx},
};
use zip32::DiversifierIndex;

#[cfg(feature = "transparent-inputs")]
use {
    crate::wallet::TransparentAddressMetadata,
    getset::{CopyGetters, Getters},
    std::ops::Range,
    std::time::SystemTime,
    transparent::{
        address::TransparentAddress,
        bundle::OutPoint,
        keys::{NonHardenedChildIndex, TransparentKeyScope},
    },
};

#[cfg(feature = "zcashd-compat")]
use zcash_keys::keys::zcashd;

#[cfg(feature = "test-dependencies")]
use ambassador::delegatable_trait;

#[cfg(any(test, feature = "test-dependencies"))]
use zcash_protocol::consensus::NetworkUpgrade;

pub mod chain;
pub mod error;
pub mod scanning;
pub mod wallet;

#[cfg(any(test, feature = "test-dependencies"))]
pub mod testing;

/// The height of subtree roots in the Sapling note commitment tree.
///
/// This conforms to the structure of subtree data returned by
/// `lightwalletd` when using the `GetSubtreeRoots` GRPC call.
pub const SAPLING_SHARD_HEIGHT: u8 = sapling::NOTE_COMMITMENT_TREE_DEPTH / 2;

/// The height of subtree roots in the Orchard note commitment tree.
///
/// This conforms to the structure of subtree data returned by
/// `lightwalletd` when using the `GetSubtreeRoots` GRPC call.
#[cfg(feature = "orchard")]
pub const ORCHARD_SHARD_HEIGHT: u8 = { orchard::NOTE_COMMITMENT_TREE_DEPTH as u8 } / 2;

/// An enumeration of constraints that can be applied when querying for nullifiers for notes
/// belonging to the wallet.
pub enum NullifierQuery {
    Unspent,
    All,
}

<<<<<<< HEAD
#[derive(Debug, Clone, PartialEq, Eq)]
#[cfg(feature = "transparent-inputs")]
pub struct TransparentAddressSyncInfo<AccountId> {
    pub account_id: AccountId,
    pub index: u32,
    pub address: TransparentAddress,
    /// The height of the first block at which to scan for new transactions involving this address.
    /// This will default to the wallet birthday, but may be updated after a sync has taken place to record a higher block height.
    pub height: BlockHeight,
    pub used: bool,
}

=======
/// An intent of representing spendable value to reach a certain targeted
/// amount.
///
/// `AtLeast(Zatoshis)` refers to the amount of `Zatoshis` that can cover
/// at minimum the given zatoshis that is conformed by the sum of spendable notes.
///
///
/// Discussion: why not just use ``Zatoshis``?
///
/// the `Zatoshis` value isn't enough to explain intent when seeking to match a
/// given a given amount. Is the value expressed in `Zatoshis` the ceiling value
/// or the minimum value of a given spend intent? How would you express that the
/// value spend intent is "as much as possible" without knowing the value upfront?
#[derive(Debug, Clone, Copy)]
pub enum TargetValue {
    AtLeast(Zatoshis),
    AllFunds(MaxSpendMode),
}

/// Specifies how an TargetValue::AllFunds should be evaluated
#[derive(Debug, Clone, Copy)]
pub enum MaxSpendMode {
    /// `MaxSpendable` will target to spend all _currently_ spendable funds where it
    /// could be the case that the wallet has received other funds that are not
    /// confirmed and therefore not spendable yet and the caller evaluates that as
    /// an acceptable scenario.
    MaxSpendable,
    /// `Everything` will target to spend **all funds** and will fail if there are
    /// unspendable funds in the wallet or if the wallet is not yet synced.
    Everything,
}
>>>>>>> fe3a0fcb
/// Balance information for a value within a single pool in an account.
#[derive(Debug, Clone, Copy, PartialEq, Eq)]
pub struct Balance {
    spendable_value: Zatoshis,
    change_pending_confirmation: Zatoshis,
    value_pending_spendability: Zatoshis,
    uneconomic_value: Zatoshis,
}

impl Balance {
    /// The [`Balance`] value having zero values for all its fields.
    pub const ZERO: Self = Self {
        spendable_value: Zatoshis::ZERO,
        change_pending_confirmation: Zatoshis::ZERO,
        value_pending_spendability: Zatoshis::ZERO,
        uneconomic_value: Zatoshis::ZERO,
    };

    fn check_total_adding(&self, value: Zatoshis) -> Result<Zatoshis, BalanceError> {
        (self.spendable_value
            + self.change_pending_confirmation
            + self.value_pending_spendability
            + value)
            .ok_or(BalanceError::Overflow)
    }

    /// Returns the value in the account that may currently be spent; it is possible to compute
    /// witnesses for all the notes that comprise this value, and all of this value is confirmed to
    /// the required confirmation depth.
    pub fn spendable_value(&self) -> Zatoshis {
        self.spendable_value
    }

    /// Adds the specified value to the spendable total, checking for overflow.
    pub fn add_spendable_value(&mut self, value: Zatoshis) -> Result<(), BalanceError> {
        self.check_total_adding(value)?;
        self.spendable_value = (self.spendable_value + value).unwrap();
        Ok(())
    }

    /// Returns the value in the account of shielded change notes that do not yet have sufficient
    /// confirmations to be spendable.
    pub fn change_pending_confirmation(&self) -> Zatoshis {
        self.change_pending_confirmation
    }

    /// Adds the specified value to the pending change total, checking for overflow.
    pub fn add_pending_change_value(&mut self, value: Zatoshis) -> Result<(), BalanceError> {
        self.check_total_adding(value)?;
        self.change_pending_confirmation = (self.change_pending_confirmation + value).unwrap();
        Ok(())
    }

    /// Returns the value in the account of all remaining received notes that either do not have
    /// sufficient confirmations to be spendable, or for which witnesses cannot yet be constructed
    /// without additional scanning.
    pub fn value_pending_spendability(&self) -> Zatoshis {
        self.value_pending_spendability
    }

    /// Adds the specified value to the pending spendable total, checking for overflow.
    pub fn add_pending_spendable_value(&mut self, value: Zatoshis) -> Result<(), BalanceError> {
        self.check_total_adding(value)?;
        self.value_pending_spendability = (self.value_pending_spendability + value).unwrap();
        Ok(())
    }

    /// Returns the value in the account of notes that have value less than the marginal
    /// fee, and consequently cannot be spent except as a grace input.
    pub fn uneconomic_value(&self) -> Zatoshis {
        self.uneconomic_value
    }

    /// Adds the specified value to the uneconomic value total, checking for overflow.
    pub fn add_uneconomic_value(&mut self, value: Zatoshis) -> Result<(), BalanceError> {
        self.uneconomic_value = (self.uneconomic_value + value).ok_or(BalanceError::Overflow)?;
        Ok(())
    }

    /// Returns the total value of funds represented by this [`Balance`].
    pub fn total(&self) -> Zatoshis {
        (self.spendable_value + self.change_pending_confirmation + self.value_pending_spendability)
            .expect("Balance cannot overflow MAX_MONEY")
    }
}

impl core::ops::Add<Balance> for Balance {
    type Output = Result<Balance, BalanceError>;

    fn add(self, rhs: Balance) -> Self::Output {
        let result = Balance {
            spendable_value: (self.spendable_value + rhs.spendable_value)
                .ok_or(BalanceError::Overflow)?,
            change_pending_confirmation: (self.change_pending_confirmation
                + rhs.change_pending_confirmation)
                .ok_or(BalanceError::Overflow)?,
            value_pending_spendability: (self.value_pending_spendability
                + rhs.value_pending_spendability)
                .ok_or(BalanceError::Overflow)?,
            uneconomic_value: (self.uneconomic_value + rhs.uneconomic_value)
                .ok_or(BalanceError::Overflow)?,
        };

        result.check_total_adding(Zatoshis::ZERO)?;

        Ok(result)
    }
}

/// Balance information for a single account. The sum of this struct's fields is the total balance
/// of the wallet.
#[derive(Debug, Clone, Copy, PartialEq, Eq)]
pub struct AccountBalance {
    sapling_balance: Balance,
    orchard_balance: Balance,
    unshielded_balance: Balance,
}

impl AccountBalance {
    /// The [`Balance`] value having zero values for all its fields.
    pub const ZERO: Self = Self {
        sapling_balance: Balance::ZERO,
        orchard_balance: Balance::ZERO,
        unshielded_balance: Balance::ZERO,
    };

    fn check_total(&self) -> Result<Zatoshis, BalanceError> {
        (self.sapling_balance.total()
            + self.orchard_balance.total()
            + self.unshielded_balance.total())
        .ok_or(BalanceError::Overflow)
    }

    /// Returns the [`Balance`] of Sapling funds in the account.
    pub fn sapling_balance(&self) -> &Balance {
        &self.sapling_balance
    }

    /// Provides a mutable reference to the [`Balance`] of Sapling funds in the account
    /// to the specified callback, checking invariants after the callback's action has been
    /// evaluated.
    pub fn with_sapling_balance_mut<A, E: From<BalanceError>>(
        &mut self,
        f: impl FnOnce(&mut Balance) -> Result<A, E>,
    ) -> Result<A, E> {
        let result = f(&mut self.sapling_balance)?;
        self.check_total()?;
        Ok(result)
    }

    /// Returns the [`Balance`] of Orchard funds in the account.
    pub fn orchard_balance(&self) -> &Balance {
        &self.orchard_balance
    }

    /// Provides a mutable reference to the [`Balance`] of Orchard funds in the account
    /// to the specified callback, checking invariants after the callback's action has been
    /// evaluated.
    pub fn with_orchard_balance_mut<A, E: From<BalanceError>>(
        &mut self,
        f: impl FnOnce(&mut Balance) -> Result<A, E>,
    ) -> Result<A, E> {
        let result = f(&mut self.orchard_balance)?;
        self.check_total()?;
        Ok(result)
    }

    /// Returns the total value of unspent transparent transaction outputs belonging to the wallet.
    #[deprecated(
        note = "this function is deprecated. Please use [`AccountBalance::unshielded_balance`] instead."
    )]
    pub fn unshielded(&self) -> Zatoshis {
        self.unshielded_balance.total()
    }

    /// Returns the [`Balance`] of unshielded funds in the account.
    ///
    /// Note that because transparent UTXOs may be shielded with zero confirmations and this crate
    /// does not provide capabilities to directly spend transparent UTXOs in non-shielding
    /// transactions, the [`change_pending_confirmation`] and [`value_pending_spendability`] fields
    /// of the returned [`Balance`] will always be zero.
    ///
    /// [`change_pending_confirmation`]: Balance::change_pending_confirmation
    /// [`value_pending_spendability`]: Balance::value_pending_spendability
    pub fn unshielded_balance(&self) -> &Balance {
        &self.unshielded_balance
    }

    /// Provides a mutable reference to the [`Balance`] of transparent funds in the account
    /// to the specified callback, checking invariants after the callback's action has been
    /// evaluated.
    pub fn with_unshielded_balance_mut<A, E: From<BalanceError>>(
        &mut self,
        f: impl FnOnce(&mut Balance) -> Result<A, E>,
    ) -> Result<A, E> {
        let result = f(&mut self.unshielded_balance)?;
        self.check_total()?;
        Ok(result)
    }

    /// Returns the total value of economically relevant notes and UTXOs belonging to the account.
    pub fn total(&self) -> Zatoshis {
        (self.sapling_balance.total()
            + self.orchard_balance.total()
            + self.unshielded_balance.total())
        .expect("Account balance cannot overflow MAX_MONEY")
    }

    /// Returns the total value of shielded (Sapling and Orchard) funds that may immediately be
    /// spent.
    pub fn spendable_value(&self) -> Zatoshis {
        (self.sapling_balance.spendable_value + self.orchard_balance.spendable_value)
            .expect("Account balance cannot overflow MAX_MONEY")
    }

    /// Returns the total value of change and/or shielding transaction outputs that are awaiting
    /// sufficient confirmations for spendability.
    pub fn change_pending_confirmation(&self) -> Zatoshis {
        (self.sapling_balance.change_pending_confirmation
            + self.orchard_balance.change_pending_confirmation)
            .expect("Account balance cannot overflow MAX_MONEY")
    }

    /// Returns the value of shielded funds that are not yet spendable because additional scanning
    /// is required before it will be possible to derive witnesses for the associated notes.
    pub fn value_pending_spendability(&self) -> Zatoshis {
        (self.sapling_balance.value_pending_spendability
            + self.orchard_balance.value_pending_spendability)
            .expect("Account balance cannot overflow MAX_MONEY")
    }

    /// Returns the value in the account of notes and transparent UTXOs that have value less than
    /// the marginal fee, and consequently cannot be spent except as a grace input.
    pub fn uneconomic_value(&self) -> Zatoshis {
        (self.sapling_balance.uneconomic_value
            + self.orchard_balance.uneconomic_value
            + self.unshielded_balance.uneconomic_value)
            .expect("Account balance cannot overflow MAX_MONEY")
    }
}

/// Source metadata for a ZIP 32-derived key.
#[derive(Clone, Debug, PartialEq, Eq, Hash)]
pub struct Zip32Derivation {
    seed_fingerprint: SeedFingerprint,
    account_index: zip32::AccountId,
    #[cfg(feature = "zcashd-compat")]
    legacy_address_index: Option<zcashd::LegacyAddressIndex>,
}

impl Zip32Derivation {
    /// Constructs new derivation metadata from its constituent parts.
    pub fn new(
        seed_fingerprint: SeedFingerprint,
        account_index: zip32::AccountId,
        #[cfg(feature = "zcashd-compat")] legacy_address_index: Option<zcashd::LegacyAddressIndex>,
    ) -> Self {
        Self {
            seed_fingerprint,
            account_index,
            #[cfg(feature = "zcashd-compat")]
            legacy_address_index,
        }
    }

    /// Returns the seed fingerprint.
    pub fn seed_fingerprint(&self) -> &SeedFingerprint {
        &self.seed_fingerprint
    }

    /// Returns the account-level index in the ZIP 32 derivation path.
    pub fn account_index(&self) -> zip32::AccountId {
        self.account_index
    }

    #[cfg(feature = "zcashd-compat")]
    pub fn legacy_address_index(&self) -> Option<zcashd::LegacyAddressIndex> {
        self.legacy_address_index
    }
}

/// An enumeration used to control what information is tracked by the wallet for
/// notes received by a given account.
#[derive(Clone, Debug, PartialEq, Eq, Hash)]
pub enum AccountPurpose {
    /// For spending accounts, the wallet will track information needed to spend
    /// received notes.
    Spending { derivation: Option<Zip32Derivation> },
    /// For view-only accounts, the wallet will not track spend information.
    ViewOnly,
}

/// The kinds of accounts supported by `zcash_client_backend`.
#[derive(Clone, Debug, PartialEq, Eq, Hash)]
pub enum AccountSource {
    /// An account derived from a known seed.
    Derived {
        derivation: Zip32Derivation,
        key_source: Option<String>,
    },

    /// An account imported from a viewing key.
    Imported {
        purpose: AccountPurpose,
        key_source: Option<String>,
    },
}

impl AccountSource {
    /// Returns the key derivation metadata for the account source, if any is available.
    pub fn key_derivation(&self) -> Option<&Zip32Derivation> {
        match self {
            AccountSource::Derived { derivation, .. } => Some(derivation),
            AccountSource::Imported {
                purpose: AccountPurpose::Spending { derivation },
                ..
            } => derivation.as_ref(),
            _ => None,
        }
    }

    /// Returns the application-level key source identifier.
    pub fn key_source(&self) -> Option<&str> {
        match self {
            AccountSource::Derived { key_source, .. } => key_source.as_ref().map(|s| s.as_str()),
            AccountSource::Imported { key_source, .. } => key_source.as_ref().map(|s| s.as_str()),
        }
    }
}

/// A set of capabilities that a client account must provide.
///
/// An account represents a distinct set of viewing keys within the wallet; the keys for an account
/// must not be shared with any other account in the wallet, and an application managing wallet
/// accounts must ensure that it either maintains spending keys that can be used for spending _all_
/// outputs detectable by the viewing keys of the account, or for none of them (i.e. the account is
/// view-only.)
///
/// Balance information is available for any full-viewing-key based account; for an
/// incoming-viewing-key only account balance cannot be determined because spends cannot be
/// detected, and so balance-related APIs and APIs that rely upon spentness checks MUST be
/// implemented to return errors if invoked for an IVK-only account.
///
/// For spending accounts in implementations that support the `transparent-key-import` feature,
/// care must be taken to ensure that spending keys corresponding to every imported transparent
/// address in an account are maintained by the application.
pub trait Account {
    type AccountId: Copy;

    /// Returns the unique identifier for the account.
    fn id(&self) -> Self::AccountId;

    /// Returns the human-readable name for the account, if any has been configured.
    fn name(&self) -> Option<&str>;

    /// Returns whether this account is derived or imported, and the derivation parameters
    /// if applicable.
    fn source(&self) -> &AccountSource;

    /// Returns whether the account is a spending account or a view-only account.
    fn purpose(&self) -> AccountPurpose {
        match self.source() {
            AccountSource::Derived { derivation, .. } => AccountPurpose::Spending {
                derivation: Some(derivation.clone()),
            },
            AccountSource::Imported { purpose, .. } => purpose.clone(),
        }
    }

    /// Returns the UFVK that the wallet backend has stored for the account, if any.
    ///
    /// Accounts for which this returns `None` cannot be used in wallet contexts, because
    /// they are unable to maintain an accurate balance.
    fn ufvk(&self) -> Option<&UnifiedFullViewingKey>;

    /// Returns the UIVK that the wallet backend has stored for the account.
    ///
    /// All accounts are required to have at least an incoming viewing key. This gives no
    /// indication about whether an account can be used in a wallet context; for that, use
    /// [`Account::ufvk`].
    fn uivk(&self) -> UnifiedIncomingViewingKey;
}

#[cfg(any(test, feature = "test-dependencies"))]
impl<A: Copy> Account for (A, UnifiedFullViewingKey) {
    type AccountId = A;

    fn id(&self) -> A {
        self.0
    }

    fn source(&self) -> &AccountSource {
        &AccountSource::Imported {
            purpose: AccountPurpose::ViewOnly,
            key_source: None,
        }
    }

    fn ufvk(&self) -> Option<&UnifiedFullViewingKey> {
        Some(&self.1)
    }

    fn uivk(&self) -> UnifiedIncomingViewingKey {
        self.1.to_unified_incoming_viewing_key()
    }

    fn name(&self) -> Option<&str> {
        None
    }
}

#[cfg(any(test, feature = "test-dependencies"))]
impl<A: Copy> Account for (A, UnifiedIncomingViewingKey) {
    type AccountId = A;

    fn id(&self) -> A {
        self.0
    }

    fn name(&self) -> Option<&str> {
        None
    }

    fn source(&self) -> &AccountSource {
        &AccountSource::Imported {
            purpose: AccountPurpose::ViewOnly,
            key_source: None,
        }
    }

    fn ufvk(&self) -> Option<&UnifiedFullViewingKey> {
        None
    }

    fn uivk(&self) -> UnifiedIncomingViewingKey {
        self.1.clone()
    }
}

/// Source metadata for an address in the wallet.
#[derive(Clone, Copy, Debug, PartialEq, Eq)]
pub enum AddressSource {
    /// The address was produced by HD derivation via a known path, with the given diversifier
    /// index.
    Derived {
        diversifier_index: DiversifierIndex,
        #[cfg(feature = "transparent-inputs")]
        transparent_key_scope: Option<TransparentKeyScope>,
    },
    /// No derivation information is available; this is common for imported addresses.
    #[cfg(feature = "transparent-key-import")]
    Standalone,
}

impl AddressSource {
    /// Returns the transparent key scope at which the address was derived, if this source metadata
    /// is for a transparent address derived from a UIVK in the wallet.
    #[cfg(feature = "transparent-inputs")]
    pub fn transparent_key_scope(&self) -> Option<&TransparentKeyScope> {
        match self {
            AddressSource::Derived {
                transparent_key_scope,
                ..
            } => transparent_key_scope.as_ref(),
            #[cfg(feature = "transparent-key-import")]
            AddressSource::Standalone => None,
        }
    }
}

/// Information about an address in the wallet.
pub struct AddressInfo {
    address: Address,
    source: AddressSource,
}

impl AddressInfo {
    /// Constructs an `AddressInfo` from its constituent parts.
    pub fn from_parts(address: Address, source: AddressSource) -> Option<Self> {
        // Only allow `transparent_key_scope` to be set for transparent addresses.
        #[cfg(feature = "transparent-inputs")]
        let valid = source.transparent_key_scope().is_none()
            || matches!(address, Address::Transparent(_) | Address::Tex(_));
        #[cfg(not(feature = "transparent-inputs"))]
        let valid = true;

        valid.then_some(Self { address, source })
    }

    /// Returns the address itself.
    pub fn address(&self) -> &Address {
        &self.address
    }

    /// Returns the source metadata for the address.
    pub fn source(&self) -> AddressSource {
        self.source
    }

    /// Returns the key scope if this is a transparent address.
    #[cfg(feature = "transparent-inputs")]
    #[deprecated(
        since = "0.20.0",
        note = "use AddressSource::transparent_key_scope instead"
    )]
    pub fn transparent_key_scope(&self) -> Option<&TransparentKeyScope> {
        self.source.transparent_key_scope()
    }
}

/// A polymorphic ratio type, usually used for rational numbers.
#[derive(Clone, Copy, Debug, PartialEq, Eq)]
pub struct Ratio<T> {
    numerator: T,
    denominator: T,
}

impl<T> Ratio<T> {
    /// Constructs a new Ratio from a numerator and a denominator.
    pub fn new(numerator: T, denominator: T) -> Self {
        Self {
            numerator,
            denominator,
        }
    }

    /// Returns the numerator of the ratio.
    pub fn numerator(&self) -> &T {
        &self.numerator
    }

    /// Returns the denominator of the ratio.
    pub fn denominator(&self) -> &T {
        &self.denominator
    }
}

/// A type representing the progress the wallet has made toward detecting all of the funds
/// belonging to the wallet.
///
/// The window over which progress is computed spans from the wallet's birthday to the current
/// chain tip. It is divided into two regions, the "Scan Window" which covers the region from the
/// wallet recovery height to the current chain tip, and the "Recovery Window" which covers the
/// range from the wallet birthday to the wallet recovery height. If no wallet recovery height is
/// available, the scan window will cover the entire range from the wallet birthday to the chain
/// tip.
///
/// Progress for both scanning and recovery is represented in terms of the ratio between notes
/// scanned and the total number of notes added to the chain in the relevant window. This ratio
/// should only be used to compute progress percentages for display, and the numerator and
/// denominator should not be treated as authoritative note counts. In the case that there are no
/// notes in a given block range, the denominator of these values will be zero, so callers should always
/// use checked division when converting the resulting values to percentages.
#[derive(Debug, Clone, Copy, PartialEq, Eq)]
pub struct Progress {
    scan: Ratio<u64>,
    recovery: Option<Ratio<u64>>,
}

impl Progress {
    /// Constructs a new progress value from its constituent parts.
    pub fn new(scan: Ratio<u64>, recovery: Option<Ratio<u64>>) -> Self {
        Self { scan, recovery }
    }

    /// Returns the progress the wallet has made in scanning blocks for shielded notes belonging to
    /// the wallet between the wallet recovery height (or the wallet birthday if no recovery height
    /// is set) and the chain tip.
    pub fn scan(&self) -> Ratio<u64> {
        self.scan
    }

    /// Returns the progress the wallet has made in scanning blocks for shielded notes belonging to
    /// the wallet between the wallet birthday and the block height at which recovery from seed was
    /// initiated.
    ///
    /// Returns `None` if no recovery height is set for the wallet.
    pub fn recovery(&self) -> Option<Ratio<u64>> {
        self.recovery
    }
}

/// A type representing the potentially-spendable value of unspent outputs in the wallet.
///
/// The balances reported using this data structure may overestimate the total spendable value of
/// the wallet, in the case that the spend of a previously received shielded note has not yet been
/// detected by the process of scanning the chain. The balances reported using this data structure
/// can only be certain to be unspent in the case that [`Self::is_synced`] is true, and even in
/// this circumstance it is possible that a newly created transaction could conflict with a
/// not-yet-mined transaction in the mempool.
#[derive(Debug, Clone, PartialEq, Eq)]
pub struct WalletSummary<AccountId: Eq + Hash> {
    account_balances: HashMap<AccountId, AccountBalance>,
    chain_tip_height: BlockHeight,
    fully_scanned_height: BlockHeight,
    progress: Progress,
    next_sapling_subtree_index: u64,
    #[cfg(feature = "orchard")]
    next_orchard_subtree_index: u64,
}

impl<AccountId: Eq + Hash> WalletSummary<AccountId> {
    /// Constructs a new [`WalletSummary`] from its constituent parts.
    pub fn new(
        account_balances: HashMap<AccountId, AccountBalance>,
        chain_tip_height: BlockHeight,
        fully_scanned_height: BlockHeight,
        progress: Progress,
        next_sapling_subtree_index: u64,
        #[cfg(feature = "orchard")] next_orchard_subtree_index: u64,
    ) -> Self {
        Self {
            account_balances,
            chain_tip_height,
            fully_scanned_height,
            progress,
            next_sapling_subtree_index,
            #[cfg(feature = "orchard")]
            next_orchard_subtree_index,
        }
    }

    /// Returns the balances of accounts in the wallet, keyed by account ID.
    pub fn account_balances(&self) -> &HashMap<AccountId, AccountBalance> {
        &self.account_balances
    }

    /// Returns the height of the current chain tip.
    pub fn chain_tip_height(&self) -> BlockHeight {
        self.chain_tip_height
    }

    /// Returns the height below which all blocks have been scanned by the wallet, ignoring blocks
    /// below the wallet birthday.
    pub fn fully_scanned_height(&self) -> BlockHeight {
        self.fully_scanned_height
    }

    /// Returns the progress of scanning the chain to bring the wallet up to date.
    ///
    /// This progress metric is intended as an indicator of how close the wallet is to
    /// general usability, including the ability to spend existing funds that were
    /// previously spendable.
    ///
    /// The window over which progress is computed spans from the wallet's birthday to the current
    /// chain tip. It is divided into two segments: a "recovery" segment, between the wallet
    /// birthday and the recovery height (currently the height at which recovery from seed was
    /// initiated, but how this boundary is computed may change in the future), and a "scan"
    /// segment, between the recovery height and the current chain tip.
    ///
    /// When converting the ratios returned here to percentages, checked division must be used in
    /// order to avoid divide-by-zero errors. A zero denominator in a returned ratio indicates that
    /// there are no shielded notes to be scanned in the associated block range.
    pub fn progress(&self) -> Progress {
        self.progress
    }

    /// Returns the Sapling subtree index that should start the next range of subtree
    /// roots passed to [`WalletCommitmentTrees::put_sapling_subtree_roots`].
    pub fn next_sapling_subtree_index(&self) -> u64 {
        self.next_sapling_subtree_index
    }

    /// Returns the Orchard subtree index that should start the next range of subtree
    /// roots passed to [`WalletCommitmentTrees::put_orchard_subtree_roots`].
    #[cfg(feature = "orchard")]
    pub fn next_orchard_subtree_index(&self) -> u64 {
        self.next_orchard_subtree_index
    }

    /// Returns whether or not wallet scanning is complete.
    pub fn is_synced(&self) -> bool {
        self.chain_tip_height == self.fully_scanned_height
    }
}

/// A predicate that can be used to choose whether or not a particular note is retained in note
/// selection.
pub trait NoteRetention<NoteRef> {
    /// Returns whether the specified Sapling note should be retained.
    fn should_retain_sapling(&self, note: &ReceivedNote<NoteRef, sapling::Note>) -> bool;
    /// Returns whether the specified Orchard note should be retained.
    #[cfg(feature = "orchard")]
    fn should_retain_orchard(&self, note: &ReceivedNote<NoteRef, orchard::note::Note>) -> bool;
}

pub(crate) struct SimpleNoteRetention {
    pub(crate) sapling: bool,
    #[cfg(feature = "orchard")]
    pub(crate) orchard: bool,
}

impl<NoteRef> NoteRetention<NoteRef> for SimpleNoteRetention {
    fn should_retain_sapling(&self, _: &ReceivedNote<NoteRef, sapling::Note>) -> bool {
        self.sapling
    }

    #[cfg(feature = "orchard")]
    fn should_retain_orchard(&self, _: &ReceivedNote<NoteRef, orchard::note::Note>) -> bool {
        self.orchard
    }
}

/// Shielded outputs that were received by the wallet.
#[derive(Debug)]
pub struct ReceivedNotes<NoteRef> {
    sapling: Vec<ReceivedNote<NoteRef, sapling::Note>>,
    #[cfg(feature = "orchard")]
    orchard: Vec<ReceivedNote<NoteRef, orchard::note::Note>>,
}

impl<NoteRef> ReceivedNotes<NoteRef> {
    /// Construct a new empty [`ReceivedNotes`].
    pub fn empty() -> Self {
        Self::new(
            vec![],
            #[cfg(feature = "orchard")]
            vec![],
        )
    }

    /// Construct a new [`ReceivedNotes`] from its constituent parts.
    pub fn new(
        sapling: Vec<ReceivedNote<NoteRef, sapling::Note>>,
        #[cfg(feature = "orchard")] orchard: Vec<ReceivedNote<NoteRef, orchard::note::Note>>,
    ) -> Self {
        Self {
            sapling,
            #[cfg(feature = "orchard")]
            orchard,
        }
    }

    /// Returns the set of spendable Sapling notes.
    pub fn sapling(&self) -> &[ReceivedNote<NoteRef, sapling::Note>] {
        self.sapling.as_ref()
    }

    /// Consumes this value and returns the Sapling notes contained within it.
    pub fn take_sapling(self) -> Vec<ReceivedNote<NoteRef, sapling::Note>> {
        self.sapling
    }

    /// Returns the set of spendable Orchard notes.
    #[cfg(feature = "orchard")]
    pub fn orchard(&self) -> &[ReceivedNote<NoteRef, orchard::note::Note>] {
        self.orchard.as_ref()
    }

    /// Consumes this value and returns the Orchard notes contained within it.
    #[cfg(feature = "orchard")]
    pub fn take_orchard(self) -> Vec<ReceivedNote<NoteRef, orchard::note::Note>> {
        self.orchard
    }

    /// Computes the total value of Sapling notes.
    pub fn sapling_value(&self) -> Result<Zatoshis, BalanceError> {
        self.sapling.iter().try_fold(Zatoshis::ZERO, |acc, n| {
            (acc + n.note_value()?).ok_or(BalanceError::Overflow)
        })
    }

    /// Computes the total value of Sapling notes.
    #[cfg(feature = "orchard")]
    pub fn orchard_value(&self) -> Result<Zatoshis, BalanceError> {
        self.orchard.iter().try_fold(Zatoshis::ZERO, |acc, n| {
            (acc + n.note_value()?).ok_or(BalanceError::Overflow)
        })
    }

    /// Computes the total value of spendable inputs
    pub fn total_value(&self) -> Result<Zatoshis, BalanceError> {
        #[cfg(not(feature = "orchard"))]
        return self.sapling_value();

        #[cfg(feature = "orchard")]
        return (self.sapling_value()? + self.orchard_value()?).ok_or(BalanceError::Overflow);
    }

    /// Consumes this [`ReceivedNotes`] value and produces a vector of
    /// [`ReceivedNote<NoteRef, Note>`] values.
    pub fn into_vec(
        self,
        retention: &impl NoteRetention<NoteRef>,
    ) -> Vec<ReceivedNote<NoteRef, Note>> {
        let iter = self.sapling.into_iter().filter_map(|n| {
            retention
                .should_retain_sapling(&n)
                .then(|| n.map_note(Note::Sapling))
        });

        #[cfg(feature = "orchard")]
        let iter = iter.chain(self.orchard.into_iter().filter_map(|n| {
            retention
                .should_retain_orchard(&n)
                .then(|| n.map_note(Note::Orchard))
        }));

        iter.collect()
    }
}

/// An unspent transparent output belonging to the wallet, along with derivation key metadata (if
/// available).
#[derive(Clone, Debug)]
#[cfg(feature = "transparent-inputs")]
pub struct WalletUtxo {
    wallet_output: WalletTransparentOutput,
    recipient_key_scope: Option<TransparentKeyScope>,
}

#[cfg(feature = "transparent-inputs")]
impl WalletUtxo {
    /// Constructs a new [`WalletUtxo`] from its constituent parts.
    pub fn new(
        wallet_output: WalletTransparentOutput,
        recipient_key_scope: Option<TransparentKeyScope>,
    ) -> Self {
        Self {
            wallet_output,
            recipient_key_scope,
        }
    }

    /// Returns the [`WalletTransparentOutput`] data for this UTXO.
    pub fn wallet_output(&self) -> &WalletTransparentOutput {
        &self.wallet_output
    }

    /// Consumes this value and returns the [`WalletTransparentOutput`] data for this UTXO.
    pub fn into_wallet_output(self) -> WalletTransparentOutput {
        self.wallet_output
    }

    /// Returns the [`OutPoint`] corresponding to the UTXO.
    pub fn outpoint(&self) -> &OutPoint {
        self.wallet_output.outpoint()
    }

    /// Returns the transaction output itself.
    pub fn txout(&self) -> &transparent::bundle::TxOut {
        self.wallet_output.txout()
    }

    /// Returns the height at which the UTXO was mined, if any.
    pub fn mined_height(&self) -> Option<BlockHeight> {
        self.wallet_output.mined_height()
    }

    /// Returns the wallet address that received the UTXO.
    pub fn recipient_address(&self) -> &TransparentAddress {
        self.wallet_output().recipient_address()
    }

    /// Returns the value of the UTXO
    pub fn value(&self) -> Zatoshis {
        self.wallet_output().value()
    }

    /// Returns the transparent key scope at which this address was derived, if known.
    ///
    /// This metadata MUST be returned for any transparent address derived by the wallet;
    /// this metadata is used by `propose_shielding` to ensure that shielding transactions
    /// do not inadvertently link ephemeral addresses to other wallet activity on-chain.
    pub fn recipient_key_scope(&self) -> Option<TransparentKeyScope> {
        self.recipient_key_scope
    }
}

#[cfg(feature = "transparent-inputs")]
impl zcash_primitives::transaction::fees::transparent::InputView for WalletUtxo {
    fn outpoint(&self) -> &OutPoint {
        self.wallet_output.outpoint()
    }

    fn coin(&self) -> &transparent::bundle::TxOut {
        self.wallet_output.txout()
    }
}

/// A type describing the mined-ness of transactions that should be returned in response to a
/// [`TransactionDataRequest`].
#[derive(Clone, Debug, PartialEq, Eq, PartialOrd, Ord, Hash)]
#[cfg(feature = "transparent-inputs")]
pub enum TransactionStatusFilter {
    /// Only mined transactions should be returned.
    Mined,
    /// Only mempool transactions should be returned.
    Mempool,
    /// Both mined transactions and transactions in the mempool should be returned.
    All,
}

/// A type used to filter transactions to be returned in response to a [`TransactionDataRequest`],
/// in terms of the spentness of the transaction's transparent outputs.
#[derive(Clone, Debug, PartialEq, Eq, PartialOrd, Ord, Hash)]
#[cfg(feature = "transparent-inputs")]
pub enum OutputStatusFilter {
    /// Only transactions that have currently-unspent transparent outputs should be returned.
    Unspent,
    /// All transactions corresponding to the data request should be returned, irrespective of
    /// whether or not those transactions produce transparent outputs that are currently unspent.
    All,
}

/// Payload data for [`TransactionDataRequest::TransactionsInvolvingAddress`].
///
/// Values of this type are not constructed directly, but are instead constructed using
/// [`TransactionDataRequest::transactions_involving_address`].
#[cfg(feature = "transparent-inputs")]
#[derive(Clone, Debug, PartialEq, Eq, PartialOrd, Ord, Hash, Getters, CopyGetters)]
pub struct TransactionsInvolvingAddress {
    /// The address to request transactions and/or UTXOs for.
    #[getset(get_copy = "pub")]
    address: TransparentAddress,
    /// Only transactions mined at heights greater than or equal to this height should be
    /// returned.
    #[getset(get_copy = "pub")]
    block_range_start: BlockHeight,
    /// If set, only transactions mined at heights less than this height should be returned.
    #[getset(get_copy = "pub")]
    block_range_end: Option<BlockHeight>,
    /// If a `request_at` time is set, the caller evaluating this request should attempt to
    /// retrieve transaction data related to the specified address at a time that is as close
    /// as practical to the specified instant, and in a fashion that decorrelates this request
    /// to a light wallet server from other requests made by the same caller.
    ///
    /// This may be ignored by callers that are able to satisfy the request without exposing
    /// correlations between addresses to untrusted parties; for example, a wallet application
    /// that uses a private, trusted-for-privacy supplier of chain data can safely ignore this
    /// field.
    #[getset(get_copy = "pub")]
    request_at: Option<SystemTime>,
    /// The caller should respond to this request only with transactions that conform to the
    /// specified transaction status filter.
    #[getset(get = "pub")]
    tx_status_filter: TransactionStatusFilter,
    /// The caller should respond to this request only with transactions containing outputs
    /// that conform to the specified output status filter.
    #[getset(get = "pub")]
    output_status_filter: OutputStatusFilter,
}

/// A request for transaction data enhancement, spentness check, or discovery
/// of spends from a given transparent address within a specific block range.
#[derive(Clone, Debug, PartialEq, Eq, PartialOrd, Ord, Hash)]
pub enum TransactionDataRequest {
    /// Information about the chain's view of a transaction is requested.
    ///
    /// The caller evaluating this request on behalf of the wallet backend should respond to this
    /// request by determining the status of the specified transaction with respect to the main
    /// chain; if using `lightwalletd` for access to chain data, this may be obtained by
    /// interpreting the results of the [`GetTransaction`] RPC method. It should then call
    /// [`WalletWrite::set_transaction_status`] to provide the resulting transaction status
    /// information to the wallet backend.
    ///
    /// [`GetTransaction`]: crate::proto::service::compact_tx_streamer_client::CompactTxStreamerClient::get_transaction
    GetStatus(TxId),
    /// Transaction enhancement (download of complete raw transaction data) is requested.
    ///
    /// The caller evaluating this request on behalf of the wallet backend should respond to this
    /// request by providing complete data for the specified transaction to
    /// [`wallet::decrypt_and_store_transaction`]; if using `lightwalletd` for access to chain
    /// state, this may be obtained via the [`GetTransaction`] RPC method. If no data is available
    /// for the specified transaction, this should be reported to the backend using
    /// [`WalletWrite::set_transaction_status`]. A [`TransactionDataRequest::Enhancement`] request
    /// subsumes any previously existing [`TransactionDataRequest::GetStatus`] request.
    ///
    /// [`GetTransaction`]: crate::proto::service::compact_tx_streamer_client::CompactTxStreamerClient::get_transaction
    Enhancement(TxId),
    /// Information about transactions that receive or spend funds belonging to the specified
    /// transparent address is requested.
    ///
    /// Fully transparent transactions, and transactions that do not contain either shielded inputs
    /// or shielded outputs belonging to the wallet, may not be discovered by the process of chain
    /// scanning; as a consequence, the wallet must actively query to find transactions that spend
    /// such funds. Ideally we'd be able to query by [`OutPoint`] but this is not currently
    /// functionality that is supported by the light wallet server.
    ///
    /// The caller evaluating this request on behalf of the wallet backend should respond to this
    /// request by detecting transactions involving the specified address within the provided block
    /// range; if using `lightwalletd` for access to chain data, this may be performed using the
    /// [`GetTaddressTxids`] RPC method. It should then call [`wallet::decrypt_and_store_transaction`]
    /// for each transaction so detected. If no transactions are detected within the given range,
    /// the caller should instead invoke [`WalletWrite::notify_address_checked`] with
    /// `block_end_height - 1` as the `as_of_height` argument.
    ///
    /// [`GetTaddressTxids`]: crate::proto::service::compact_tx_streamer_client::CompactTxStreamerClient::get_taddress_txids
    #[cfg(feature = "transparent-inputs")]
    TransactionsInvolvingAddress(TransactionsInvolvingAddress),
}

impl TransactionDataRequest {
    /// Constructs a request for Information about transactions that receive or spend funds
    /// belonging to the specified transparent address.
    ///
    /// # Parameters:
    /// - `address`: The address to request transactions and/or UTXOs for.
    /// - `block_range_start`: Only transactions mined at heights greater than or equal to this
    ///   height should be returned.
    /// - `block_range_end`: Only transactions mined at heights less than this height should be
    ///   returned.
    /// - `request_at`: If a `request_at` time is set, the caller evaluating this request should attempt to
    ///   retrieve transaction data related to the specified address at a time that is as close
    ///   as practical to the specified instant, and in a fashion that decorrelates this request
    ///   to a light wallet server from other requests made by the same caller. This may be ignored
    ///   by callers that are able to satisfy the request without exposing correlations between
    ///   addresses to untrusted parties; for example, a wallet application that uses a private,
    ///   trusted-for-privacy supplier of chain data can safely ignore this field.
    /// - `tx_status_filter`: The caller should respond to this request only with transactions that
    ///   conform to the specified transaction status filter.
    /// - `output_status_filter: The caller should respond to this request only with transactions
    ///   containing outputs that conform to the specified output status filter.
    ///
    /// See [`TransactionDataRequest::TransactionsInvolvingAddress`] for more information.
    #[cfg(feature = "transparent-inputs")]
    pub fn transactions_involving_address(
        address: TransparentAddress,
        block_range_start: BlockHeight,
        block_range_end: Option<BlockHeight>,
        request_at: Option<SystemTime>,
        tx_status_filter: TransactionStatusFilter,
        output_status_filter: OutputStatusFilter,
    ) -> Self {
        TransactionDataRequest::TransactionsInvolvingAddress(TransactionsInvolvingAddress {
            address,
            block_range_start,
            block_range_end,
            request_at,
            tx_status_filter,
            output_status_filter,
        })
    }
}

/// Metadata about the status of a transaction obtained by inspecting the chain state.
#[derive(Clone, Copy, Debug, PartialEq, Eq)]
pub enum TransactionStatus {
    /// The requested transaction ID was not recognized by the node.
    TxidNotRecognized,
    /// The requested transaction ID corresponds to a transaction that is recognized by the node,
    /// but is in the mempool or is otherwise not mined in the main chain (but may have been mined
    /// on a fork that was reorged away).
    NotInMainChain,
    /// The requested transaction ID corresponds to a transaction that has been included in the
    /// block at the provided height.
    Mined(BlockHeight),
}

/// Metadata about the structure of unspent outputs in a single pool within a wallet account.
///
/// This type is often used to represent a filtered view of outputs in the account that were
/// selected according to the conditions imposed by a [`NoteFilter`].
#[derive(Debug, Clone)]
pub struct PoolMeta {
    note_count: usize,
    value: Zatoshis,
}

impl PoolMeta {
    /// Constructs a new [`PoolMeta`] value from its constituent parts.
    pub fn new(note_count: usize, value: Zatoshis) -> Self {
        Self { note_count, value }
    }

    /// Returns the number of unspent outputs in the account, potentially selected in accordance
    /// with some [`NoteFilter`].
    pub fn note_count(&self) -> usize {
        self.note_count
    }

    /// Returns the total value of unspent outputs in the account that are accounted for in
    /// [`Self::note_count`].
    pub fn value(&self) -> Zatoshis {
        self.value
    }
}

/// Metadata about the structure of the wallet for a particular account.
///
/// At present this just contains counts of unspent outputs in each pool, but it may be extended in
/// the future to contain note values or other more detailed information about wallet structure.
///
/// Values of this type are intended to be used in selection of change output values. A value of
/// this type may represent filtered data, and may therefore not count all of the unspent notes in
/// the wallet.
///
/// A [`AccountMeta`] value is normally produced by querying the wallet database via passing a
/// [`NoteFilter`] to [`InputSource::get_account_metadata`].
#[derive(Debug, Clone)]
pub struct AccountMeta {
    sapling: Option<PoolMeta>,
    orchard: Option<PoolMeta>,
}

impl AccountMeta {
    /// Constructs a new [`AccountMeta`] value from its constituent parts.
    pub fn new(sapling: Option<PoolMeta>, orchard: Option<PoolMeta>) -> Self {
        Self { sapling, orchard }
    }

    /// Returns metadata about Sapling notes belonging to the account for which this was generated.
    ///
    /// Returns [`None`] if no metadata is available or it was not possible to evaluate the query
    /// described by a [`NoteFilter`] given the available wallet data.
    pub fn sapling(&self) -> Option<&PoolMeta> {
        self.sapling.as_ref()
    }

    /// Returns metadata about Orchard notes belonging to the account for which this was generated.
    ///
    /// Returns [`None`] if no metadata is available or it was not possible to evaluate the query
    /// described by a [`NoteFilter`] given the available wallet data.
    pub fn orchard(&self) -> Option<&PoolMeta> {
        self.orchard.as_ref()
    }

    fn sapling_note_count(&self) -> Option<usize> {
        self.sapling.as_ref().map(|m| m.note_count)
    }

    fn orchard_note_count(&self) -> Option<usize> {
        self.orchard.as_ref().map(|m| m.note_count)
    }

    /// Returns the number of unspent notes in the wallet for the given shielded protocol.
    pub fn note_count(&self, protocol: ShieldedProtocol) -> Option<usize> {
        match protocol {
            ShieldedProtocol::Sapling => self.sapling_note_count(),
            ShieldedProtocol::Orchard => self.orchard_note_count(),
        }
    }

    /// Returns the total number of unspent shielded notes belonging to the account for which this
    /// was generated.
    ///
    /// Returns [`None`] if no metadata is available or it was not possible to evaluate the query
    /// described by a [`NoteFilter`] given the available wallet data. If metadata is available
    /// only for a single pool, the metadata for that pool will be returned.
    pub fn total_note_count(&self) -> Option<usize> {
        let s = self.sapling_note_count();
        let o = self.orchard_note_count();
        s.zip(o).map(|(s, o)| s + o).or(s).or(o)
    }

    fn sapling_value(&self) -> Option<Zatoshis> {
        self.sapling.as_ref().map(|m| m.value)
    }

    fn orchard_value(&self) -> Option<Zatoshis> {
        self.orchard.as_ref().map(|m| m.value)
    }

    /// Returns the total value of shielded notes represented by [`Self::total_note_count`]
    ///
    /// Returns [`None`] if no metadata is available or it was not possible to evaluate the query
    /// described by a [`NoteFilter`] given the available wallet data. If metadata is available
    /// only for a single pool, the metadata for that pool will be returned.
    pub fn total_value(&self) -> Option<Zatoshis> {
        let s = self.sapling_value();
        let o = self.orchard_value();
        s.zip(o)
            .map(|(s, o)| (s + o).expect("Does not overflow Zcash maximum value."))
            .or(s)
            .or(o)
    }
}

/// A `u8` value in the range 0..=MAX
#[derive(Clone, Copy, Debug, PartialEq, Eq, PartialOrd, Ord)]
pub struct BoundedU8<const MAX: u8>(u8);

impl<const MAX: u8> BoundedU8<MAX> {
    /// Creates a constant `BoundedU8` from a [`u8`] value.
    ///
    /// Panics: if the value is outside the range `0..=MAX`.
    pub const fn new_const(value: u8) -> Self {
        assert!(value <= MAX);
        Self(value)
    }

    /// Creates a `BoundedU8` from a [`u8`] value.
    ///
    /// Returns `None` if the provided value is outside the range `0..=MAX`.
    pub fn new(value: u8) -> Option<Self> {
        if value <= MAX {
            Some(Self(value))
        } else {
            None
        }
    }

    /// Returns the wrapped [`u8`] value.
    pub fn value(&self) -> u8 {
        self.0
    }
}

impl<const MAX: u8> From<BoundedU8<MAX>> for u8 {
    fn from(value: BoundedU8<MAX>) -> Self {
        value.0
    }
}

impl<const MAX: u8> From<BoundedU8<MAX>> for usize {
    fn from(value: BoundedU8<MAX>) -> Self {
        usize::from(value.0)
    }
}

/// A small query language for filtering notes belonging to an account.
///
/// A filter described using this language is applied to notes individually. It is primarily
/// intended for retrieval of account metadata in service of making determinations for how to
/// allocate change notes, and is not currently intended for use in broader note selection
/// contexts.
#[derive(Clone, Debug, PartialEq, Eq)]
pub enum NoteFilter {
    /// Selects notes having value greater than or equal to the provided value.
    ExceedsMinValue(Zatoshis),
    /// Selects notes having value greater than or equal to approximately the n'th percentile of
    /// previously sent notes in the account, irrespective of pool. The wrapped value must be in
    /// the range `1..=99`. The value `n` is respected in a best-effort fashion; results are likely
    /// to be inaccurate if the account has not yet completed scanning or if insufficient send data
    /// is available to establish a distribution.
    // TODO: it might be worthwhile to add an optional parameter here that can be used to ignore
    // low-valued (test/memo-only) sends when constructing the distribution to be drawn from.
    ExceedsPriorSendPercentile(BoundedU8<99>),
    /// Selects notes having value greater than or equal to the specified percentage of the account
    /// balance across all shielded pools. The wrapped value must be in the range `1..=99`
    ExceedsBalancePercentage(BoundedU8<99>),
    /// A note will be selected if it satisfies both of the specified conditions.
    ///
    /// If it is not possible to evaluate one of the conditions (for example,
    /// [`NoteFilter::ExceedsPriorSendPercentile`] cannot be evaluated if no sends have been
    /// performed) then that condition will be ignored. If neither condition can be evaluated,
    /// then the entire condition cannot be evaluated.
    Combine(Box<NoteFilter>, Box<NoteFilter>),
    /// A note will be selected if it satisfies the first condition; if it is not possible to
    /// evaluate that condition (for example, [`NoteFilter::ExceedsPriorSendPercentile`] cannot
    /// be evaluated if no sends have been performed) then the second condition will be used for
    /// evaluation.
    Attempt {
        condition: Box<NoteFilter>,
        fallback: Box<NoteFilter>,
    },
}

impl NoteFilter {
    /// Constructs a [`NoteFilter::Combine`] query node.
    pub fn combine(l: NoteFilter, r: NoteFilter) -> Self {
        Self::Combine(Box::new(l), Box::new(r))
    }

    /// Constructs a [`NoteFilter::Attempt`] query node.
    pub fn attempt(condition: NoteFilter, fallback: NoteFilter) -> Self {
        Self::Attempt {
            condition: Box::new(condition),
            fallback: Box::new(fallback),
        }
    }
}

/// A trait representing the capability to query a data store for unspent transaction outputs
/// belonging to a account.
#[cfg_attr(feature = "test-dependencies", delegatable_trait)]
pub trait InputSource {
    /// The type of errors produced by a wallet backend.
    type Error: Debug;

    /// Backend-specific account identifier.
    ///
    /// An account identifier corresponds to at most a single unified spending key's worth of spend
    /// authority, such that both received notes and change spendable by that spending authority
    /// will be interpreted as belonging to that account. This might be a database identifier type
    /// or a UUID.
    type AccountId: Copy + Debug + Eq + Hash;

    /// Backend-specific note identifier.
    ///
    /// For example, this might be a database identifier type or a UUID.
    type NoteRef: Copy + Debug + Eq + Ord;

    /// Fetches a spendable note by indexing into a transaction's shielded outputs for the
    /// specified shielded protocol.
    ///
    /// Returns `Ok(None)` if the note is not known to belong to the wallet or if the note
    /// is not spendable as of the given height.
    fn get_spendable_note(
        &self,
        txid: &TxId,
        protocol: ShieldedProtocol,
        index: u32,
        target_height: TargetHeight,
    ) -> Result<Option<ReceivedNote<Self::NoteRef, Note>>, Self::Error>;

    /// Returns a list of spendable notes sufficient to cover the specified target value, if
    /// possible. Only spendable notes corresponding to the specified shielded protocol will
    /// be included.
    fn select_spendable_notes(
        &self,
        account: Self::AccountId,
        target_value: TargetValue,
        sources: &[ShieldedProtocol],
        target_height: TargetHeight,
        confirmations_policy: ConfirmationsPolicy,
        exclude: &[Self::NoteRef],
    ) -> Result<ReceivedNotes<Self::NoteRef>, Self::Error>;

    /// Returns the list of notes belonging to the wallet that are unspent as of the specified
    /// target height.
    fn select_unspent_notes(
        &self,
        account: Self::AccountId,
        sources: &[ShieldedProtocol],
        target_height: TargetHeight,
        exclude: &[Self::NoteRef],
    ) -> Result<ReceivedNotes<Self::NoteRef>, Self::Error>;

    /// Returns metadata describing the structure of the wallet for the specified account.
    ///
    /// The returned metadata value must exclude:
    /// - notes that are not considered spendable as of the given `target_height`
    /// - unspent notes excluded by the provided selector;
    /// - unspent notes identified in the given `exclude` list.
    ///
    /// Implementations of this method may limit the complexity of supported queries. Such
    /// limitations should be clearly documented for the implementing type.
    fn get_account_metadata(
        &self,
        account: Self::AccountId,
        selector: &NoteFilter,
        target_height: TargetHeight,
        exclude: &[Self::NoteRef],
    ) -> Result<AccountMeta, Self::Error>;

    /// Fetches the transparent output corresponding to the provided `outpoint` if it is considered
    /// spendable as of the provided `target_height`.
    ///
    /// Returns `Ok(None)` if the UTXO is not known to belong to the wallet or would not be
    /// spendable in a transaction mined in the block at the target height.
    #[cfg(feature = "transparent-inputs")]
    fn get_unspent_transparent_output(
        &self,
        _outpoint: &OutPoint,
        _target_height: TargetHeight,
    ) -> Result<Option<WalletUtxo>, Self::Error> {
        unimplemented!(
            "InputSource::get_spendable_transparent_output must be overridden for wallets to use the `transparent-inputs` feature"
        )
    }

    /// Returns the list of unspent transparent outputs received by this wallet at `address`
    /// such that, at height `target_height`:
    /// * the transaction that produced the output had or will have at least the required number of
    ///   confirmations according to the provided [`ConfirmationsPolicy`]; and
    /// * the output can potentially be spent in a transaction mined in a block at the given
    ///   `target_height`.
    ///
    /// Any output that is potentially spent by an unmined transaction in the mempool should be
    /// excluded unless the spending transaction will be expired at `target_height`.
    #[cfg(feature = "transparent-inputs")]
    fn get_spendable_transparent_outputs(
        &self,
        _address: &TransparentAddress,
        _target_height: TargetHeight,
        _confirmations_policy: ConfirmationsPolicy,
    ) -> Result<Vec<WalletUtxo>, Self::Error> {
        unimplemented!(
            "InputSource::get_spendable_transparent_outputs must be overridden for wallets to use the `transparent-inputs` feature"
        )
    }
}

/// Read-only operations required for light wallet functions.
///
/// This trait defines the read-only portion of the storage interface atop which
/// higher-level wallet operations are implemented. It serves to allow wallet functions to
/// be abstracted away from any particular data storage substrate.
#[cfg_attr(feature = "test-dependencies", delegatable_trait)]
pub trait WalletRead {
    /// The type of errors that may be generated when querying a wallet data store.
    type Error: Debug;

    /// The type of the account identifier.
    ///
    /// An account identifier corresponds to at most a single unified spending key's worth of spend
    /// authority, such that both received notes and change spendable by that spending authority
    /// will be interpreted as belonging to that account.
    type AccountId: Copy + Debug + Eq + Hash;

    /// The concrete account type used by this wallet backend.
    type Account: Account<AccountId = Self::AccountId>;

    /// Returns a vector with the IDs of all accounts known to this wallet.
    fn get_account_ids(&self) -> Result<Vec<Self::AccountId>, Self::Error>;

    /// Returns the account corresponding to the given ID, if any.
    fn get_account(
        &self,
        account_id: Self::AccountId,
    ) -> Result<Option<Self::Account>, Self::Error>;

    /// Returns the account corresponding to a given [`SeedFingerprint`] and
    /// [`zip32::AccountId`], if any.
    fn get_derived_account(
        &self,
        derivation: &Zip32Derivation,
    ) -> Result<Option<Self::Account>, Self::Error>;

    /// Verifies that the given seed corresponds to the viewing key for the specified account.
    ///
    /// Returns:
    /// - `Ok(true)` if the viewing key for the specified account can be derived from the
    ///   provided seed.
    /// - `Ok(false)` if the derived viewing key does not match, or the specified account is not
    ///   present in the database.
    /// - `Err(_)` if a Unified Spending Key cannot be derived from the seed for the
    ///   specified account or the account has no known ZIP-32 derivation.
    fn validate_seed(
        &self,
        account_id: Self::AccountId,
        seed: &SecretVec<u8>,
    ) -> Result<bool, Self::Error>;

    /// Checks whether the given seed is relevant to any of the derived accounts (where
    /// [`Account::source`] is [`AccountSource::Derived`]) in the wallet.
    ///
    /// This API does not check whether the seed is relevant to any imported account,
    /// because that would require brute-forcing the ZIP 32 account index space.
    fn seed_relevance_to_derived_accounts(
        &self,
        seed: &SecretVec<u8>,
    ) -> Result<SeedRelevance<Self::AccountId>, Self::Error>;

    /// Returns the account corresponding to a given [`UnifiedFullViewingKey`], if any.
    fn get_account_for_ufvk(
        &self,
        ufvk: &UnifiedFullViewingKey,
    ) -> Result<Option<Self::Account>, Self::Error>;

    /// Returns information about every address tracked for this account.
    fn list_addresses(&self, account: Self::AccountId) -> Result<Vec<AddressInfo>, Self::Error>;

    /// Returns the most recently generated unified address for the specified account that conforms
    /// to the specified address filter, if the account identifier specified refers to a valid
    /// account for this wallet.
    ///
    /// This will return `Ok(None)` if no previously generated address conforms to the specified
    /// request.
    fn get_last_generated_address_matching(
        &self,
        account: Self::AccountId,
        address_filter: UnifiedAddressRequest,
    ) -> Result<Option<UnifiedAddress>, Self::Error>;

    /// Returns the birthday height for the given account, or an error if the account is not known
    /// to the wallet.
    fn get_account_birthday(&self, account: Self::AccountId) -> Result<BlockHeight, Self::Error>;

    /// Returns the birthday height for the wallet.
    ///
    /// This returns the earliest birthday height among accounts maintained by this wallet,
    /// or `Ok(None)` if the wallet has no initialized accounts.
    fn get_wallet_birthday(&self) -> Result<Option<BlockHeight>, Self::Error>;

    /// Returns a [`WalletSummary`] that represents the sync status and the wallet balances as of
    /// the chain tip given the specified confirmation policy for all accounts known to the wallet,
    /// or `Ok(None)` if the wallet has no summary data available.
    fn get_wallet_summary(
        &self,
        confirmations_policy: ConfirmationsPolicy,
    ) -> Result<Option<WalletSummary<Self::AccountId>>, Self::Error>;

    /// Returns the height of the chain as known to the wallet as of the most recent call to
    /// [`WalletWrite::update_chain_tip`].
    ///
    /// This will return `Ok(None)` if the height of the current consensus chain tip is unknown.
    fn chain_height(&self) -> Result<Option<BlockHeight>, Self::Error>;

    /// Returns the block hash for the block at the given height, if the
    /// associated block data is available. Returns `Ok(None)` if the hash
    /// is not found in the database.
    fn get_block_hash(&self, block_height: BlockHeight) -> Result<Option<BlockHash>, Self::Error>;

    /// Returns the available block metadata for the block at the specified height, if any.
    fn block_metadata(&self, height: BlockHeight) -> Result<Option<BlockMetadata>, Self::Error>;

    /// Returns the metadata for the block at the height to which the wallet has been fully
    /// scanned.
    ///
    /// This is the height for which the wallet has fully trial-decrypted this and all preceding
    /// blocks above the wallet's birthday height. Along with this height, this method returns
    /// metadata describing the state of the wallet's note commitment trees as of the end of that
    /// block.
    fn block_fully_scanned(&self) -> Result<Option<BlockMetadata>, Self::Error>;

    /// Returns the block height and hash for the block at the maximum scanned block height.
    ///
    /// This will return `Ok(None)` if no blocks have been scanned.
    fn get_max_height_hash(&self) -> Result<Option<(BlockHeight, BlockHash)>, Self::Error>;

    /// Returns block metadata for the maximum height that the wallet has scanned.
    ///
    /// If the wallet is fully synced, this will be equivalent to `block_fully_scanned`;
    /// otherwise the maximal scanned height is likely to be greater than the fully scanned height
    /// due to the fact that out-of-order scanning can leave gaps.
    fn block_max_scanned(&self) -> Result<Option<BlockMetadata>, Self::Error>;

    /// Returns a vector of suggested scan ranges based upon the current wallet state.
    ///
    /// This method should only be used in cases where the [`CompactBlock`] data that will be made
    /// available to `scan_cached_blocks` for the requested block ranges includes note commitment
    /// tree size information for each block; or else the scan is likely to fail if notes belonging
    /// to the wallet are detected.
    ///
    /// The returned range(s) may include block heights beyond the current chain tip. Ranges are
    /// returned in order of descending priority, and higher-priority ranges should always be
    /// scanned before lower-priority ranges; in particular, ranges with [`ScanPriority::Verify`]
    /// priority must always be scanned first in order to avoid blockchain continuity errors in the
    /// case of a reorg.
    ///
    /// [`CompactBlock`]: crate::proto::compact_formats::CompactBlock
    /// [`ScanPriority::Verify`]: crate::data_api::scanning::ScanPriority
    fn suggest_scan_ranges(&self) -> Result<Vec<ScanRange>, Self::Error>;

    /// Returns the default target height (for the block in which a new
    /// transaction would be mined) and anchor height (to use for a new
    /// transaction), given the range of block heights that the backend
    /// knows about.
    ///
    /// This will return `Ok(None)` if no block data is present in the database.
    fn get_target_and_anchor_heights(
        &self,
        min_confirmations: NonZeroU32,
    ) -> Result<Option<(TargetHeight, BlockHeight)>, Self::Error>;

    /// Returns the block height in which the specified transaction was mined, or `Ok(None)` if the
    /// transaction is not known to the wallet or not in the main chain.
    fn get_tx_height(&self, txid: TxId) -> Result<Option<BlockHeight>, Self::Error>;

    /// Returns all unified full viewing keys known to this wallet.
    fn get_unified_full_viewing_keys(
        &self,
    ) -> Result<HashMap<Self::AccountId, UnifiedFullViewingKey>, Self::Error>;

    /// Returns the memo for a note.
    ///
    /// Returns `Ok(None)` if the note is known to the wallet but memo data has not yet been
    /// populated for that note, or if the note identifier does not correspond to a note
    /// that is known to the wallet.
    fn get_memo(&self, note_id: NoteId) -> Result<Option<Memo>, Self::Error>;

    /// Returns the transaction with the given txid, if known to the wallet.
    ///
    /// Returns `None` if the txid is not known to the wallet or if the raw transaction data is not
    /// available.
    fn get_transaction(&self, txid: TxId) -> Result<Option<Transaction>, Self::Error>;

    /// Returns the nullifiers for Sapling notes that the wallet is tracking, along with their
    /// associated account IDs, that are either unspent or have not yet been confirmed as spent (in
    /// that a spending transaction known to the wallet has not yet been included in a block).
    fn get_sapling_nullifiers(
        &self,
        query: NullifierQuery,
    ) -> Result<Vec<(Self::AccountId, sapling::Nullifier)>, Self::Error>;

    /// Returns the nullifiers for Orchard notes that the wallet is tracking, along with their
    /// associated account IDs, that are either unspent or have not yet been confirmed as spent (in
    /// that a spending transaction known to the wallet has not yet been included in a block).
    #[cfg(feature = "orchard")]
    fn get_orchard_nullifiers(
        &self,
        _query: NullifierQuery,
    ) -> Result<Vec<(Self::AccountId, orchard::note::Nullifier)>, Self::Error> {
        unimplemented!(
            "WalletRead::get_orchard_nullifiers must be overridden for wallets to use the `orchard` feature"
        )
    }

    /// Returns the set of non-ephemeral transparent receivers associated with the given
    /// account controlled by this wallet.
    ///
    /// The set contains all non-ephemeral transparent receivers that are known to have
    /// been derived under this account. Wallets should scan the chain for UTXOs sent to
    /// these receivers.
    ///
    /// # Parameters
    /// - `account`: The identifier for the account from which transparent receivers should be
    ///   returned.
    /// - `include_change`: A flag indicating whether transparent change addresses should be
    ///   returned.
    /// - `include_standalone`: A flag indicating whether imported standalone addresses associated
    ///   with the account should be returned. The value of this flag is ignored unless the
    ///   `transparent-key-import` feature is enabled.
    ///
    /// Use [`Self::get_ephemeral_transparent_receivers`] to obtain the ephemeral transparent
    /// receivers.
    #[cfg(feature = "transparent-inputs")]
    fn get_transparent_receivers(
        &self,
        _account: Self::AccountId,
        _include_change: bool,
        _include_standalone: bool,
    ) -> Result<HashMap<TransparentAddress, TransparentAddressMetadata>, Self::Error> {
        unimplemented!(
            "WalletRead::get_transparent_receivers must be overridden for wallets to use the `transparent-inputs` feature"
        )
    }

    /// Returns the set of previously-exposed ephemeral transparent receivers generated by the given
    /// account controlled by this wallet.
    ///
    /// The set contains all ephemeral transparent receivers that are known to have been derived
    /// under this account within `exposure_depth` blocks of the chain tip. Wallets may scan the
    /// chain for UTXOs sent to these receivers, but should do so in a fashion that does not reveal
    /// that they are controlled by the same wallet. If the [`next_check_time`] field is set for a
    /// returned [`TransparentAddressMetadata`], the wallet application should defer any query to
    /// any public light wallet server for this address until [`next_check_time`] has passed; when
    /// using a light wallet server that is trusted for privacy, this delay may be omitted.
    ///
    /// # Parameters
    /// - `account`: The identifier for the account from which transparent receivers should be
    ///   returned.
    /// - `exposure_depth`: Implementations of this method should return only addresses exposed at
    ///   heights greater than `chain_tip_height - exposure_depth`.
    /// - `exclude_used`: When set to `true`, do not return addresses that are known to have
    ///   already received funds in a transaction.
    ///
    /// [`next_check_time`]: TransparentAddressMetadata::next_check_time
    #[cfg(feature = "transparent-inputs")]
    fn get_ephemeral_transparent_receivers(
        &self,
        _account: Self::AccountId,
        _exposure_depth: u32,
        _exclude_used: bool,
    ) -> Result<HashMap<TransparentAddress, TransparentAddressMetadata>, Self::Error> {
        unimplemented!(
            "WalletRead::get_ephemeral_transparent_receivers must be overridden for wallets to use the `transparent-inputs` feature"
        )
    }

    /// Returns a mapping from each transparent receiver associated with the specified account
    /// to the key scope for that address and the balance of funds given the specified target
    /// height and confirmations policy.
    #[cfg(feature = "transparent-inputs")]
    fn get_transparent_balances(
        &self,
        _account: Self::AccountId,
        _target_height: TargetHeight,
        _confirmations_policy: ConfirmationsPolicy,
    ) -> Result<HashMap<TransparentAddress, (TransparentKeyScope, Balance)>, Self::Error> {
        unimplemented!(
            "WalletRead::get_transparent_balances must be overridden for wallets to use the `transparent-inputs` feature"
        )
    }

    /// Gets the transparent addresses and their last sync heights
    /// across all accounts, for purposes of scanning for new transactions.
    ///
    /// Use [`WalletWrite::put_latest_scanned_block_for_transparent`] during sync
    /// to record updates to the block heights per address.
    #[cfg(feature = "transparent-inputs")]
    fn get_transparent_addresses_and_sync_heights(
        &mut self,
    ) -> Result<Vec<TransparentAddressSyncInfo<Self::AccountId>>, Self::Error>;

    /// Returns the metadata associated with a given transparent receiver in an account
    /// controlled by this wallet, if available.
    ///
    /// This is equivalent to (but may be implemented more efficiently than):
    /// ```compile_fail
    /// Ok(
    ///     if let Some(result) = self.get_transparent_receivers(account, true)?.get(address) {
    ///         Some(result.clone())
    ///     } else {
    ///         self.get_ephemeral_transparent_receivers(account, u32::MAX, false)?
    ///             .get(address)
    ///             .cloned()
    ///     },
    /// )
    /// ```
    ///
    /// Returns `Ok(None)` if the address is not recognized, or we do not have metadata for it.
    /// Returns `Ok(Some(metadata))` if we have the metadata.
    #[cfg(feature = "transparent-inputs")]
    fn get_transparent_address_metadata(
        &self,
        _account: Self::AccountId,
        _address: &TransparentAddress,
    ) -> Result<Option<TransparentAddressMetadata>, Self::Error> {
        unimplemented!(
            "WalletRead::get_transparent_address_metadata must be overridden for wallets to use the `transparent-inputs` feature"
        )
    }

    /// Returns the maximum block height at which a transparent output belonging to the wallet has
    /// been observed.
    ///
    /// We must start looking for UTXOs for addresses within the current gap limit as of the block
    /// height at which they might have first been revealed. This would have occurred when the gap
    /// advanced as a consequence of a transaction being mined. The address at the start of the current
    /// gap was potentially first revealed after the address at index `gap_start - (gap_limit + 1)`
    /// received an output in a mined transaction; therefore, we take that height to be where we
    /// should start searching for UTXOs.
    #[cfg(feature = "transparent-inputs")]
    fn utxo_query_height(&self, _account: Self::AccountId) -> Result<BlockHeight, Self::Error> {
        unimplemented!(
            "WalletRead::utxo_query_height must be overridden for wallets to use the `transparent-inputs` feature"
        )
    }

    /// Returns a vector of [`TransactionDataRequest`] values that describe information needed by
    /// the wallet to complete its view of transaction history.
    ///
    /// Requests for the same transaction data may be returned repeatedly by successive data
    /// requests. The caller of this method should consider the latest set of requests returned
    /// by this method to be authoritative and to subsume that returned by previous calls.
    ///
    /// Callers should poll this method on a regular interval, not as part of ordinary chain
    /// scanning, which already produces requests for transaction data enhancement. Note that
    /// responding to a set of transaction data requests may result in the creation of new
    /// transaction data requests, such as when it is necessary to fill in purely-transparent
    /// transaction history by walking the chain backwards via transparent inputs.
    fn transaction_data_requests(&self) -> Result<Vec<TransactionDataRequest>, Self::Error>;
}

/// Read-only operations required for testing light wallet functions.
///
/// These methods expose internal details or unstable interfaces, primarily to enable use
/// of the [`testing`] framework. They should not be used in production software.
#[cfg(any(test, feature = "test-dependencies"))]
#[cfg_attr(feature = "test-dependencies", delegatable_trait)]
pub trait WalletTest: InputSource + WalletRead {
    /// Returns a vector of transaction summaries.
    ///
    /// Currently test-only, as production use could return a very large number of results; either
    /// pagination or a streaming design will be necessary to stabilize this feature for production
    /// use.
    fn get_tx_history(
        &self,
    ) -> Result<
        Vec<testing::TransactionSummary<<Self as WalletRead>::AccountId>>,
        <Self as WalletRead>::Error,
    >;

    /// Returns the note IDs for shielded notes sent by the wallet in a particular
    /// transaction.
    fn get_sent_note_ids(
        &self,
        _txid: &TxId,
        _protocol: ShieldedProtocol,
    ) -> Result<Vec<NoteId>, <Self as WalletRead>::Error>;

    /// Returns the outputs for a transaction sent by the wallet.
    #[allow(clippy::type_complexity)]
    fn get_sent_outputs(
        &self,
        txid: &TxId,
    ) -> Result<Vec<OutputOfSentTx>, <Self as WalletRead>::Error>;

    #[allow(clippy::type_complexity)]
    fn get_checkpoint_history(
        &self,
        protocol: &ShieldedProtocol,
    ) -> Result<
        Vec<(BlockHeight, Option<incrementalmerkletree::Position>)>,
        <Self as WalletRead>::Error,
    >;

    /// Fetches the transparent output corresponding to the provided `outpoint`.
    /// Allows selecting unspendable outputs for testing purposes.
    ///
    /// # Parameters
    /// - `outpoint`: The identifier for the output to be retrieved.
    /// - `spendable_as_of`: The target height of a transaction under construction that will spend the
    ///   returned output. If this is `None`, no spendability checks are performed.
    ///
    /// Returns `Ok(None)` if the UTXO is not known to belong to the wallet or if `spendable_as_of`
    /// is set and the output is available to be spent by the wallet in a transaction that is
    /// intended to be mined at the target height.
    #[cfg(feature = "transparent-inputs")]
    fn get_transparent_output(
        &self,
        _outpoint: &OutPoint,
        _spendable_as_of: Option<TargetHeight>,
    ) -> Result<Option<WalletTransparentOutput>, <Self as InputSource>::Error> {
        unimplemented!(
            "WalletTest::get_transparent_output must be overridden for wallets to use the `transparent-inputs` feature"
        )
    }

    /// Returns all the notes that have been received by the wallet.
    fn get_notes(
        &self,
        protocol: ShieldedProtocol,
    ) -> Result<Vec<ReceivedNote<Self::NoteRef, Note>>, <Self as InputSource>::Error>;

    /// Returns a vector of ephemeral transparent addresses associated with the given
    /// account controlled by this wallet, along with their metadata. The result includes
    /// reserved addresses, and addresses for the backend's configured gap limit worth
    /// of additional indices (capped to the maximum index).
    ///
    /// If `index_range` is some `Range`, it limits the result to addresses with indices
    /// in that range. An `index_range` of `None` is defined to be equivalent to
    /// `0..(1u32 << 31)`.
    ///
    /// Wallets should scan the chain for UTXOs sent to these ephemeral transparent
    /// receivers, but do not need to do so regularly. Under expected usage, outputs
    /// would only be detected with these receivers in the following situations:
    ///
    /// - This wallet created a payment to a ZIP 320 (TEX) address, but the second
    ///   transaction (that spent the output sent to the ephemeral address) did not get
    ///   mined before it expired.
    ///   - In this case the output will already be known to the wallet (because it
    ///     stores the transactions that it creates).
    ///
    /// - Another wallet app using the same seed phrase created a payment to a ZIP 320
    ///   address, and this wallet queried for the ephemeral UTXOs after the first
    ///   transaction was mined but before the second transaction was mined.
    ///   - In this case, the output should not be considered unspent until the expiry
    ///     height of the transaction it was received in has passed. Wallets creating
    ///     payments to TEX addresses generally set the same expiry height for the first
    ///     and second transactions, meaning that this wallet does not need to observe
    ///     the second transaction to determine when it would have expired.
    ///
    /// - A TEX address recipient decided to return funds that the wallet had sent to
    ///   them.
    ///
    /// In all cases, the wallet should re-shield the unspent outputs, in a separate
    /// transaction per ephemeral address, before re-spending the funds.
    #[cfg(feature = "transparent-inputs")]
    fn get_known_ephemeral_addresses(
        &self,
        _account: <Self as WalletRead>::AccountId,
        _index_range: Option<Range<NonHardenedChildIndex>>,
    ) -> Result<Vec<(TransparentAddress, TransparentAddressMetadata)>, <Self as WalletRead>::Error>
    {
        unimplemented!(
            "WalletRead::get_known_ephemeral_addresses must be overridden for wallets to use the `transparent-inputs` feature"
        )
    }

    /// If a given ephemeral address might have been reserved, i.e. would be included in
    /// the result of `get_known_ephemeral_addresses(account_id, None)` for any of the
    /// wallet's accounts, then return `Ok(Some(account_id))`. Otherwise return `Ok(None)`.
    ///
    /// This is equivalent to (but may be implemented more efficiently than):
    /// ```compile_fail
    /// for account_id in self.get_account_ids()? {
    ///     if self
    ///         .get_known_ephemeral_addresses(account_id, None)?
    ///         .into_iter()
    ///         .any(|(known_addr, _)| &known_addr == address)
    ///     {
    ///         return Ok(Some(account_id));
    ///     }
    /// }
    /// Ok(None)
    /// ```
    #[cfg(feature = "transparent-inputs")]
    fn find_account_for_ephemeral_address(
        &self,
        address: &TransparentAddress,
    ) -> Result<Option<<Self as WalletRead>::AccountId>, <Self as WalletRead>::Error> {
        for account_id in self.get_account_ids()? {
            if self
                .get_known_ephemeral_addresses(account_id, None)?
                .into_iter()
                .any(|(known_addr, _)| &known_addr == address)
            {
                return Ok(Some(account_id));
            }
        }
        Ok(None)
    }

    /// Performs final checks at the conclusion of each test.
    ///
    /// This method allows wallet backend developers to perform any necessary consistency
    /// checks or cleanup. By default it does nothing.
    fn finally(&self) {}
}

/// The output of a transaction sent by the wallet.
///
/// This type is opaque, and exists for use by tests defined in this crate.
#[cfg(any(test, feature = "test-dependencies"))]
#[allow(dead_code)]
#[derive(Clone, Debug)]
pub struct OutputOfSentTx {
    value: Zatoshis,
    external_recipient: Option<Address>,
    #[cfg(feature = "transparent-inputs")]
    ephemeral_address: Option<(Address, NonHardenedChildIndex)>,
}

#[cfg(any(test, feature = "test-dependencies"))]
impl OutputOfSentTx {
    /// Constructs an output from its test-relevant parts.
    ///
    /// If the output is to an ephemeral address, `ephemeral_address` should contain the
    /// address along with the `address_index` it was derived from under the BIP 32 path
    /// `m/44'/<coin_type>'/<account>'/2/<address_index>`.
    pub fn from_parts(
        value: Zatoshis,
        external_recipient: Option<Address>,
        #[cfg(feature = "transparent-inputs")] ephemeral_address: Option<(
            Address,
            NonHardenedChildIndex,
        )>,
    ) -> Self {
        Self {
            value,
            external_recipient,
            #[cfg(feature = "transparent-inputs")]
            ephemeral_address,
        }
    }

    /// Returns the value of the output.
    pub fn value(&self) -> Zatoshis {
        self.value
    }

    /// Returns the recipient of the sent output.
    pub fn external_recipient(&self) -> Option<&Address> {
        self.external_recipient.as_ref()
    }

    /// Returns the ephemeral address to which the output was sent, along with the non-hardened
    /// transparent child index at which that address was derived.
    #[cfg(feature = "transparent-inputs")]
    pub fn ephemeral_address(&self) -> Option<&(Address, NonHardenedChildIndex)> {
        self.ephemeral_address.as_ref()
    }
}

/// The relevance of a seed to a given wallet.
///
/// This is the return type for [`WalletRead::seed_relevance_to_derived_accounts`].
#[derive(Clone, Debug, PartialEq, Eq)]
pub enum SeedRelevance<A: Copy> {
    /// The seed is relevant to at least one derived account within the wallet.
    Relevant { account_ids: NonEmpty<A> },
    /// The seed is not relevant to any of the derived accounts within the wallet.
    NotRelevant,
    /// The wallet contains no derived accounts.
    NoDerivedAccounts,
    /// The wallet contains no accounts.
    NoAccounts,
}

/// Metadata describing the sizes of the zcash note commitment trees as of a particular block.
#[derive(Debug, Clone, Copy)]
pub struct BlockMetadata {
    block_height: BlockHeight,
    block_hash: BlockHash,
    sapling_tree_size: Option<u32>,
    #[cfg(feature = "orchard")]
    orchard_tree_size: Option<u32>,
}

impl BlockMetadata {
    /// Constructs a new [`BlockMetadata`] value from its constituent parts.
    pub fn from_parts(
        block_height: BlockHeight,
        block_hash: BlockHash,
        sapling_tree_size: Option<u32>,
        #[cfg(feature = "orchard")] orchard_tree_size: Option<u32>,
    ) -> Self {
        Self {
            block_height,
            block_hash,
            sapling_tree_size,
            #[cfg(feature = "orchard")]
            orchard_tree_size,
        }
    }

    /// Returns the block height.
    pub fn block_height(&self) -> BlockHeight {
        self.block_height
    }

    /// Returns the hash of the block
    pub fn block_hash(&self) -> BlockHash {
        self.block_hash
    }

    /// Returns the size of the Sapling note commitment tree for the final treestate of the block
    /// that this [`BlockMetadata`] describes, if available.
    pub fn sapling_tree_size(&self) -> Option<u32> {
        self.sapling_tree_size
    }

    /// Returns the size of the Orchard note commitment tree for the final treestate of the block
    /// that this [`BlockMetadata`] describes, if available.
    #[cfg(feature = "orchard")]
    pub fn orchard_tree_size(&self) -> Option<u32> {
        self.orchard_tree_size
    }
}

/// The protocol-specific note commitment and nullifier data extracted from the per-transaction
/// shielded bundles in [`CompactBlock`], used by the wallet for note commitment tree maintenance
/// and spend detection.
///
/// [`CompactBlock`]: crate::proto::compact_formats::CompactBlock
pub struct ScannedBundles<NoteCommitment, NF> {
    final_tree_size: u32,
    commitments: Vec<(NoteCommitment, Retention<BlockHeight>)>,
    nullifier_map: Vec<(TxId, u16, Vec<NF>)>,
}

impl<NoteCommitment, NF> ScannedBundles<NoteCommitment, NF> {
    pub(crate) fn new(
        final_tree_size: u32,
        commitments: Vec<(NoteCommitment, Retention<BlockHeight>)>,
        nullifier_map: Vec<(TxId, u16, Vec<NF>)>,
    ) -> Self {
        Self {
            final_tree_size,
            nullifier_map,
            commitments,
        }
    }

    /// Returns the size of the note commitment tree as of the end of the scanned block.
    pub fn final_tree_size(&self) -> u32 {
        self.final_tree_size
    }

    /// Returns the vector of nullifiers for each transaction in the block.
    ///
    /// The returned tuple is keyed by both transaction ID and the index of the transaction within
    /// the block, so that either the txid or the combination of the block hash available from
    /// [`ScannedBlock::block_hash`] and returned transaction index may be used to uniquely
    /// identify the transaction, depending upon the needs of the caller.
    pub fn nullifier_map(&self) -> &[(TxId, u16, Vec<NF>)] {
        &self.nullifier_map
    }

    /// Returns the ordered list of note commitments to be added to the note commitment
    /// tree.
    pub fn commitments(&self) -> &[(NoteCommitment, Retention<BlockHeight>)] {
        &self.commitments
    }
}

/// A struct used to return the vectors of note commitments for a [`ScannedBlock`]
/// as owned values.
pub struct ScannedBlockCommitments {
    /// The ordered vector of note commitments for Sapling outputs of the block.
    pub sapling: Vec<(sapling::Node, Retention<BlockHeight>)>,
    /// The ordered vector of note commitments for Orchard outputs of the block.
    /// Present only when the `orchard` feature is enabled.
    #[cfg(feature = "orchard")]
    pub orchard: Vec<(orchard::tree::MerkleHashOrchard, Retention<BlockHeight>)>,
}

/// The subset of information that is relevant to this wallet that has been
/// decrypted and extracted from a [`CompactBlock`].
///
/// [`CompactBlock`]: crate::proto::compact_formats::CompactBlock
pub struct ScannedBlock<A> {
    block_height: BlockHeight,
    block_hash: BlockHash,
    block_time: u32,
    transactions: Vec<WalletTx<A>>,
    sapling: ScannedBundles<sapling::Node, sapling::Nullifier>,
    #[cfg(feature = "orchard")]
    orchard: ScannedBundles<orchard::tree::MerkleHashOrchard, orchard::note::Nullifier>,
}

impl<A> ScannedBlock<A> {
    /// Constructs a new `ScannedBlock`
    pub(crate) fn from_parts(
        block_height: BlockHeight,
        block_hash: BlockHash,
        block_time: u32,
        transactions: Vec<WalletTx<A>>,
        sapling: ScannedBundles<sapling::Node, sapling::Nullifier>,
        #[cfg(feature = "orchard")] orchard: ScannedBundles<
            orchard::tree::MerkleHashOrchard,
            orchard::note::Nullifier,
        >,
    ) -> Self {
        Self {
            block_height,
            block_hash,
            block_time,
            transactions,
            sapling,
            #[cfg(feature = "orchard")]
            orchard,
        }
    }

    /// Returns the height of the block that was scanned.
    pub fn height(&self) -> BlockHeight {
        self.block_height
    }

    /// Returns the block hash of the block that was scanned.
    pub fn block_hash(&self) -> BlockHash {
        self.block_hash
    }

    /// Returns the block time of the block that was scanned, as a Unix timestamp in seconds.
    pub fn block_time(&self) -> u32 {
        self.block_time
    }

    /// Returns the list of transactions from this block that are relevant to the wallet.
    pub fn transactions(&self) -> &[WalletTx<A>] {
        &self.transactions
    }

    /// Returns the Sapling note commitment tree and nullifier data for the block.
    pub fn sapling(&self) -> &ScannedBundles<sapling::Node, sapling::Nullifier> {
        &self.sapling
    }

    /// Returns the Orchard note commitment tree and nullifier data for the block.
    #[cfg(feature = "orchard")]
    pub fn orchard(
        &self,
    ) -> &ScannedBundles<orchard::tree::MerkleHashOrchard, orchard::note::Nullifier> {
        &self.orchard
    }

    /// Consumes `self` and returns the lists of Sapling and Orchard note commitments associated
    /// with the scanned block as an owned value.
    pub fn into_commitments(self) -> ScannedBlockCommitments {
        ScannedBlockCommitments {
            sapling: self.sapling.commitments,
            #[cfg(feature = "orchard")]
            orchard: self.orchard.commitments,
        }
    }

    /// Returns the [`BlockMetadata`] corresponding to the scanned block.
    pub fn to_block_metadata(&self) -> BlockMetadata {
        BlockMetadata {
            block_height: self.block_height,
            block_hash: self.block_hash,
            sapling_tree_size: Some(self.sapling.final_tree_size),
            #[cfg(feature = "orchard")]
            orchard_tree_size: Some(self.orchard.final_tree_size),
        }
    }
}

/// A transaction that was detected during scanning of the blockchain,
/// including its decrypted Sapling and/or Orchard outputs.
///
/// The purpose of this struct is to permit atomic updates of the
/// wallet database when transactions are successfully decrypted.
pub struct DecryptedTransaction<'a, AccountId> {
    mined_height: Option<BlockHeight>,
    tx: &'a Transaction,
    sapling_outputs: Vec<DecryptedOutput<sapling::Note, AccountId>>,
    #[cfg(feature = "orchard")]
    orchard_outputs: Vec<DecryptedOutput<orchard::note::Note, AccountId>>,
}

impl<'a, AccountId> DecryptedTransaction<'a, AccountId> {
    /// Constructs a new [`DecryptedTransaction`] from its constituent parts.
    pub fn new(
        mined_height: Option<BlockHeight>,
        tx: &'a Transaction,
        sapling_outputs: Vec<DecryptedOutput<sapling::Note, AccountId>>,
        #[cfg(feature = "orchard")] orchard_outputs: Vec<
            DecryptedOutput<orchard::note::Note, AccountId>,
        >,
    ) -> Self {
        Self {
            mined_height,
            tx,
            sapling_outputs,
            #[cfg(feature = "orchard")]
            orchard_outputs,
        }
    }

    /// Returns the height at which the transaction was mined, if known.
    pub fn mined_height(&self) -> Option<BlockHeight> {
        self.mined_height
    }
    /// Returns the raw transaction data.
    pub fn tx(&self) -> &Transaction {
        self.tx
    }
    /// Returns the Sapling outputs that were decrypted from the transaction.
    pub fn sapling_outputs(&self) -> &[DecryptedOutput<sapling::Note, AccountId>] {
        &self.sapling_outputs
    }
    /// Returns the Orchard outputs that were decrypted from the transaction.
    #[cfg(feature = "orchard")]
    pub fn orchard_outputs(&self) -> &[DecryptedOutput<orchard::note::Note, AccountId>] {
        &self.orchard_outputs
    }

    /// Returns whether the transaction has decrypted outputs
    pub fn has_decrypted_outputs(&self) -> bool {
        let has_sapling = !self.sapling_outputs.is_empty();
        #[cfg(feature = "orchard")]
        let has_orchard = !self.orchard_outputs.is_empty();
        #[cfg(not(feature = "orchard"))]
        let has_orchard = false;

        has_sapling || has_orchard
    }
}

/// A transaction that was constructed and sent by the wallet.
///
/// The purpose of this struct is to permit atomic updates of the
/// wallet database when transactions are created and submitted
/// to the network.
pub struct SentTransaction<'a, AccountId> {
    tx: &'a Transaction,
    created: time::OffsetDateTime,
    target_height: TargetHeight,
    account: AccountId,
    outputs: &'a [SentTransactionOutput<AccountId>],
    fee_amount: Zatoshis,
    #[cfg(feature = "transparent-inputs")]
    utxos_spent: &'a [OutPoint],
}

impl<'a, AccountId> SentTransaction<'a, AccountId> {
    /// Constructs a new [`SentTransaction`] from its constituent parts.
    ///
    /// ### Parameters
    /// - `tx`: the raw transaction data
    /// - `created`: the system time at which the transaction was created
    /// - `target_height`: the target height that was used in the construction of the transaction
    /// - `account`: the account that spent funds in creation of the transaction
    /// - `outputs`: the outputs created by the transaction, including those sent to external
    ///   recipients which may not otherwise be recoverable
    /// - `fee_amount`: the fee value paid by the transaction
    /// - `utxos_spent`: the UTXOs controlled by the wallet that were spent in this transaction
    pub fn new(
        tx: &'a Transaction,
        created: time::OffsetDateTime,
        target_height: TargetHeight,
        account: AccountId,
        outputs: &'a [SentTransactionOutput<AccountId>],
        fee_amount: Zatoshis,
        #[cfg(feature = "transparent-inputs")] utxos_spent: &'a [OutPoint],
    ) -> Self {
        Self {
            tx,
            created,
            target_height,
            account,
            outputs,
            fee_amount,
            #[cfg(feature = "transparent-inputs")]
            utxos_spent,
        }
    }

    /// Returns the transaction that was sent.
    pub fn tx(&self) -> &Transaction {
        self.tx
    }
    /// Returns the timestamp of the transaction's creation.
    pub fn created(&self) -> time::OffsetDateTime {
        self.created
    }
    /// Returns the id for the account that created the outputs.
    pub fn account_id(&self) -> &AccountId {
        &self.account
    }
    /// Returns the outputs of the transaction.
    pub fn outputs(&self) -> &[SentTransactionOutput<AccountId>] {
        self.outputs
    }
    /// Returns the fee paid by the transaction.
    pub fn fee_amount(&self) -> Zatoshis {
        self.fee_amount
    }
    /// Returns the list of UTXOs spent in the created transaction.
    #[cfg(feature = "transparent-inputs")]
    pub fn utxos_spent(&self) -> &[OutPoint] {
        self.utxos_spent
    }

    /// Returns the block height that this transaction was created to target.
    pub fn target_height(&self) -> TargetHeight {
        self.target_height
    }
}

/// An output of a transaction generated by the wallet.
///
/// This type is capable of representing both shielded and transparent outputs.
pub struct SentTransactionOutput<AccountId> {
    output_index: usize,
    recipient: Recipient<AccountId>,
    value: Zatoshis,
    memo: Option<MemoBytes>,
}

impl<AccountId> SentTransactionOutput<AccountId> {
    /// Constructs a new [`SentTransactionOutput`] from its constituent parts.
    ///
    /// ### Fields:
    /// * `output_index` - the index of the output or action in the sent transaction
    /// * `recipient` - the recipient of the output, either a Zcash address or a
    ///   wallet-internal account and the note belonging to the wallet created by
    ///   the output
    /// * `value` - the value of the output, in zatoshis
    /// * `memo` - the memo that was sent with this output
    pub fn from_parts(
        output_index: usize,
        recipient: Recipient<AccountId>,
        value: Zatoshis,
        memo: Option<MemoBytes>,
    ) -> Self {
        Self {
            output_index,
            recipient,
            value,
            memo,
        }
    }

    /// Returns the index within the transaction that contains the recipient output.
    ///
    /// - If `recipient_address` is a Sapling address, this is an index into the Sapling
    ///   outputs of the transaction.
    /// - If `recipient_address` is a transparent address, this is an index into the
    ///   transparent outputs of the transaction.
    pub fn output_index(&self) -> usize {
        self.output_index
    }
    /// Returns the recipient address of the transaction, or the account id and
    /// resulting note/outpoint for wallet-internal outputs.
    pub fn recipient(&self) -> &Recipient<AccountId> {
        &self.recipient
    }
    /// Returns the value of the newly created output.
    pub fn value(&self) -> Zatoshis {
        self.value
    }
    /// Returns the memo that was attached to the output, if any. This will only be `None`
    /// for transparent outputs.
    pub fn memo(&self) -> Option<&MemoBytes> {
        self.memo.as_ref()
    }
}

/// A data structure used to set the birthday height for an account, and ensure that the initial
/// note commitment tree state is recorded at that height.
#[derive(Clone, Debug, PartialEq, Eq)]
pub struct AccountBirthday {
    prior_chain_state: ChainState,
    recover_until: Option<BlockHeight>,
}

/// Errors that can occur in the construction of an [`AccountBirthday`] from a [`TreeState`].
pub enum BirthdayError {
    HeightInvalid(TryFromIntError),
    Decode(io::Error),
}

impl From<TryFromIntError> for BirthdayError {
    fn from(value: TryFromIntError) -> Self {
        Self::HeightInvalid(value)
    }
}

impl From<io::Error> for BirthdayError {
    fn from(value: io::Error) -> Self {
        Self::Decode(value)
    }
}

impl AccountBirthday {
    /// Constructs a new [`AccountBirthday`] from its constituent parts.
    ///
    /// * `prior_chain_state`: The chain state prior to the birthday height of the account. The
    ///   birthday height is defined as the height of the first block to be scanned in wallet
    ///   recovery.
    /// * `recover_until`: An optional height at which the wallet should exit "recovery mode". In
    ///   order to avoid confusing shifts in wallet balance and spendability that may temporarily be
    ///   visible to a user during the process of recovering from seed, wallets may optionally set a
    ///   "recover until" height. The wallet is considered to be in "recovery mode" until there
    ///   exist no unscanned ranges between the wallet's birthday height and the provided
    ///   `recover_until` height, exclusive.
    pub fn from_parts(prior_chain_state: ChainState, recover_until: Option<BlockHeight>) -> Self {
        Self {
            prior_chain_state,
            recover_until,
        }
    }

    /// Constructs a new [`AccountBirthday`] from a [`TreeState`] returned from `lightwalletd`.
    ///
    /// * `treestate`: The tree state corresponding to the last block prior to the wallet's
    ///   birthday height.
    /// * `recover_until`: An optional height at which the wallet should exit "recovery mode". In
    ///   order to avoid confusing shifts in wallet balance and spendability that may temporarily be
    ///   visible to a user during the process of recovering from seed, wallets may optionally set a
    ///   "recover until" height. The wallet is considered to be in "recovery mode" until there
    ///   exist no unscanned ranges between the wallet's birthday height and the provided
    ///   `recover_until` height, exclusive.
    pub fn from_treestate(
        treestate: TreeState,
        recover_until: Option<BlockHeight>,
    ) -> Result<Self, BirthdayError> {
        Ok(Self {
            prior_chain_state: treestate.to_chain_state()?,
            recover_until,
        })
    }

    /// Returns the Sapling note commitment tree frontier as of the end of the block at
    /// [`Self::height`].
    pub fn sapling_frontier(
        &self,
    ) -> &Frontier<sapling::Node, { sapling::NOTE_COMMITMENT_TREE_DEPTH }> {
        self.prior_chain_state.final_sapling_tree()
    }

    /// Returns the Orchard note commitment tree frontier as of the end of the block at
    /// [`Self::height`].
    #[cfg(feature = "orchard")]
    pub fn orchard_frontier(
        &self,
    ) -> &Frontier<orchard::tree::MerkleHashOrchard, { orchard::NOTE_COMMITMENT_TREE_DEPTH as u8 }>
    {
        self.prior_chain_state.final_orchard_tree()
    }

    /// Returns the birthday height of the account.
    pub fn height(&self) -> BlockHeight {
        self.prior_chain_state.block_height() + 1
    }

    /// Returns the height at which the wallet should exit "recovery mode".
    pub fn recover_until(&self) -> Option<BlockHeight> {
        self.recover_until
    }

    /// Returns the [`ChainState`] corresponding to the last block prior to the wallet's birthday
    pub fn prior_chain_state(&self) -> &ChainState {
        &self.prior_chain_state
    }

    #[cfg(any(test, feature = "test-dependencies"))]
    /// Constructs a new [`AccountBirthday`] at the given network upgrade's activation,
    /// with no "recover until" height.
    ///
    /// # Panics
    ///
    /// Panics if the activation height for the given network upgrade is not set.
    pub fn from_activation<P: zcash_protocol::consensus::Parameters>(
        params: &P,
        network_upgrade: NetworkUpgrade,
        prior_block_hash: BlockHash,
    ) -> AccountBirthday {
        AccountBirthday::from_parts(
            ChainState::empty(
                params.activation_height(network_upgrade).unwrap() - 1,
                prior_block_hash,
            ),
            None,
        )
    }

    #[cfg(any(test, feature = "test-dependencies"))]
    /// Constructs a new [`AccountBirthday`] at Sapling activation, with no
    /// "recover until" height.
    ///
    /// # Panics
    ///
    /// Panics if the Sapling activation height is not set.
    pub fn from_sapling_activation<P: zcash_protocol::consensus::Parameters>(
        params: &P,
        prior_block_hash: BlockHash,
    ) -> AccountBirthday {
        Self::from_activation(params, NetworkUpgrade::Sapling, prior_block_hash)
    }
}

/// This trait encapsulates the write capabilities required to update stored wallet data.
///
/// # Adding accounts
///
/// This trait provides several methods for adding accounts to the wallet data:
/// - [`WalletWrite::create_account`]
/// - [`WalletWrite::import_account_hd`]
/// - [`WalletWrite::import_account_ufvk`]
///
/// All of these methods take an [`AccountBirthday`]. The birthday height is defined as
/// the minimum block height that will be scanned for funds belonging to the wallet. If
/// `birthday.height()` is below the current chain tip, the account addition operation
/// will trigger a re-scan of the blocks at and above the provided height.
///
/// The order in which you call these methods will affect the resulting wallet structure:
/// - If only [`WalletWrite::create_account`] is used, the resulting accounts will have
///   sequential [ZIP 32] account indices within each given seed.
/// - If [`WalletWrite::import_account_hd`] is used to import accounts with non-sequential
///   ZIP 32 account indices from the same seed, a call to [`WalletWrite::create_account`]
///   will use the ZIP 32 account index just after the highest-numbered existing account.
/// - If an account is added to the wallet, and then a later call to one of the methods
///   would produce a UFVK that collides with that account on any FVK component (i.e.
///   Sapling, Orchard, or transparent), an error will be returned. This can occur in the
///   following cases:
///   - An account is created via [`WalletWrite::create_account`] with an auto-selected
///     ZIP 32 account index, and that index is later imported explicitly via either
///     [`WalletWrite::import_account_ufvk`] or [`WalletWrite::import_account_hd`].
///   - An account is imported via [`WalletWrite::import_account_ufvk`] or
///     [`WalletWrite::import_account_hd`], and then the ZIP 32 account index
///     corresponding to that account's UFVK is later imported either implicitly
///     via [`WalletWrite::create_account`], or explicitly via a call to
///     [`WalletWrite::import_account_ufvk`] or [`WalletWrite::import_account_hd`].
///
/// Note that an error will be returned on an FVK collision even if the UFVKs do not
/// match exactly, e.g. if they have different subsets of components.
///
/// An account is treated as having a single root of spending authority that spans the shielded and
/// transparent rules for the purpose of balance, transaction listing, and so forth. However,
/// transparent keys imported via [`WalletWrite::import_standalone_transparent_pubkey`] break this
/// abstraction slightly, so wallets using this API need to be cautious to enforce the invariant
/// that the wallet either maintains access to the keys required to spend **ALL** outputs received
/// by the account, or that it **DOES NOT** offer any spending capability for the account, i.e. the
/// account is treated as view-only for all user-facing operations.
///
/// A future change to this trait might introduce a method to "upgrade" an imported
/// account with derivation information. See [zcash/librustzcash#1284] for details.
///
/// Users of the `WalletWrite` trait should generally distinguish in their APIs and wallet UIs
/// between creating a new account, and importing an account that previously existed. By
/// convention, wallets should only allow a new account to be generated for a seed after confirmed
/// funds have been received by the newest existing account for that seed; this allows automated
/// account recovery to discover and recover all funds within a particular seed.
///
/// # Creating a new wallet
///
/// To create a new wallet:
/// - Generate a new [BIP 39] mnemonic phrase, using a crate like [`bip0039`].
/// - Derive the corresponding seed from the mnemonic phrase.
/// - Use [`WalletWrite::create_account`] with the resulting seed.
///
/// Callers should construct the [`AccountBirthday`] using [`AccountBirthday::from_treestate`] for
/// the block at height `chain_tip_height - 100`. Setting the birthday height to a tree state below
/// the pruning depth ensures that reorgs cannot cause funds intended for the wallet to be missed;
/// otherwise, if the chain tip height were used for the wallet birthday, a transaction targeted at
/// a height greater than the chain tip could be mined at a height below that tip as part of a
/// reorg.
///
/// # Restoring a wallet from backup
///
/// To restore a backed-up wallet:
/// - Derive the seed from its BIP 39 mnemonic phrase.
/// - Use [`WalletWrite::import_account_hd`] once for each ZIP 32 account index that the
///   user wants to restore.
/// - If the highest previously-used ZIP 32 account index was _not_ restored by the user,
///   remember this index separately as `index_max`. The first time the user wants to
///   generate a new account, use [`WalletWrite::import_account_hd`] to create the account
///   `index_max + 1`.
/// - [`WalletWrite::create_account`] can be used to generate subsequent new accounts in
///   the restored wallet.
///
/// Automated account recovery has not yet been implemented by this crate. A wallet app
/// that supports multiple accounts can implement it manually by tracking account balances
/// relative to [`WalletSummary::fully_scanned_height`], and creating new accounts as
/// funds appear in existing accounts.
///
/// If the number of accounts is known in advance, the wallet should create all accounts before
/// scanning the chain so that the scan can be done in a single pass for all accounts.
///
/// [ZIP 32]: https://zips.z.cash/zip-0032
/// [zcash/librustzcash#1284]: https://github.com/zcash/librustzcash/issues/1284
/// [BIP 39]: https://github.com/bitcoin/bips/blob/master/bip-0039.mediawiki
/// [`bip0039`]: https://crates.io/crates/bip0039
#[cfg_attr(feature = "test-dependencies", delegatable_trait)]
pub trait WalletWrite: WalletRead {
    /// The type of identifiers used to look up transparent UTXOs.
    type UtxoRef;

    /// Tells the wallet to track the next available account-level spend authority for the provided
    /// seed value, given the current set of [ZIP 316] account identifiers known to the wallet database.
    ///
    /// The "next available account" is defined as the ZIP-32 account index immediately following
    /// the highest existing account index among all accounts in the wallet that share the given
    /// seed. Users of the [`WalletWrite`] trait that only call this method are guaranteed to have
    /// accounts with sequential indices.
    ///
    /// Returns the account identifier for the newly-created wallet database entry, along with the
    /// associated [`UnifiedSpendingKey`]. Note that the unique account identifier should *not* be
    /// assumed equivalent to the ZIP 32 account index. It is an opaque identifier for a pool of
    /// funds or set of outputs controlled by a single spending authority.
    ///
    /// The ZIP-32 account index may be obtained by calling [`WalletRead::get_account`]
    /// with the returned account identifier.
    ///
    /// The [`WalletWrite`] trait documentation has more details about account creation and import.
    ///
    /// # Arguments
    /// - `account_name`: A human-readable name for the account.
    /// - `seed`: The 256-byte (at least) HD seed from which to derive the account UFVK.
    /// - `birthday`: Metadata about where to start scanning blocks to find transactions intended
    ///   for the account.
    /// - `key_source`: A string identifier or other metadata describing the source of the seed.
    ///   This is treated as opaque metadata by the wallet backend; it is provided for use by
    ///   applications which need to track additional identifying information for an account.
    ///
    /// # Implementation notes
    ///
    /// Implementations of this method **MUST NOT** "fill in gaps" by selecting an account index
    /// that is lower than any existing account index among all accounts in the wallet that share
    /// the given seed.
    ///
    /// # Panics
    ///
    /// Panics if the length of the seed is not between 32 and 252 bytes inclusive.
    ///
    /// [ZIP 316]: https://zips.z.cash/zip-0316
    fn create_account(
        &mut self,
        account_name: &str,
        seed: &SecretVec<u8>,
        birthday: &AccountBirthday,
        key_source: Option<&str>,
    ) -> Result<(Self::AccountId, UnifiedSpendingKey), Self::Error>;

    /// Tells the wallet to track a specific account index for a given seed.
    ///
    /// Returns details about the imported account, including the unique account identifier for
    /// the newly-created wallet database entry, along with the associated [`UnifiedSpendingKey`].
    /// Note that the unique account identifier should *not* be assumed equivalent to the ZIP 32
    /// account index. It is an opaque identifier for a pool of funds or set of outputs controlled
    /// by a single spending authority.
    ///
    /// Import accounts with indices that are exactly one greater than the highest existing account
    /// index to ensure account indices are contiguous, thereby facilitating automated account
    /// recovery.
    ///
    /// The [`WalletWrite`] trait documentation has more details about account creation and import.
    ///
    /// # Arguments
    /// - `account_name`: A human-readable name for the account.
    /// - `seed`: The 256-byte (at least) HD seed from which to derive the account UFVK.
    /// - `account_index`: The ZIP 32 account-level component of the HD derivation path at
    ///   which to derive the account's UFVK.
    /// - `birthday`: Metadata about where to start scanning blocks to find transactions intended
    ///   for the account.
    /// - `key_source`: A string identifier or other metadata describing the source of the seed.
    ///   This is treated as opaque metadata by the wallet backend; it is provided for use by
    ///   applications which need to track additional identifying information for an account.
    ///
    /// # Panics
    ///
    /// Panics if the length of the seed is not between 32 and 252 bytes inclusive.
    ///
    /// [ZIP 316]: https://zips.z.cash/zip-0316
    fn import_account_hd(
        &mut self,
        account_name: &str,
        seed: &SecretVec<u8>,
        account_index: zip32::AccountId,
        birthday: &AccountBirthday,
        key_source: Option<&str>,
    ) -> Result<(Self::Account, UnifiedSpendingKey), Self::Error>;

    /// Tells the wallet to track an account using a unified full viewing key.
    ///
    /// Returns details about the imported account, including the unique account identifier for
    /// the newly-created wallet database entry. Unlike the other account creation APIs
    /// ([`Self::create_account`] and [`Self::import_account_hd`]), no spending key is returned
    /// because the wallet has no information about how the UFVK was derived.
    ///
    /// Certain optimizations are possible for accounts which will never be used to spend funds. If
    /// `spending_key_available` is `false`, the wallet may choose to optimize for this case, in
    /// which case any attempt to spend funds from the account will result in an error.
    ///
    /// The [`WalletWrite`] trait documentation has more details about account creation and import.
    ///
    /// # Arguments
    /// - `account_name`: A human-readable name for the account.
    /// - `unified_key`: The UFVK used to detect transactions involving the account.
    /// - `birthday`: Metadata about where to start scanning blocks to find transactions intended
    ///   for the account.
    /// - `purpose`: Metadata describing whether or not data required for spending should be
    ///   tracked by the wallet.
    /// - `key_source`: A string identifier or other metadata describing the source of the seed.
    ///   This is treated as opaque metadata by the wallet backend; it is provided for use by
    ///   applications which need to track additional identifying information for an account.
    fn import_account_ufvk(
        &mut self,
        account_name: &str,
        unified_key: &UnifiedFullViewingKey,
        birthday: &AccountBirthday,
        purpose: AccountPurpose,
        key_source: Option<&str>,
    ) -> Result<Self::Account, Self::Error>;

    /// Deletes the specified account, and all transactions that exclusively involve it, from the
    /// wallet database.
    ///
    /// WARNING: This is a destructive operation and may result in the permanent loss of
    /// potentially important information that is not recoverable from chain data, including:
    /// * Data about transactions sent by the account for which [`OvkPolicy::Discard`] (or
    ///   [`OvkPolicy::Custom`] with random OVKs) was used;
    /// * Data related to transactions that the account attempted to send that expired or were
    ///   otherwise invalidated without having been mined in the main chain;
    /// * Data related to transactions that were observed in the mempool as having inputs or
    ///   outputs that involved the account, but that were never mined in the main chain;
    /// * Data related to transactions that were received by the wallet in a mined block, where
    ///   that block was later un-mined in a chain reorg and the transaction was either invalidated
    ///   or was never re-mined.
    ///
    /// [`OvkPolicy::Discard`]: crate::wallet::OvkPolicy::Discard
    /// [`OvkPolicy::Custom`]: crate::wallet::OvkPolicy::Custom
    fn delete_account(&mut self, account: Self::AccountId) -> Result<(), Self::Error>;

    /// Imports the given pubkey into the account without key derivation information, and adds the
    /// associated transparent p2pkh address.
    ///
    /// The imported address will contribute to the balance of the account (for UFVK-based
    /// accounts), but spending funds held by this address requires the associated spending keys to
    /// be provided explicitly when calling [`create_proposed_transactions`]. By extension, calls
    /// to [`propose_shielding`] must only include addresses for which the spending application
    /// holds or can obtain the spending keys.
    ///
    /// [`create_proposed_transactions`]: crate::data_api::wallet::create_proposed_transactions
    /// [`propose_shielding`]: crate::data_api::wallet::propose_shielding
    #[cfg(feature = "transparent-key-import")]
    fn import_standalone_transparent_pubkey(
        &mut self,
        _account: Self::AccountId,
        _pubkey: secp256k1::PublicKey,
    ) -> Result<(), Self::Error> {
        unimplemented!(
            "WalletWrite::import_standalone_transparent_pubkey must be overridden for wallets to use the `transparent-key-import` feature"
        )
    }

    /// Generates, persists, and marks as exposed the next available diversified address for the
    /// specified account, given the current addresses known to the wallet.
    ///
    /// Returns `Ok(None)` if the account identifier does not correspond to a known
    /// account.
    fn get_next_available_address(
        &mut self,
        account: Self::AccountId,
        request: UnifiedAddressRequest,
    ) -> Result<Option<(UnifiedAddress, DiversifierIndex)>, Self::Error>;

    /// Generates, persists, and marks as exposed a diversified address for the specified account
    /// at the provided diversifier index.
    ///
    /// Returns `Ok(None)` in the case that it is not possible to generate an address conforming
    /// to the provided request at the specified diversifier index. Such a result might arise from
    /// the diversifier index not being valid for a [`ReceiverRequirement::Require`]'ed receiver.
    /// Some implementations of this trait may return `Err(_)` in some cases to expose more
    /// information, which is only accessible in a backend-specific context.
    ///
    /// Address generation should fail if an address has already been exposed for the given
    /// diversifier index and the given request produced an address having different receivers than
    /// what was originally exposed.
    ///
    /// # WARNINGS
    /// If an address generated using this method has a transparent receiver and the
    /// chosen diversifier index would be outside the wallet's internally-configured gap limit,
    /// funds sent to these address are **likely to not be discovered on recovery from seed**. It
    /// up to the caller of this method to either ensure that they only request transparent
    /// receivers with indices within the range of a reasonable gap limit, or that they ensure that
    /// their wallet provides backup facilities that can be used to ensure that funds sent to such
    /// addresses are recoverable after a loss of wallet data.
    ///
    /// [`ReceiverRequirement::Require`]: zcash_keys::keys::ReceiverRequirement::Require
    fn get_address_for_index(
        &mut self,
        account: Self::AccountId,
        diversifier_index: DiversifierIndex,
        request: UnifiedAddressRequest,
    ) -> Result<Option<UnifiedAddress>, Self::Error>;

    /// Generates and persists a new address for the specified account, with the specified
    /// diversifier index.
    ///
    /// Returns the new address, or an error if the account identifier does not correspond to a
    /// known account.
    /// A conflict with an existing row in the database is considered acceptable and no error is returned.
    /// If the diversifier index cannot produce a valid Sapling address, no sapling receiver will
    /// be included in the returned address.
    /// If the diversifier is outside the range for transparent addresses, no transparent receiver
    /// will be included in the returned address.
    ///
    /// This supports a more advanced use case than `get_next_available_address` where the caller
    /// simply gets the next diversified address sequentially. Mixing use of the two functions
    /// is not recommended because `get_next_available_address` will return the next address
    /// after the highest diversifier index in the database, which may leave gaps in the sequence.
    fn put_address_with_diversifier_index(
        &mut self,
        account: &Self::AccountId,
        diversifier_index: DiversifierIndex,
    ) -> Result<UnifiedAddress, Self::Error>;

    /// Updates the wallet's view of the blockchain.
    ///
    /// This method is used to provide the wallet with information about the state of the
    /// blockchain, and detect any previously scanned data that needs to be re-validated
    /// before proceeding with scanning. It should be called at wallet startup prior to calling
    /// [`WalletRead::suggest_scan_ranges`] in order to provide the wallet with the information it
    /// needs to correctly prioritize scanning operations.
    fn update_chain_tip(&mut self, tip_height: BlockHeight) -> Result<(), Self::Error>;

    /// Updates the state of the wallet database by persisting the provided block information,
    /// along with the note commitments that were detected when scanning the block for transactions
    /// pertaining to this wallet.
    ///
    /// ### Arguments
    /// - `from_state` must be the chain state for the block height prior to the first
    ///   block in `blocks`.
    /// - `blocks` must be sequential, in order of increasing block height.
    fn put_blocks(
        &mut self,
        from_state: &ChainState,
        blocks: Vec<ScannedBlock<Self::AccountId>>,
    ) -> Result<(), Self::Error>;

    /// Adds a transparent UTXO received by the wallet to the data store.
    fn put_received_transparent_utxo(
        &mut self,
        output: &WalletTransparentOutput,
    ) -> Result<Self::UtxoRef, Self::Error>;

    /// Caches a decrypted transaction in the persistent wallet store.
    fn store_decrypted_tx(
        &mut self,
        received_tx: DecryptedTransaction<Self::AccountId>,
    ) -> Result<(), Self::Error>;

    /// Sets the trust status of the given transaction to either trusted or untrusted.
    ///
    /// The outputs of a trusted transaction will be available for spending with
    /// [`ConfirmationsPolicy::trusted`] confirmations even if the output is not wallet-internal.
    fn set_tx_trust(&mut self, txid: TxId, trusted: bool) -> Result<(), Self::Error>;

    /// Saves information about transactions constructed by the wallet to the persistent
    /// wallet store.
    ///
    /// This must be called before the transactions are sent to the network.
    ///
    /// Transactions that have been stored by this method should be retransmitted while it
    /// is still possible that they could be mined.
    fn store_transactions_to_be_sent(
        &mut self,
        transactions: &[SentTransaction<Self::AccountId>],
    ) -> Result<(), Self::Error>;

    /// Truncates the wallet database to at most the specified height.
    ///
    /// Implementations of this method may choose a lower block height to which the data store will
    /// be truncated if it is not possible to truncate exactly to the specified height. Upon
    /// successful truncation, this method returns the height to which the data store was actually
    /// truncated.
    ///
    /// This method assumes that the state of the underlying data store is consistent up to a
    /// particular block height. Since it is possible that a chain reorg might invalidate some
    /// stored state, this method must be implemented in order to allow users of this API to
    /// "reset" the data store to correctly represent chainstate as of at most the requested block
    /// height.
    ///
    /// After calling this method, the block at the returned height will be the most recent block
    /// and all other operations will treat this block as the chain tip for balance determination
    /// purposes.
    ///
    /// There may be restrictions on heights to which it is possible to truncate. Specifically, it
    /// will only be possible to truncate to heights at which is is possible to create a witness
    /// given the current state of the wallet's note commitment tree.
    fn truncate_to_height(&mut self, max_height: BlockHeight) -> Result<BlockHeight, Self::Error>;

    /// Records the last block that was scanned for transparent transactions.
    #[cfg(feature = "transparent-inputs")]
    fn put_latest_scanned_block_for_transparent(
        &mut self,
        address: &TransparentAddress,
        block_height: BlockHeight,
    ) -> Result<(), Self::Error>;

    /// Reserves the next `n` available ephemeral addresses for the given account.
    /// This cannot be undone, so as far as possible, errors associated with transaction
    /// construction should have been reported before calling this method.
    ///
    /// To ensure that sufficient information is stored on-chain to allow recovering
    /// funds sent back to any of the used addresses, a "gap limit" of 20 addresses
    /// should be observed as described in [BIP 44].
    ///
    /// Returns an error if there is insufficient space within the gap limit to allocate
    /// the given number of addresses, or if the account identifier does not correspond
    /// to a known account.
    ///
    /// [BIP 44]: https://github.com/bitcoin/bips/blob/master/bip-0044.mediawiki#user-content-Address_gap_limit
    #[cfg(feature = "transparent-inputs")]
    fn reserve_next_n_ephemeral_addresses(
        &mut self,
        _account_id: Self::AccountId,
        _n: usize,
    ) -> Result<Vec<(TransparentAddress, TransparentAddressMetadata)>, Self::Error> {
        unimplemented!(
            "WalletWrite::reserve_next_n_ephemeral_addresses must be overridden for wallets to use the `transparent-inputs` feature"
        )
    }

    /// Updates the wallet backend with respect to the status of a specific transaction, from the
    /// perspective of the main chain.
    ///
    /// Fully transparent transactions, and transactions that do not contain either shielded inputs
    /// or shielded outputs belonging to the wallet, may not be discovered by the process of chain
    /// scanning; as a consequence, the wallet must actively query to determine whether such
    /// transactions have been mined.
    fn set_transaction_status(
        &mut self,
        _txid: TxId,
        _status: TransactionStatus,
    ) -> Result<(), Self::Error>;

    /// Schedules a UTXO check for the given address at a random time that has an expected value of
    /// `offset_seconds` from the current system time.
    ///
    /// Returns the time at which the check has been scheduled, or `None` if the address is not
    /// being tracked by the wallet.
    #[cfg(feature = "transparent-inputs")]
    fn schedule_next_check(
        &mut self,
        _address: &TransparentAddress,
        _offset_seconds: u32,
    ) -> Result<Option<SystemTime>, Self::Error> {
        unimplemented!(
            "WalletWrite::schedule_next_check must be overridden for wallets to use the `transparent-inputs` feature"
        )
    }

    /// Notifies the wallet backend that the given query for transactions involving a particular
    /// address has completed evaluation.
    ///
    /// # Arguments
    /// - `request`: the [`TransactionsInvolvingAddress`] request that was executed.
    /// - `as_of_height`: The maximum height among blocks that were inspected in the process of
    ///   performing the requested check.
    #[cfg(feature = "transparent-inputs")]
    fn notify_address_checked(
        &mut self,
        _request: TransactionsInvolvingAddress,
        _as_of_height: BlockHeight,
    ) -> Result<(), Self::Error> {
        unimplemented!(
            "WalletWrite::notify_address_checked must be overridden for wallets to use the `transparent-inputs` feature"
        )
    }
}

/// This trait describes a capability for manipulating wallet note commitment trees.
#[cfg_attr(feature = "test-dependencies", delegatable_trait)]
pub trait WalletCommitmentTrees {
    type Error: Debug;

    /// The type of the backing [`ShardStore`] for the Sapling note commitment tree.
    type SaplingShardStore<'a>: ShardStore<H = sapling::Node, CheckpointId = BlockHeight, Error = Self::Error>;

    /// Evaluates the given callback function with a reference to the Sapling
    /// note commitment tree maintained by the wallet.
    fn with_sapling_tree_mut<F, A, E>(&mut self, callback: F) -> Result<A, E>
    where
        for<'a> F: FnMut(
            &'a mut ShardTree<
                Self::SaplingShardStore<'a>,
                { sapling::NOTE_COMMITMENT_TREE_DEPTH },
                SAPLING_SHARD_HEIGHT,
            >,
        ) -> Result<A, E>,
        E: From<ShardTreeError<Self::Error>>;

    /// Adds a sequence of Sapling note commitment tree subtree roots to the data store.
    ///
    /// Each such value should be the Merkle root of a subtree of the Sapling note commitment tree
    /// containing 2^[`SAPLING_SHARD_HEIGHT`] note commitments.
    fn put_sapling_subtree_roots(
        &mut self,
        start_index: u64,
        roots: &[CommitmentTreeRoot<sapling::Node>],
    ) -> Result<(), ShardTreeError<Self::Error>>;

    /// The type of the backing [`ShardStore`] for the Orchard note commitment tree.
    #[cfg(feature = "orchard")]
    type OrchardShardStore<'a>: ShardStore<
            H = orchard::tree::MerkleHashOrchard,
            CheckpointId = BlockHeight,
            Error = Self::Error,
        >;

    /// Evaluates the given callback function with a reference to the Orchard
    /// note commitment tree maintained by the wallet.
    #[cfg(feature = "orchard")]
    fn with_orchard_tree_mut<F, A, E>(&mut self, callback: F) -> Result<A, E>
    where
        for<'a> F: FnMut(
            &'a mut ShardTree<
                Self::OrchardShardStore<'a>,
                { ORCHARD_SHARD_HEIGHT * 2 },
                ORCHARD_SHARD_HEIGHT,
            >,
        ) -> Result<A, E>,
        E: From<ShardTreeError<Self::Error>>;

    /// Adds a sequence of Orchard note commitment tree subtree roots to the data store.
    ///
    /// Each such value should be the Merkle root of a subtree of the Orchard note commitment tree
    /// containing 2^[`ORCHARD_SHARD_HEIGHT`] note commitments.
    #[cfg(feature = "orchard")]
    fn put_orchard_subtree_roots(
        &mut self,
        start_index: u64,
        roots: &[CommitmentTreeRoot<orchard::tree::MerkleHashOrchard>],
    ) -> Result<(), ShardTreeError<Self::Error>>;
}<|MERGE_RESOLUTION|>--- conflicted
+++ resolved
@@ -100,7 +100,6 @@
     proto::service::TreeState,
     wallet::{Note, NoteId, ReceivedNote, Recipient, WalletTransparentOutput, WalletTx},
 };
-use zip32::DiversifierIndex;
 
 #[cfg(feature = "transparent-inputs")]
 use {
@@ -152,7 +151,25 @@
     All,
 }
 
-<<<<<<< HEAD
+/// An intent of representing spendable value to reach a certain targeted
+/// amount.
+///
+/// `AtLeast(Zatoshis)` refers to the amount of `Zatoshis` that can cover
+/// at minimum the given zatoshis that is conformed by the sum of spendable notes.
+///
+///
+/// Discussion: why not just use ``Zatoshis``?
+///
+/// the `Zatoshis` value isn't enough to explain intent when seeking to match a
+/// given a given amount. Is the value expressed in `Zatoshis` the ceiling value
+/// or the minimum value of a given spend intent? How would you express that the
+/// value spend intent is "as much as possible" without knowing the value upfront?
+#[derive(Debug, Clone, Copy)]
+pub enum TargetValue {
+    AtLeast(Zatoshis),
+    AllFunds(MaxSpendMode),
+}
+
 #[derive(Debug, Clone, PartialEq, Eq)]
 #[cfg(feature = "transparent-inputs")]
 pub struct TransparentAddressSyncInfo<AccountId> {
@@ -163,26 +180,6 @@
     /// This will default to the wallet birthday, but may be updated after a sync has taken place to record a higher block height.
     pub height: BlockHeight,
     pub used: bool,
-}
-
-=======
-/// An intent of representing spendable value to reach a certain targeted
-/// amount.
-///
-/// `AtLeast(Zatoshis)` refers to the amount of `Zatoshis` that can cover
-/// at minimum the given zatoshis that is conformed by the sum of spendable notes.
-///
-///
-/// Discussion: why not just use ``Zatoshis``?
-///
-/// the `Zatoshis` value isn't enough to explain intent when seeking to match a
-/// given a given amount. Is the value expressed in `Zatoshis` the ceiling value
-/// or the minimum value of a given spend intent? How would you express that the
-/// value spend intent is "as much as possible" without knowing the value upfront?
-#[derive(Debug, Clone, Copy)]
-pub enum TargetValue {
-    AtLeast(Zatoshis),
-    AllFunds(MaxSpendMode),
 }
 
 /// Specifies how an TargetValue::AllFunds should be evaluated
@@ -197,7 +194,6 @@
     /// unspendable funds in the wallet or if the wallet is not yet synced.
     Everything,
 }
->>>>>>> fe3a0fcb
 /// Balance information for a value within a single pool in an account.
 #[derive(Debug, Clone, Copy, PartialEq, Eq)]
 pub struct Balance {
@@ -1855,16 +1851,6 @@
         )
     }
 
-    /// Gets the transparent addresses and their last sync heights
-    /// across all accounts, for purposes of scanning for new transactions.
-    ///
-    /// Use [`WalletWrite::put_latest_scanned_block_for_transparent`] during sync
-    /// to record updates to the block heights per address.
-    #[cfg(feature = "transparent-inputs")]
-    fn get_transparent_addresses_and_sync_heights(
-        &mut self,
-    ) -> Result<Vec<TransparentAddressSyncInfo<Self::AccountId>>, Self::Error>;
-
     /// Returns the metadata associated with a given transparent receiver in an account
     /// controlled by this wallet, if available.
     ///
@@ -1893,6 +1879,16 @@
             "WalletRead::get_transparent_address_metadata must be overridden for wallets to use the `transparent-inputs` feature"
         )
     }
+
+    /// Gets the transparent addresses and their last sync heights
+    /// across all accounts, for purposes of scanning for new transactions.
+    ///
+    /// Use [`WalletWrite::put_latest_scanned_block_for_transparent`] during sync
+    /// to record updates to the block heights per address.
+    #[cfg(feature = "transparent-inputs")]
+    fn get_transparent_addresses_and_sync_heights(
+        &mut self,
+    ) -> Result<Vec<TransparentAddressSyncInfo<Self::AccountId>>, Self::Error>;
 
     /// Returns the maximum block height at which a transparent output belonging to the wallet has
     /// been observed.
@@ -3001,7 +2997,7 @@
     /// after the highest diversifier index in the database, which may leave gaps in the sequence.
     fn put_address_with_diversifier_index(
         &mut self,
-        account: &Self::AccountId,
+        account_id: Self::AccountId,
         diversifier_index: DiversifierIndex,
     ) -> Result<UnifiedAddress, Self::Error>;
 
