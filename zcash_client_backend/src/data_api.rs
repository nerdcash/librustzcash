--- conflicted
+++ resolved
@@ -1027,7 +1027,6 @@
         Ok(HashMap::new())
     }
 
-<<<<<<< HEAD
     /// Gets the transparent addresses and their last sync heights
     /// across all accounts, for purposes of scanning for new transactions.
     ///
@@ -1037,7 +1036,7 @@
     fn get_transparent_addresses_and_sync_heights(
         &mut self,
     ) -> Result<Vec<TransparentAddressSyncInfo<Self::AccountId>>, Self::Error>;
-=======
+
     /// Returns the metadata associated with a given transparent receiver in an account
     /// controlled by this wallet, if available.
     ///
@@ -1165,7 +1164,6 @@
     /// transaction data requests, such as when it is necessary to fill in purely-transparent
     /// transaction history by walking the chain backwards via transparent inputs.
     fn transaction_data_requests(&self) -> Result<Vec<TransactionDataRequest>, Self::Error>;
->>>>>>> 3afcfe43
 }
 
 /// The relevance of a seed to a given wallet.
@@ -1974,14 +1972,14 @@
     /// There may be restrictions on heights to which it is possible to truncate.
     fn truncate_to_height(&mut self, block_height: BlockHeight) -> Result<(), Self::Error>;
 
-<<<<<<< HEAD
     /// Records the last block that was scanned for transparent transactions.
     #[cfg(feature = "transparent-inputs")]
     fn put_latest_scanned_block_for_transparent(
         &mut self,
         address: &TransparentAddress,
         block_height: BlockHeight,
-=======
+    ) -> Result<(), Self::Error>;
+
     /// Reserves the next `n` available ephemeral addresses for the given account.
     /// This cannot be undone, so as far as possible, errors associated with transaction
     /// construction should have been reported before calling this method.
@@ -2018,7 +2016,6 @@
         &mut self,
         _txid: TxId,
         _status: TransactionStatus,
->>>>>>> 3afcfe43
     ) -> Result<(), Self::Error>;
 }
 
@@ -2127,12 +2124,8 @@
 
     #[cfg(feature = "transparent-inputs")]
     use {
-<<<<<<< HEAD
         super::TransparentAddressSyncInfo, crate::wallet::TransparentAddressMetadata,
-=======
-        crate::wallet::TransparentAddressMetadata, std::ops::Range,
->>>>>>> 3afcfe43
-        zcash_primitives::legacy::TransparentAddress,
+        std::ops::Range, zcash_primitives::legacy::TransparentAddress,
     };
 
     #[cfg(feature = "orchard")]
@@ -2358,12 +2351,13 @@
         }
 
         #[cfg(feature = "transparent-inputs")]
-<<<<<<< HEAD
         fn get_transparent_addresses_and_sync_heights(
             &mut self,
         ) -> Result<Vec<TransparentAddressSyncInfo<Self::AccountId>>, Self::Error> {
             Ok(Vec::new())
-=======
+        }
+
+        #[cfg(feature = "transparent-inputs")]
         fn get_transparent_address_metadata(
             &self,
             _account: Self::AccountId,
@@ -2391,7 +2385,6 @@
 
         fn transaction_data_requests(&self) -> Result<Vec<TransactionDataRequest>, Self::Error> {
             Ok(vec![])
->>>>>>> 3afcfe43
         }
     }
 
@@ -2483,12 +2476,15 @@
         }
 
         #[cfg(feature = "transparent-inputs")]
-<<<<<<< HEAD
         fn put_latest_scanned_block_for_transparent(
             &mut self,
             _address: &TransparentAddress,
             _block_height: BlockHeight,
-=======
+        ) -> Result<(), Self::Error> {
+            Ok(())
+        }
+
+        #[cfg(feature = "transparent-inputs")]
         fn reserve_next_n_ephemeral_addresses(
             &mut self,
             _account_id: Self::AccountId,
@@ -2501,7 +2497,6 @@
             &mut self,
             _txid: TxId,
             _status: TransactionStatus,
->>>>>>> 3afcfe43
         ) -> Result<(), Self::Error> {
             Ok(())
         }
