--- conflicted
+++ resolved
@@ -34,15 +34,12 @@
     note_encryption::{try_sapling_note_decryption, PreparedIncomingViewingKey},
     prover::{OutputProver, SpendProver},
 };
-<<<<<<< HEAD
+use std::num::NonZeroU32;
+
 use zcash_keys::{
     address::UnifiedAddress,
     keys::{HDSeedFingerprint, UnifiedAddressRequest, UnifiedFullViewingKey},
 };
-=======
-use std::num::NonZeroU32;
-
->>>>>>> 41fda05f
 use zcash_primitives::{
     consensus::{self, BlockHeight, NetworkUpgrade},
     memo::MemoBytes,
@@ -81,7 +78,11 @@
     zcash_primitives::transaction::components::{OutPoint, TxOut},
 };
 
-<<<<<<< HEAD
+pub mod input_selection;
+use input_selection::{
+    GreedyInputSelector, GreedyInputSelectorError, InputSelector, InputSelectorError,
+};
+
 /// Represents the identifier for an account that was derived from a ZIP-32 HD seed and account index.
 #[derive(Debug, Clone)]
 pub struct HDSeedAccount(
@@ -133,12 +134,6 @@
     // will return it. Even if the Account was initialized with a UFVK, we can always
     // derive a UIVK from that.
 }
-=======
-pub mod input_selection;
-use input_selection::{
-    GreedyInputSelector, GreedyInputSelectorError, InputSelector, InputSelectorError,
-};
->>>>>>> 41fda05f
 
 /// Scans a [`Transaction`] for any information that can be decrypted by the accounts in
 /// the wallet, and saves it to the wallet.
@@ -313,19 +308,12 @@
 >
 where
     ParamsT: consensus::Parameters + Clone,
-<<<<<<< HEAD
-    DbT: WalletWrite
-        + WalletCommitmentTrees
-        + InputSource<Error = <DbT as WalletRead>::Error, AccountId = <DbT as WalletRead>::AccountId>,
-    <DbT as InputSource>::NoteRef: Copy + Eq + Ord,
-=======
     DbT: InputSource,
     DbT: WalletWrite<
         Error = <DbT as InputSource>::Error,
         AccountId = <DbT as InputSource>::AccountId,
     >,
     DbT: WalletCommitmentTrees,
->>>>>>> 41fda05f
 {
     let account = wallet_db
         .get_account_for_ufvk(&usk.to_unified_full_viewing_key())
@@ -431,19 +419,12 @@
     >,
 >
 where
-<<<<<<< HEAD
-    DbT: WalletWrite
-        + WalletCommitmentTrees
-        + InputSource<Error = <DbT as WalletRead>::Error, AccountId = <DbT as WalletRead>::AccountId>,
-    <DbT as InputSource>::NoteRef: Copy + Eq + Ord,
-=======
     DbT: InputSource,
     DbT: WalletWrite<
         Error = <DbT as InputSource>::Error,
         AccountId = <DbT as InputSource>::AccountId,
     >,
     DbT: WalletCommitmentTrees,
->>>>>>> 41fda05f
     ParamsT: consensus::Parameters + Clone,
     InputsT: InputSelector<InputSource = DbT>,
 {
@@ -547,11 +528,7 @@
     wallet_db: &mut DbT,
     params: &ParamsT,
     fee_rule: StandardFeeRule,
-<<<<<<< HEAD
-    spend_from_account: <DbT as WalletRead>::AccountId,
-=======
     spend_from_account: <DbT as InputSource>::AccountId,
->>>>>>> 41fda05f
     min_confirmations: NonZeroU32,
     to: &Address,
     amount: NonNegativeAmount,
@@ -569,16 +546,11 @@
 >
 where
     ParamsT: consensus::Parameters + Clone,
-<<<<<<< HEAD
-    DbT: WalletRead
-        + InputSource<Error = <DbT as WalletRead>::Error, AccountId = <DbT as WalletRead>::AccountId>,
-=======
     DbT: InputSource,
     DbT: WalletRead<
         Error = <DbT as InputSource>::Error,
         AccountId = <DbT as InputSource>::AccountId,
     >,
->>>>>>> 41fda05f
     DbT::NoteRef: Copy + Eq + Ord,
 {
     let request = zip321::TransactionRequest::new(vec![Payment {
