--- conflicted
+++ resolved
@@ -11,11 +11,6 @@
     SaplingIvk,
 };
 use subtle::{ConditionallySelectable, ConstantTimeEq, CtOption};
-<<<<<<< HEAD
-use zcash_note_encryption::batch;
-use zcash_primitives::consensus::{BlockHeight, NetworkUpgrade};
-use zcash_primitives::{consensus, zip32::Scope};
-=======
 use zcash_keys::keys::UnifiedFullViewingKey;
 use zcash_note_encryption::{batch, BatchDomain, Domain, ShieldedOutput, COMPACT_NOTE_SIZE};
 use zcash_primitives::{
@@ -23,7 +18,6 @@
     transaction::TxId,
 };
 use zip32::Scope;
->>>>>>> 41fda05f
 
 use crate::{
     data_api::{BlockMetadata, ScannedBlock, ScannedBundles},
@@ -486,20 +480,6 @@
 ///
 /// [`CompactBlock`]: crate::proto::compact_formats::CompactBlock
 /// [`WalletTx`]: crate::wallet::WalletTx
-<<<<<<< HEAD
-pub fn scan_block<
-    P: consensus::Parameters + Send + 'static,
-    K: ScanningKey,
-    A: Clone + Default + Eq + Hash + Send + ConditionallySelectable + 'static,
->(
-    params: &P,
-    block: CompactBlock,
-    vks: &[(&A, &K)],
-    sapling_nullifiers: &[(A, sapling::Nullifier)],
-    prior_block_metadata: Option<&BlockMetadata>,
-) -> Result<ScannedBlock<K::Nf, K::Scope, A>, ScanError> {
-    scan_block_with_runner::<_, _, (), A>(
-=======
 pub fn scan_block<P, AccountId, IvkTag>(
     params: &P,
     block: CompactBlock,
@@ -513,7 +493,6 @@
     IvkTag: Copy + std::hash::Hash + Eq + Send + 'static,
 {
     scan_block_with_runners::<_, _, _, (), ()>(
->>>>>>> 41fda05f
         params,
         block,
         scanning_keys,
@@ -523,22 +502,6 @@
     )
 }
 
-<<<<<<< HEAD
-type TaggedBatch<A, S> = Batch<(A, S), SaplingDomain, CompactOutputDescription, CompactDecryptor>;
-type TaggedBatchRunner<A, S, T> =
-    BatchRunner<(A, S), SaplingDomain, CompactOutputDescription, CompactDecryptor, T>;
-
-#[tracing::instrument(skip_all, fields(height = block.height))]
-pub(crate) fn add_block_to_runner<P, S, T, A>(
-    params: &P,
-    block: CompactBlock,
-    batch_runner: &mut TaggedBatchRunner<A, S, T>,
-) where
-    P: consensus::Parameters + Send + 'static,
-    S: Clone + Send + 'static,
-    T: Tasks<TaggedBatch<A, S>>,
-    A: Clone + Default + Eq + Send + 'static,
-=======
 type TaggedSaplingBatch<IvkTag> = Batch<
     IvkTag,
     SaplingDomain,
@@ -591,7 +554,6 @@
     IvkTag: Clone + Send + 'static,
     TS: SaplingTasks<IvkTag>,
     TO: OrchardTasks<IvkTag>,
->>>>>>> 41fda05f
 {
     pub(crate) fn for_keys<AccountId>(
         batch_size_threshold: usize,
@@ -682,21 +644,6 @@
 }
 
 #[tracing::instrument(skip_all, fields(height = block.height))]
-<<<<<<< HEAD
-pub(crate) fn scan_block_with_runner<
-    P: consensus::Parameters + Send + 'static,
-    K: ScanningKey,
-    T: Tasks<TaggedBatch<A, K::Scope>> + Sync,
-    A: Send + Clone + Default + Eq + Hash + ConditionallySelectable + 'static,
->(
-    params: &P,
-    block: CompactBlock,
-    vks: &[(&A, K)],
-    nullifiers: &[(A, sapling::Nullifier)],
-    prior_block_metadata: Option<&BlockMetadata>,
-    mut batch_runner: Option<&mut TaggedBatchRunner<A, K::Scope, T>>,
-) -> Result<ScannedBlock<K::Nf, K::Scope, A>, ScanError> {
-=======
 pub(crate) fn scan_block_with_runners<P, AccountId, IvkTag, TS, TO>(
     params: &P,
     block: CompactBlock,
@@ -734,7 +681,6 @@
         None
     }
 
->>>>>>> 41fda05f
     if let Some(scan_error) = check_hash_continuity(&block, prior_block_metadata) {
         return Err(scan_error);
     }
@@ -837,11 +783,7 @@
         )?;
 
     let compact_block_tx_count = block.vtx.len();
-<<<<<<< HEAD
-    let mut wtxs: Vec<WalletTx<K::Nf, K::Scope, A>> = vec![];
-=======
     let mut wtxs: Vec<WalletTx<AccountId>> = vec![];
->>>>>>> 41fda05f
     let mut sapling_nullifier_map = Vec::with_capacity(block.vtx.len());
     let mut sapling_note_commitments: Vec<(sapling::Node, Retention<BlockHeight>)> = vec![];
 
@@ -855,28 +797,6 @@
         let tx_index =
             u16::try_from(tx.index).expect("Cannot fit more than 2^16 transactions in a block");
 
-<<<<<<< HEAD
-        // Check for spent notes. The comparison against known-unspent nullifiers is done
-        // in constant time.
-        // TODO: However, this is O(|nullifiers| * |notes|); does using
-        // constant-time operations here really make sense?
-        let mut shielded_spends = vec![];
-        let mut sapling_unlinked_nullifiers = Vec::with_capacity(tx.spends.len());
-        for (index, spend) in tx.spends.into_iter().enumerate() {
-            let spend_nf = spend
-                .nf()
-                .expect("Could not deserialize nullifier for spend from protobuf representation.");
-
-            // Find the first tracked nullifier that matches this spend, and produce
-            // a WalletShieldedSpend if there is a match, in constant time.
-            let spend = nullifiers
-                .iter()
-                .map(|&(account, nf)| CtOption::new(account, nf.ct_eq(&spend_nf)))
-                .fold(CtOption::new(A::default(), 0.into()), |first, next| {
-                    CtOption::conditional_select(&next, &first, first.is_some())
-                })
-                .map(|account| WalletSaplingSpend::from_parts(index, spend_nf, account));
-=======
         let (sapling_spends, sapling_unlinked_nullifiers) = find_spent(
             &tx.spends,
             &nullifiers.sapling,
@@ -887,7 +807,6 @@
             },
             WalletSpend::from_parts,
         );
->>>>>>> 41fda05f
 
         sapling_nullifier_map.push((txid, tx_index, sapling_unlinked_nullifiers));
 
@@ -914,16 +833,6 @@
             spent_from_accounts.chain(orchard_spends.iter().map(|spend| spend.account_id()));
         let spent_from_accounts = spent_from_accounts.copied().collect::<HashSet<_>>();
 
-<<<<<<< HEAD
-        // Check for incoming notes while incrementing tree and witnesses
-        let mut shielded_outputs: Vec<WalletSaplingOutput<K::Nf, K::Scope, A>> = vec![];
-        {
-            let decoded = &tx
-                .outputs
-                .into_iter()
-                .map(|output| {
-                    (
-=======
         let (sapling_outputs, mut sapling_nc) = find_received(
             cur_height,
             compact_block_tx_count,
@@ -937,7 +846,6 @@
                 .enumerate()
                 .map(|(i, output)| {
                     Ok((
->>>>>>> 41fda05f
                         SaplingDomain::new(zip212_enforcement),
                         CompactOutputDescription::try_from(output).map_err(|_| {
                             ScanError::EncodingInvalid {
@@ -1426,21 +1334,12 @@
             assert_eq!(txs.len(), 1);
 
             let tx = &txs[0];
-<<<<<<< HEAD
-            assert_eq!(tx.index, 1);
-            assert_eq!(tx.sapling_spends.len(), 0);
-            assert_eq!(tx.sapling_outputs.len(), 1);
-            assert_eq!(tx.sapling_outputs[0].index(), 0);
-            assert_eq!(*tx.sapling_outputs[0].account(), account);
-            assert_eq!(tx.sapling_outputs[0].note().value().inner(), 5);
-=======
             assert_eq!(tx.block_index(), 1);
             assert_eq!(tx.sapling_spends().len(), 0);
             assert_eq!(tx.sapling_outputs().len(), 1);
             assert_eq!(tx.sapling_outputs()[0].index(), 0);
             assert_eq!(tx.sapling_outputs()[0].account_id(), &account);
             assert_eq!(tx.sapling_outputs()[0].note().value().inner(), 5);
->>>>>>> 41fda05f
             assert_eq!(
                 tx.sapling_outputs()[0].note_commitment_tree_position(),
                 Position::from(1)
@@ -1515,21 +1414,12 @@
             assert_eq!(txs.len(), 1);
 
             let tx = &txs[0];
-<<<<<<< HEAD
-            assert_eq!(tx.index, 1);
-            assert_eq!(tx.sapling_spends.len(), 0);
-            assert_eq!(tx.sapling_outputs.len(), 1);
-            assert_eq!(tx.sapling_outputs[0].index(), 0);
-            assert_eq!(*tx.sapling_outputs[0].account(), AccountId::ZERO);
-            assert_eq!(tx.sapling_outputs[0].note().value().inner(), 5);
-=======
             assert_eq!(tx.block_index(), 1);
             assert_eq!(tx.sapling_spends().len(), 0);
             assert_eq!(tx.sapling_outputs().len(), 1);
             assert_eq!(tx.sapling_outputs()[0].index(), 0);
             assert_eq!(tx.sapling_outputs()[0].account_id(), &AccountId::ZERO);
             assert_eq!(tx.sapling_outputs()[0].note().value().inner(), 5);
->>>>>>> 41fda05f
 
             assert_eq!(
                 scanned_block
@@ -1584,21 +1474,12 @@
         assert_eq!(txs.len(), 1);
 
         let tx = &txs[0];
-<<<<<<< HEAD
-        assert_eq!(tx.index, 1);
-        assert_eq!(tx.sapling_spends.len(), 1);
-        assert_eq!(tx.sapling_outputs.len(), 0);
-        assert_eq!(tx.sapling_spends[0].index(), 0);
-        assert_eq!(tx.sapling_spends[0].nf(), &nf);
-        assert_eq!(tx.sapling_spends[0].account().to_owned(), account);
-=======
         assert_eq!(tx.block_index(), 1);
         assert_eq!(tx.sapling_spends().len(), 1);
         assert_eq!(tx.sapling_outputs().len(), 0);
         assert_eq!(tx.sapling_spends()[0].index(), 0);
         assert_eq!(tx.sapling_spends()[0].nf(), &nf);
         assert_eq!(tx.sapling_spends()[0].account_id(), &account);
->>>>>>> 41fda05f
 
         assert_eq!(
             scanned_block
