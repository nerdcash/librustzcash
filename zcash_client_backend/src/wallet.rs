//! Structs representing transaction data scanned from the block chain by a wallet or
//! light client.

use incrementalmerkletree::Position;
use zcash_note_encryption::EphemeralKeyBytes;
use zcash_primitives::{
    consensus::BlockHeight,
    legacy::TransparentAddress,
    transaction::{
        components::{
            amount::NonNegativeAmount,
            transparent::{OutPoint, TxOut},
        },
        fees::transparent as transparent_fees,
        TxId,
    },
    zip32::Scope,
};

use crate::{address::UnifiedAddress, fees::sapling as sapling_fees, PoolType, ShieldedProtocol};

#[cfg(feature = "orchard")]
use crate::fees::orchard as orchard_fees;

#[cfg(feature = "transparent-inputs")]
use zcash_primitives::legacy::keys::{NonHardenedChildIndex, TransparentKeyScope};

/// A unique identifier for a shielded transaction output
#[derive(Debug, Copy, Clone, PartialEq, Eq, PartialOrd, Ord)]
pub struct NoteId {
    txid: TxId,
    protocol: ShieldedProtocol,
    output_index: u16,
}

impl NoteId {
    /// Constructs a new `NoteId` from its parts.
    pub fn new(txid: TxId, protocol: ShieldedProtocol, output_index: u16) -> Self {
        Self {
            txid,
            protocol,
            output_index,
        }
    }

    /// Returns the ID of the transaction containing this note.
    pub fn txid(&self) -> &TxId {
        &self.txid
    }

    /// Returns the shielded protocol used by this note.
    pub fn protocol(&self) -> ShieldedProtocol {
        self.protocol
    }

    /// Returns the index of this note within its transaction's corresponding list of
    /// shielded outputs.
    pub fn output_index(&self) -> u16 {
        self.output_index
    }
}

/// A type that represents the recipient of a transaction output: a recipient address (and, for
/// unified addresses, the pool to which the payment is sent) in the case of an outgoing output, or an
/// internal account ID and the pool to which funds were sent in the case of a wallet-internal
/// output.
#[derive(Debug, Clone)]
<<<<<<< HEAD
pub enum Recipient<AccountId> {
=======
pub enum Recipient<AccountId, N> {
>>>>>>> 41fda05f
    Transparent(TransparentAddress),
    Sapling(sapling::PaymentAddress),
    Unified(UnifiedAddress, PoolType),
    InternalAccount(AccountId, N),
}

impl<AccountId, N> Recipient<AccountId, N> {
    pub fn map_internal_account_note<B, F: FnOnce(N) -> B>(self, f: F) -> Recipient<AccountId, B> {
        match self {
            Recipient::Transparent(t) => Recipient::Transparent(t),
            Recipient::Sapling(s) => Recipient::Sapling(s),
            Recipient::Unified(u, p) => Recipient::Unified(u, p),
            Recipient::InternalAccount(a, n) => Recipient::InternalAccount(a, f(n)),
        }
    }
}

impl<AccountId, N> Recipient<AccountId, Option<N>> {
    pub fn internal_account_note_transpose_option(self) -> Option<Recipient<AccountId, N>> {
        match self {
            Recipient::Transparent(t) => Some(Recipient::Transparent(t)),
            Recipient::Sapling(s) => Some(Recipient::Sapling(s)),
            Recipient::Unified(u, p) => Some(Recipient::Unified(u, p)),
            Recipient::InternalAccount(a, n) => n.map(|n0| Recipient::InternalAccount(a, n0)),
        }
    }
}

/// The shielded subset of a [`Transaction`]'s data that is relevant to a particular wallet.
///
/// [`Transaction`]: zcash_primitives::transaction::Transaction
<<<<<<< HEAD
pub struct WalletTx<N, S, A> {
    pub txid: TxId,
    pub index: usize,
    pub sapling_spends: Vec<WalletSaplingSpend<A>>,
    pub sapling_outputs: Vec<WalletSaplingOutput<N, S, A>>,
=======
pub struct WalletTx<AccountId> {
    txid: TxId,
    block_index: usize,
    sapling_spends: Vec<WalletSaplingSpend<AccountId>>,
    sapling_outputs: Vec<WalletSaplingOutput<AccountId>>,
    #[cfg(feature = "orchard")]
    orchard_spends: Vec<WalletOrchardSpend<AccountId>>,
    #[cfg(feature = "orchard")]
    orchard_outputs: Vec<WalletOrchardOutput<AccountId>>,
}

impl<AccountId> WalletTx<AccountId> {
    /// Constructs a new [`WalletTx`] from its constituent parts.
    pub fn new(
        txid: TxId,
        block_index: usize,
        sapling_spends: Vec<WalletSaplingSpend<AccountId>>,
        sapling_outputs: Vec<WalletSaplingOutput<AccountId>>,
        #[cfg(feature = "orchard")] orchard_spends: Vec<
            WalletSpend<orchard::note::Nullifier, AccountId>,
        >,
        #[cfg(feature = "orchard")] orchard_outputs: Vec<WalletOrchardOutput<AccountId>>,
    ) -> Self {
        Self {
            txid,
            block_index,
            sapling_spends,
            sapling_outputs,
            #[cfg(feature = "orchard")]
            orchard_spends,
            #[cfg(feature = "orchard")]
            orchard_outputs,
        }
    }

    /// Returns the [`TxId`] for the corresponding [`Transaction`].
    ///
    /// [`Transaction`]: zcash_primitives::transaction::Transaction
    pub fn txid(&self) -> TxId {
        self.txid
    }

    /// Returns the index of the transaction in the containing block.
    pub fn block_index(&self) -> usize {
        self.block_index
    }

    /// Returns a record for each Sapling note belonging to the wallet that was spent in the
    /// transaction.
    pub fn sapling_spends(&self) -> &[WalletSaplingSpend<AccountId>] {
        self.sapling_spends.as_ref()
    }

    /// Returns a record for each Sapling note received or produced by the wallet in the
    /// transaction.
    pub fn sapling_outputs(&self) -> &[WalletSaplingOutput<AccountId>] {
        self.sapling_outputs.as_ref()
    }

    /// Returns a record for each Orchard note belonging to the wallet that was spent in the
    /// transaction.
    #[cfg(feature = "orchard")]
    pub fn orchard_spends(&self) -> &[WalletOrchardSpend<AccountId>] {
        self.orchard_spends.as_ref()
    }

    /// Returns a record for each Orchard note received or produced by the wallet in the
    /// transaction.
    #[cfg(feature = "orchard")]
    pub fn orchard_outputs(&self) -> &[WalletOrchardOutput<AccountId>] {
        self.orchard_outputs.as_ref()
    }
>>>>>>> 41fda05f
}

#[derive(Debug, Clone, PartialEq, Eq)]
pub struct WalletTransparentOutput {
    outpoint: OutPoint,
    txout: TxOut,
    height: BlockHeight,
    recipient_address: TransparentAddress,
}

impl WalletTransparentOutput {
    pub fn from_parts(
        outpoint: OutPoint,
        txout: TxOut,
        height: BlockHeight,
    ) -> Option<WalletTransparentOutput> {
        txout
            .recipient_address()
            .map(|recipient_address| WalletTransparentOutput {
                outpoint,
                txout,
                height,
                recipient_address,
            })
    }

    pub fn outpoint(&self) -> &OutPoint {
        &self.outpoint
    }

    pub fn txout(&self) -> &TxOut {
        &self.txout
    }

    pub fn height(&self) -> BlockHeight {
        self.height
    }

    pub fn recipient_address(&self) -> &TransparentAddress {
        &self.recipient_address
    }

    pub fn value(&self) -> NonNegativeAmount {
        self.txout.value
    }
}

impl transparent_fees::InputView for WalletTransparentOutput {
    fn outpoint(&self) -> &OutPoint {
        &self.outpoint
    }
    fn coin(&self) -> &TxOut {
        &self.txout
    }
}

<<<<<<< HEAD
/// A subset of a [`SpendDescription`] relevant to wallets and light clients.
///
/// [`SpendDescription`]: sapling::bundle::SpendDescription
pub struct WalletSaplingSpend<AccountId> {
=======
/// A reference to a spent note belonging to the wallet within a transaction.
pub struct WalletSpend<Nf, AccountId> {
>>>>>>> 41fda05f
    index: usize,
    nf: Nf,
    account_id: AccountId,
}

<<<<<<< HEAD
impl<AccountId> WalletSaplingSpend<AccountId> {
    pub fn from_parts(index: usize, nf: sapling::Nullifier, account: AccountId) -> Self {
        Self { index, nf, account }
=======
impl<Nf, AccountId> WalletSpend<Nf, AccountId> {
    /// Constructs a `WalletSpend` from its constituent parts.
    pub fn from_parts(index: usize, nf: Nf, account_id: AccountId) -> Self {
        Self {
            index,
            nf,
            account_id,
        }
>>>>>>> 41fda05f
    }

    /// Returns the index of the Sapling spend or Orchard action within the transaction that
    /// created this spend.
    pub fn index(&self) -> usize {
        self.index
    }
    /// Returns the nullifier of the spent note.
    pub fn nf(&self) -> &Nf {
        &self.nf
    }
<<<<<<< HEAD
    pub fn account(&self) -> &AccountId {
        &self.account
    }
}

/// A subset of an [`OutputDescription`] relevant to wallets and light clients.
///
/// The type parameter `<N>` is used to specify the nullifier type, which may vary between
/// `Sapling` and `Orchard`, and also may vary depending upon the type of key that was used to
/// decrypt this output; incoming viewing keys do not have the capability to derive the nullifier
/// for a note, and the `<N>` will be `()` in these cases.
///
/// The type parameter `<S>` is used to specify the type of the scope of the key used to recover
/// this output; this will usually be [`zcash_primitives::zip32::Scope`] for received notes, and
/// `()` for sent notes.
///
/// [`OutputDescription`]: sapling::bundle::OutputDescription
pub struct WalletSaplingOutput<N, S, A> {
=======
    /// Returns the identifier to the account_id to which the note belonged.
    pub fn account_id(&self) -> &AccountId {
        &self.account_id
    }
}

/// A type alias for Sapling [`WalletSpend`]s.
pub type WalletSaplingSpend<AccountId> = WalletSpend<sapling::Nullifier, AccountId>;

/// A type alias for Orchard [`WalletSpend`]s.
#[cfg(feature = "orchard")]
pub type WalletOrchardSpend<AccountId> = WalletSpend<orchard::note::Nullifier, AccountId>;

/// An output that was successfully decrypted in the process of wallet scanning.
pub struct WalletOutput<Note, Nullifier, AccountId> {
>>>>>>> 41fda05f
    index: usize,
    ephemeral_key: EphemeralKeyBytes,
<<<<<<< HEAD
    account: A,
    note: sapling::Note,
=======
    note: Note,
>>>>>>> 41fda05f
    is_change: bool,
    note_commitment_tree_position: Position,
    nf: Option<Nullifier>,
    account_id: AccountId,
    recipient_key_scope: Option<zip32::Scope>,
}

<<<<<<< HEAD
impl<N, S, A> WalletSaplingOutput<N, S, A> {
    /// Constructs a new `WalletSaplingOutput` value from its constituent parts.
=======
impl<Note, Nullifier, AccountId> WalletOutput<Note, Nullifier, AccountId> {
    /// Constructs a new `WalletOutput` value from its constituent parts.
>>>>>>> 41fda05f
    #[allow(clippy::too_many_arguments)]
    pub fn from_parts(
        index: usize,
        ephemeral_key: EphemeralKeyBytes,
<<<<<<< HEAD
        account: A,
        note: sapling::Note,
=======
        note: Note,
>>>>>>> 41fda05f
        is_change: bool,
        note_commitment_tree_position: Position,
        nf: Option<Nullifier>,
        account_id: AccountId,
        recipient_key_scope: Option<zip32::Scope>,
    ) -> Self {
        Self {
            index,
            ephemeral_key,
            note,
            is_change,
            note_commitment_tree_position,
            nf,
            account_id,
            recipient_key_scope,
        }
    }

    /// The index of the output or action in the transaction that created this output.
    pub fn index(&self) -> usize {
        self.index
    }
    /// The [`EphemeralKeyBytes`] used in the decryption of the note.
    pub fn ephemeral_key(&self) -> &EphemeralKeyBytes {
        &self.ephemeral_key
    }
<<<<<<< HEAD
    pub fn account(&self) -> &A {
        &self.account
    }
    pub fn note(&self) -> &sapling::Note {
=======
    /// The note.
    pub fn note(&self) -> &Note {
>>>>>>> 41fda05f
        &self.note
    }
    /// A flag indicating whether the process of note decryption determined that this
    /// output should be classified as change.
    pub fn is_change(&self) -> bool {
        self.is_change
    }
    /// The position of the note in the global note commitment tree.
    pub fn note_commitment_tree_position(&self) -> Position {
        self.note_commitment_tree_position
    }
    /// The nullifier for the note, if the key used to decrypt the note was able to compute it.
    pub fn nf(&self) -> Option<&Nullifier> {
        self.nf.as_ref()
    }
    /// The identifier for the account to which the output belongs.
    pub fn account_id(&self) -> &AccountId {
        &self.account_id
    }
    /// The ZIP 32 scope for which the viewing key that decrypted this output was derived, if
    /// known.
    pub fn recipient_key_scope(&self) -> Option<zip32::Scope> {
        self.recipient_key_scope
    }
}

/// A subset of an [`OutputDescription`] relevant to wallets and light clients.
///
/// [`OutputDescription`]: sapling::bundle::OutputDescription
pub type WalletSaplingOutput<AccountId> =
    WalletOutput<sapling::Note, sapling::Nullifier, AccountId>;

/// The output part of an Orchard [`Action`] that was decrypted in the process of scanning.
///
/// [`Action`]: orchard::Action
#[cfg(feature = "orchard")]
pub type WalletOrchardOutput<AccountId> =
    WalletOutput<orchard::note::Note, orchard::note::Nullifier, AccountId>;

/// An enumeration of supported shielded note types for use in [`ReceivedNote`]
#[derive(Debug, Clone, PartialEq, Eq)]
pub enum Note {
    Sapling(sapling::Note),
    #[cfg(feature = "orchard")]
    Orchard(orchard::Note),
}

impl Note {
    pub fn value(&self) -> NonNegativeAmount {
        match self {
            Note::Sapling(n) => n.value().try_into().expect(
                "Sapling notes must have values in the range of valid non-negative ZEC values.",
            ),
            #[cfg(feature = "orchard")]
            Note::Orchard(n) => NonNegativeAmount::from_u64(n.value().inner()).expect(
                "Orchard notes must have values in the range of valid non-negative ZEC values.",
            ),
        }
    }

    /// Returns the shielded protocol used by this note.
    pub fn protocol(&self) -> ShieldedProtocol {
        match self {
            Note::Sapling(_) => ShieldedProtocol::Sapling,
            #[cfg(feature = "orchard")]
            Note::Orchard(_) => ShieldedProtocol::Orchard,
        }
    }
}

/// Information about a note that is tracked by the wallet that is available for spending,
/// with sufficient information for use in note selection.
#[derive(Debug, Clone, PartialEq, Eq)]
pub struct ReceivedNote<NoteRef, NoteT> {
    note_id: NoteRef,
    txid: TxId,
    output_index: u16,
    note: NoteT,
    spending_key_scope: Scope,
    note_commitment_tree_position: Position,
}

impl<NoteRef, NoteT> ReceivedNote<NoteRef, NoteT> {
    pub fn from_parts(
        note_id: NoteRef,
        txid: TxId,
        output_index: u16,
        note: NoteT,
        spending_key_scope: Scope,
        note_commitment_tree_position: Position,
    ) -> Self {
        ReceivedNote {
            note_id,
            txid,
            output_index,
            note,
            spending_key_scope,
            note_commitment_tree_position,
        }
    }

    pub fn internal_note_id(&self) -> &NoteRef {
        &self.note_id
    }
    pub fn txid(&self) -> &TxId {
        &self.txid
    }
    pub fn output_index(&self) -> u16 {
        self.output_index
    }
    pub fn note(&self) -> &NoteT {
        &self.note
    }
    pub fn spending_key_scope(&self) -> Scope {
        self.spending_key_scope
    }
    pub fn note_commitment_tree_position(&self) -> Position {
        self.note_commitment_tree_position
    }

    /// Applies the given function to the `note` field of this ReceivedNote and returns
    /// `None` if that function returns `None`, or otherwise a `Some` containing
    /// a `ReceivedNote` with its `note` field swapped out for the result of the function.
    ///
    /// The name `traverse` refers to the general operation that has the Haskell type
    /// `Applicative f => (a -> f b) -> t a -> f (t b)`, that this method specializes
    /// with `ReceivedNote<NoteRef, _>` for `t` and `Option<_>` for `f`.
    pub fn traverse_opt<B>(
        self,
        f: impl FnOnce(NoteT) -> Option<B>,
    ) -> Option<ReceivedNote<NoteRef, B>> {
        f(self.note).map(|n0| ReceivedNote {
            note_id: self.note_id,
            txid: self.txid,
            output_index: self.output_index,
            note: n0,
            spending_key_scope: self.spending_key_scope,
            note_commitment_tree_position: self.note_commitment_tree_position,
        })
    }
}

impl<NoteRef> sapling_fees::InputView<NoteRef> for ReceivedNote<NoteRef, sapling::Note> {
    fn note_id(&self) -> &NoteRef {
        &self.note_id
    }

    fn value(&self) -> NonNegativeAmount {
        self.note
            .value()
            .try_into()
            .expect("Sapling note values are indirectly checked by consensus.")
    }
}

#[cfg(feature = "orchard")]
impl<NoteRef> orchard_fees::InputView<NoteRef> for ReceivedNote<NoteRef, orchard::Note> {
    fn note_id(&self) -> &NoteRef {
        &self.note_id
    }

    fn value(&self) -> NonNegativeAmount {
        self.note
            .value()
            .try_into()
            .expect("Orchard note values are indirectly checked by consensus.")
    }
}

/// Describes a policy for which outgoing viewing key should be able to decrypt
/// transaction outputs.
///
/// For details on what transaction information is visible to the holder of an outgoing
/// viewing key, refer to [ZIP 310].
///
/// [ZIP 310]: https://zips.z.cash/zip-0310
#[derive(Debug, Clone)]
pub enum OvkPolicy {
    /// Use the outgoing viewing key from the sender's [`UnifiedFullViewingKey`].
    ///
    /// Transaction outputs will be decryptable by the sender, in addition to the
    /// recipients.
    ///
    /// [`UnifiedFullViewingKey`]: zcash_keys::keys::UnifiedFullViewingKey
    Sender,

    /// Use custom outgoing viewing keys. These might for instance be derived from a
    /// different seed than the wallet's spending keys.
    ///
    /// Transaction outputs will be decryptable by the recipients, and whoever controls
    /// the provided outgoing viewing keys.
    Custom {
        sapling: sapling::keys::OutgoingViewingKey,
        #[cfg(feature = "orchard")]
        orchard: orchard::keys::OutgoingViewingKey,
    },
    /// Use no outgoing viewing keys. Transaction outputs will be decryptable by their
    /// recipients, but not by the sender.
    Discard,
}

impl OvkPolicy {
    /// Constructs an [`OvkPolicy::Custom`] value from a single arbitrary 32-byte key.
    ///
    /// Outputs of transactions created with this OVK policy will be recoverable using
    /// this key irrespective of the output pool.
    pub fn custom_from_common_bytes(key: &[u8; 32]) -> Self {
        OvkPolicy::Custom {
            sapling: sapling::keys::OutgoingViewingKey(*key),
            #[cfg(feature = "orchard")]
            orchard: orchard::keys::OutgoingViewingKey::from(*key),
        }
    }
}

/// Metadata related to the ZIP 32 derivation of a transparent address.
#[derive(Debug, Clone, PartialEq, Eq)]
#[cfg(feature = "transparent-inputs")]
pub struct TransparentAddressMetadata {
    scope: TransparentKeyScope,
    address_index: NonHardenedChildIndex,
}

#[cfg(feature = "transparent-inputs")]
impl TransparentAddressMetadata {
    pub fn new(scope: TransparentKeyScope, address_index: NonHardenedChildIndex) -> Self {
        Self {
            scope,
            address_index,
        }
    }

    pub fn scope(&self) -> TransparentKeyScope {
        self.scope
    }

    pub fn address_index(&self) -> NonHardenedChildIndex {
        self.address_index
    }
}<|MERGE_RESOLUTION|>--- conflicted
+++ resolved
@@ -65,11 +65,7 @@
 /// internal account ID and the pool to which funds were sent in the case of a wallet-internal
 /// output.
 #[derive(Debug, Clone)]
-<<<<<<< HEAD
-pub enum Recipient<AccountId> {
-=======
 pub enum Recipient<AccountId, N> {
->>>>>>> 41fda05f
     Transparent(TransparentAddress),
     Sapling(sapling::PaymentAddress),
     Unified(UnifiedAddress, PoolType),
@@ -101,13 +97,6 @@
 /// The shielded subset of a [`Transaction`]'s data that is relevant to a particular wallet.
 ///
 /// [`Transaction`]: zcash_primitives::transaction::Transaction
-<<<<<<< HEAD
-pub struct WalletTx<N, S, A> {
-    pub txid: TxId,
-    pub index: usize,
-    pub sapling_spends: Vec<WalletSaplingSpend<A>>,
-    pub sapling_outputs: Vec<WalletSaplingOutput<N, S, A>>,
-=======
 pub struct WalletTx<AccountId> {
     txid: TxId,
     block_index: usize,
@@ -180,7 +169,6 @@
     pub fn orchard_outputs(&self) -> &[WalletOrchardOutput<AccountId>] {
         self.orchard_outputs.as_ref()
     }
->>>>>>> 41fda05f
 }
 
 #[derive(Debug, Clone, PartialEq, Eq)]
@@ -237,25 +225,13 @@
     }
 }
 
-<<<<<<< HEAD
-/// A subset of a [`SpendDescription`] relevant to wallets and light clients.
-///
-/// [`SpendDescription`]: sapling::bundle::SpendDescription
-pub struct WalletSaplingSpend<AccountId> {
-=======
 /// A reference to a spent note belonging to the wallet within a transaction.
 pub struct WalletSpend<Nf, AccountId> {
->>>>>>> 41fda05f
     index: usize,
     nf: Nf,
     account_id: AccountId,
 }
 
-<<<<<<< HEAD
-impl<AccountId> WalletSaplingSpend<AccountId> {
-    pub fn from_parts(index: usize, nf: sapling::Nullifier, account: AccountId) -> Self {
-        Self { index, nf, account }
-=======
 impl<Nf, AccountId> WalletSpend<Nf, AccountId> {
     /// Constructs a `WalletSpend` from its constituent parts.
     pub fn from_parts(index: usize, nf: Nf, account_id: AccountId) -> Self {
@@ -264,7 +240,6 @@
             nf,
             account_id,
         }
->>>>>>> 41fda05f
     }
 
     /// Returns the index of the Sapling spend or Orchard action within the transaction that
@@ -276,26 +251,6 @@
     pub fn nf(&self) -> &Nf {
         &self.nf
     }
-<<<<<<< HEAD
-    pub fn account(&self) -> &AccountId {
-        &self.account
-    }
-}
-
-/// A subset of an [`OutputDescription`] relevant to wallets and light clients.
-///
-/// The type parameter `<N>` is used to specify the nullifier type, which may vary between
-/// `Sapling` and `Orchard`, and also may vary depending upon the type of key that was used to
-/// decrypt this output; incoming viewing keys do not have the capability to derive the nullifier
-/// for a note, and the `<N>` will be `()` in these cases.
-///
-/// The type parameter `<S>` is used to specify the type of the scope of the key used to recover
-/// this output; this will usually be [`zcash_primitives::zip32::Scope`] for received notes, and
-/// `()` for sent notes.
-///
-/// [`OutputDescription`]: sapling::bundle::OutputDescription
-pub struct WalletSaplingOutput<N, S, A> {
-=======
     /// Returns the identifier to the account_id to which the note belonged.
     pub fn account_id(&self) -> &AccountId {
         &self.account_id
@@ -311,15 +266,9 @@
 
 /// An output that was successfully decrypted in the process of wallet scanning.
 pub struct WalletOutput<Note, Nullifier, AccountId> {
->>>>>>> 41fda05f
     index: usize,
     ephemeral_key: EphemeralKeyBytes,
-<<<<<<< HEAD
-    account: A,
-    note: sapling::Note,
-=======
     note: Note,
->>>>>>> 41fda05f
     is_change: bool,
     note_commitment_tree_position: Position,
     nf: Option<Nullifier>,
@@ -327,23 +276,13 @@
     recipient_key_scope: Option<zip32::Scope>,
 }
 
-<<<<<<< HEAD
-impl<N, S, A> WalletSaplingOutput<N, S, A> {
-    /// Constructs a new `WalletSaplingOutput` value from its constituent parts.
-=======
 impl<Note, Nullifier, AccountId> WalletOutput<Note, Nullifier, AccountId> {
     /// Constructs a new `WalletOutput` value from its constituent parts.
->>>>>>> 41fda05f
     #[allow(clippy::too_many_arguments)]
     pub fn from_parts(
         index: usize,
         ephemeral_key: EphemeralKeyBytes,
-<<<<<<< HEAD
-        account: A,
-        note: sapling::Note,
-=======
         note: Note,
->>>>>>> 41fda05f
         is_change: bool,
         note_commitment_tree_position: Position,
         nf: Option<Nullifier>,
@@ -370,15 +309,8 @@
     pub fn ephemeral_key(&self) -> &EphemeralKeyBytes {
         &self.ephemeral_key
     }
-<<<<<<< HEAD
-    pub fn account(&self) -> &A {
-        &self.account
-    }
-    pub fn note(&self) -> &sapling::Note {
-=======
     /// The note.
     pub fn note(&self) -> &Note {
->>>>>>> 41fda05f
         &self.note
     }
     /// A flag indicating whether the process of note decryption determined that this
