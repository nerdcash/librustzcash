--- conflicted
+++ resolved
@@ -1,11 +1,7 @@
 [package]
 name = "zcash_client_backend"
 description = "APIs for creating shielded Zcash light clients"
-<<<<<<< HEAD
 version = "0.19.0"
-=======
-version = "0.18.1"
->>>>>>> 98412dd4
 authors = [
     "Jack Grigg <jack@z.cash>",
     "Kris Nuttycombe <kris@electriccoin.co>"
