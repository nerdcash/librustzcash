//! Structs and methods for handling Zcash transactions.
pub mod builder;
pub mod components;
pub mod fees;
pub mod sighash;
pub mod sighash_v4;
pub mod sighash_v5;
#[cfg(any(zcash_unstable = "zfuture", zcash_unstable = "nu7"))]
pub mod sighash_v6;

pub mod txid;
pub mod util;

#[cfg(any(test, feature = "test-dependencies"))]
pub mod tests;

use crate::encoding::{ReadBytesExt, WriteBytesExt};
use blake2b_simd::Hash as Blake2bHash;
use core::convert::TryFrom;
use core::fmt::Debug;
use core::ops::Deref;
use core2::io::{self, Read, Write};

use ::transparent::bundle::{self as transparent, OutPoint, TxIn, TxOut};
use zcash_encoding::{CompactSize, Vector};
use zcash_protocol::{
    consensus::{BlockHeight, BranchId},
    value::{BalanceError, ZatBalance, Zatoshis},
};

#[cfg(any(zcash_unstable = "zfuture", zcash_unstable = "nu7"))]
use zcash_protocol::value::Zatoshis;

use self::{
    components::{
        orchard as orchard_serialization, sapling as sapling_serialization,
        sprout::{self, JsDescription},
    },
    txid::{to_txid, BlockTxCommitmentDigester, TxIdDigester},
    util::sha256d::{HashReader, HashWriter},
};

#[cfg(feature = "circuits")]
use ::sapling::builder as sapling_builder;

#[cfg(zcash_unstable = "zfuture")]
use self::components::tze::{self, TzeIn, TzeOut};

use zcash_protocol::constants::{
    V3_TX_VERSION, V3_VERSION_GROUP_ID, V4_TX_VERSION, V4_VERSION_GROUP_ID, V5_TX_VERSION,
    V5_VERSION_GROUP_ID,
};

#[cfg(zcash_unstable = "nu7")]
use zcash_protocol::constants::{V6_TX_VERSION, V6_VERSION_GROUP_ID};

#[cfg(zcash_unstable = "zfuture")]
use zcash_protocol::constants::{ZFUTURE_TX_VERSION, ZFUTURE_VERSION_GROUP_ID};

pub use zcash_protocol::TxId;

/// The set of defined transaction format versions.
///
/// This is serialized in the first four or eight bytes of the transaction format, and
/// represents valid combinations of the `(overwintered, version, version_group_id)`
/// transaction fields. Note that this is not dependent on epoch, only on transaction encoding.
/// For example, if a particular epoch defines a new transaction version but also allows the
/// previous version, then only the new version would be added to this enum.
#[derive(Clone, Copy, Debug, PartialEq, Eq, PartialOrd)]
pub enum TxVersion {
    /// Transaction versions allowed prior to Overwinter activation. The argument MUST be
    /// in the range `1..=0x7FFFFFFF`. Only versions 1 and 2 are defined; `3..=0x7FFFFFFF`
    /// was allowed by consensus but considered equivalent to 2. This is specified in
    /// [§ 7.1 Transaction Encoding and Consensus](https://zips.z.cash/protocol/protocol.pdf#txnencoding).
    Sprout(u32),
    /// Transaction version 3, which was introduced by the Overwinter network upgrade
    /// and allowed until Sapling activation. It is specified in
    /// [§ 7.1 Transaction Encoding and Consensus](https://zips.z.cash/protocol/protocol.pdf#txnencoding).
    V3,
    /// Transaction version 4, which was introduced by the Sapling network upgrade.
    /// It is specified in [§ 7.1 Transaction Encoding and Consensus](https://zips.z.cash/protocol/protocol.pdf#txnencoding).
    V4,
    /// Transaction version 5, which was introduced by the NU5 network upgrade.
    /// It is specified in [§ 7.1 Transaction Encoding and Consensus](https://zips.z.cash/protocol/protocol.pdf#txnencoding)
    /// and [ZIP 225](https://zips.z.cash/zip-0225).
    V5,
    /// Transaction version 6, specified in [ZIP 230](https://zips.z.cash/zip-0230).
    #[cfg(zcash_unstable = "nu7")]
    V6,
    /// This version is used exclusively for in-development transaction
    /// serialization, and will never be active under the consensus rules.
    /// When new consensus transaction versions are added, all call sites
    /// using this constant should be inspected, and uses should be
    /// removed as appropriate in favor of the new transaction version.
    #[cfg(zcash_unstable = "zfuture")]
    ZFuture,
}

impl TxVersion {
    pub fn read<R: Read>(mut reader: R) -> io::Result<Self> {
        let header = reader.read_u32_le()?;
        let overwintered = (header >> 31) == 1;
        let version = header & 0x7FFFFFFF;

        if overwintered {
            match (version, reader.read_u32_le()?) {
                (V3_TX_VERSION, V3_VERSION_GROUP_ID) => Ok(TxVersion::V3),
                (V4_TX_VERSION, V4_VERSION_GROUP_ID) => Ok(TxVersion::V4),
                (V5_TX_VERSION, V5_VERSION_GROUP_ID) => Ok(TxVersion::V5),
                #[cfg(zcash_unstable = "nu7")]
                (V6_TX_VERSION, V6_VERSION_GROUP_ID) => Ok(TxVersion::V6),
                #[cfg(zcash_unstable = "zfuture")]
                (ZFUTURE_TX_VERSION, ZFUTURE_VERSION_GROUP_ID) => Ok(TxVersion::ZFuture),
                _ => Err(io::Error::new(
                    io::ErrorKind::InvalidData,
                    "Unknown transaction format",
                )),
            }
        } else if version >= 1 {
            Ok(TxVersion::Sprout(version))
        } else {
            Err(io::Error::new(
                io::ErrorKind::InvalidData,
                "Unknown transaction format",
            ))
        }
    }

    pub fn header(&self) -> u32 {
        // After Sprout, the overwintered bit is always set.
        let overwintered = match self {
            TxVersion::Sprout(_) => 0,
            _ => 1 << 31,
        };

        overwintered
            | match self {
                TxVersion::Sprout(v) => *v,
                TxVersion::V3 => V3_TX_VERSION,
                TxVersion::V4 => V4_TX_VERSION,
                TxVersion::V5 => V5_TX_VERSION,
                #[cfg(zcash_unstable = "nu7")]
                TxVersion::V6 => V6_TX_VERSION,
                #[cfg(zcash_unstable = "zfuture")]
                TxVersion::ZFuture => ZFUTURE_TX_VERSION,
            }
    }

    pub fn version_group_id(&self) -> u32 {
        match self {
            TxVersion::Sprout(_) => 0,
            TxVersion::V3 => V3_VERSION_GROUP_ID,
            TxVersion::V4 => V4_VERSION_GROUP_ID,
            TxVersion::V5 => V5_VERSION_GROUP_ID,
            #[cfg(zcash_unstable = "nu7")]
            TxVersion::V6 => V6_VERSION_GROUP_ID,
            #[cfg(zcash_unstable = "zfuture")]
            TxVersion::ZFuture => ZFUTURE_VERSION_GROUP_ID,
        }
    }

    pub fn write<W: Write>(&self, mut writer: W) -> io::Result<()> {
        writer.write_u32_le(self.header())?;
        match self {
            TxVersion::Sprout(_) => Ok(()),
            _ => writer.write_u32_le(self.version_group_id()),
        }
    }

    /// Returns `true` if this transaction version supports the Sprout protocol.
    pub fn has_sprout(&self) -> bool {
        match self {
            TxVersion::Sprout(v) => *v >= 2u32,
            TxVersion::V3 | TxVersion::V4 => true,
            TxVersion::V5 => false,
            #[cfg(zcash_unstable = "nu7")]
            TxVersion::V6 => false,
            #[cfg(zcash_unstable = "zfuture")]
            TxVersion::ZFuture => false,
        }
    }

    pub fn has_overwinter(&self) -> bool {
        !matches!(self, TxVersion::Sprout(_))
    }

    /// Returns `true` if this transaction version supports the Sapling protocol.
    pub fn has_sapling(&self) -> bool {
        match self {
            TxVersion::Sprout(_) | TxVersion::V3 => false,
            TxVersion::V4 => true,
            TxVersion::V5 => true,
            #[cfg(zcash_unstable = "nu7")]
            TxVersion::V6 => true,
            #[cfg(zcash_unstable = "zfuture")]
            TxVersion::ZFuture => true,
        }
    }

    /// Returns `true` if this transaction version supports the Orchard protocol.
    pub fn has_orchard(&self) -> bool {
        match self {
            TxVersion::Sprout(_) | TxVersion::V3 | TxVersion::V4 => false,
            TxVersion::V5 => true,
            #[cfg(zcash_unstable = "nu7")]
            TxVersion::V6 => true,
            #[cfg(zcash_unstable = "zfuture")]
            TxVersion::ZFuture => true,
        }
    }

    #[cfg(zcash_unstable = "zfuture")]
    pub fn has_tze(&self) -> bool {
        matches!(self, TxVersion::ZFuture)
    }

    /// Suggests the transaction version that should be used in the given Zcash epoch.
    pub fn suggested_for_branch(consensus_branch_id: BranchId) -> Self {
        match consensus_branch_id {
            BranchId::Sprout => TxVersion::Sprout(2),
            BranchId::Overwinter => TxVersion::V3,
            BranchId::Sapling | BranchId::Blossom | BranchId::Heartwood | BranchId::Canopy => {
                TxVersion::V4
            }
            BranchId::Nu5 => TxVersion::V5,
            BranchId::Nu6 => TxVersion::V5,
            BranchId::Nu6_1 => TxVersion::V5,
            #[cfg(zcash_unstable = "nu7")]
            BranchId::Nu7 => TxVersion::V6,
            #[cfg(zcash_unstable = "zfuture")]
            BranchId::ZFuture => TxVersion::ZFuture,
        }
    }
}

/// Authorization state for a bundle of transaction data.
pub trait Authorization {
    type TransparentAuth: transparent::Authorization;
    type SaplingAuth: sapling::bundle::Authorization;
    type OrchardAuth: orchard::bundle::Authorization;

    #[cfg(zcash_unstable = "zfuture")]
    type TzeAuth: tze::Authorization;
}

/// [`Authorization`] marker type for fully-authorized transactions.
#[derive(Debug)]
pub struct Authorized;

impl Authorization for Authorized {
    type TransparentAuth = transparent::Authorized;
    type SaplingAuth = sapling::bundle::Authorized;
    type OrchardAuth = orchard::bundle::Authorized;

    #[cfg(zcash_unstable = "zfuture")]
    type TzeAuth = tze::Authorized;
}

/// [`Authorization`] marker type for transactions without authorization data.
///
/// Currently this includes Sapling proofs because the types in this crate support v4
/// transactions, which commit to the Sapling proofs in the transaction digest.
pub struct Unauthorized;

#[cfg(feature = "circuits")]
impl Authorization for Unauthorized {
    type TransparentAuth = ::transparent::builder::Unauthorized;
    type SaplingAuth =
        sapling_builder::InProgress<sapling_builder::Proven, sapling_builder::Unsigned>;
    type OrchardAuth =
        orchard::builder::InProgress<orchard::builder::Unproven, orchard::builder::Unauthorized>;

    #[cfg(zcash_unstable = "zfuture")]
    type TzeAuth = tze::builder::Unauthorized;
}

/// A Zcash transaction.
#[derive(Debug)]
pub struct Transaction {
    txid: TxId,
    data: TransactionData<Authorized>,
}

impl Deref for Transaction {
    type Target = TransactionData<Authorized>;

    fn deref(&self) -> &TransactionData<Authorized> {
        &self.data
    }
}

impl PartialEq for Transaction {
    fn eq(&self, other: &Transaction) -> bool {
        self.txid == other.txid
    }
}

/// The information contained in a Zcash transaction.
#[derive(Debug)]
pub struct TransactionData<A: Authorization> {
    version: TxVersion,
    consensus_branch_id: BranchId,
    lock_time: u32,
    expiry_height: BlockHeight,
    #[cfg(all(zcash_unstable = "nu7", feature = "zip-233"))]
    zip233_amount: Zatoshis,
    transparent_bundle: Option<transparent::Bundle<A::TransparentAuth>>,
    sprout_bundle: Option<sprout::Bundle>,
    sapling_bundle: Option<sapling::Bundle<A::SaplingAuth, ZatBalance>>,
    orchard_bundle: Option<orchard::bundle::Bundle<A::OrchardAuth, ZatBalance>>,
    #[cfg(zcash_unstable = "zfuture")]
    tze_bundle: Option<tze::Bundle<A::TzeAuth>>,
}

impl<A: Authorization> TransactionData<A> {
    /// Constructs a `TransactionData` from its constituent parts.
    #[allow(clippy::too_many_arguments)]
    pub fn from_parts(
        version: TxVersion,
        consensus_branch_id: BranchId,
        lock_time: u32,
        expiry_height: BlockHeight,
        #[cfg(all(zcash_unstable = "nu7", feature = "zip-233"))] zip233_amount: Zatoshis,
        transparent_bundle: Option<transparent::Bundle<A::TransparentAuth>>,
        sprout_bundle: Option<sprout::Bundle>,
        sapling_bundle: Option<sapling::Bundle<A::SaplingAuth, ZatBalance>>,
        orchard_bundle: Option<orchard::Bundle<A::OrchardAuth, ZatBalance>>,
    ) -> Self {
        TransactionData {
            version,
            consensus_branch_id,
            lock_time,
            expiry_height,
            #[cfg(all(zcash_unstable = "nu7", feature = "zip-233"))]
            zip233_amount,
            transparent_bundle,
            sprout_bundle,
            sapling_bundle,
            orchard_bundle,
            #[cfg(zcash_unstable = "zfuture")]
            tze_bundle: None,
        }
    }

    /// Constructs a `TransactionData` from its constituent parts, including speculative
    /// future parts that are not in the current Zcash consensus rules.
    #[cfg(zcash_unstable = "zfuture")]
    #[allow(clippy::too_many_arguments)]
    pub fn from_parts_zfuture(
        version: TxVersion,
        consensus_branch_id: BranchId,
        lock_time: u32,
        expiry_height: BlockHeight,
        #[cfg(all(zcash_unstable = "nu7", feature = "zip-233"))] zip233_amount: Option<Zatoshis>,
        transparent_bundle: Option<transparent::Bundle<A::TransparentAuth>>,
        sprout_bundle: Option<sprout::Bundle>,
        sapling_bundle: Option<sapling::Bundle<A::SaplingAuth, ZatBalance>>,
        orchard_bundle: Option<orchard::Bundle<A::OrchardAuth, ZatBalance>>,
        tze_bundle: Option<tze::Bundle<A::TzeAuth>>,
    ) -> Self {
        TransactionData {
            version,
            consensus_branch_id,
            lock_time,
            expiry_height,
            #[cfg(all(zcash_unstable = "nu7", feature = "zip-233"))]
            zip233_amount,
            transparent_bundle,
            sprout_bundle,
            sapling_bundle,
            orchard_bundle,
            tze_bundle,
        }
    }

    /// Returns the transaction version.
    pub fn version(&self) -> TxVersion {
        self.version
    }

    /// Returns the Zcash epoch that this transaction can be mined in.
    pub fn consensus_branch_id(&self) -> BranchId {
        self.consensus_branch_id
    }

    pub fn lock_time(&self) -> u32 {
        self.lock_time
    }

    pub fn expiry_height(&self) -> BlockHeight {
        self.expiry_height
    }

    pub fn transparent_bundle(&self) -> Option<&transparent::Bundle<A::TransparentAuth>> {
        self.transparent_bundle.as_ref()
    }

    pub fn sprout_bundle(&self) -> Option<&sprout::Bundle> {
        self.sprout_bundle.as_ref()
    }

    pub fn sapling_bundle(&self) -> Option<&sapling::Bundle<A::SaplingAuth, ZatBalance>> {
        self.sapling_bundle.as_ref()
    }

    pub fn orchard_bundle(&self) -> Option<&orchard::Bundle<A::OrchardAuth, ZatBalance>> {
        self.orchard_bundle.as_ref()
    }

    #[cfg(all(zcash_unstable = "nu7", feature = "zip-233"))]
    pub fn zip233_amount(&self) -> Zatoshis {
        self.zip233_amount
    }

    #[cfg(zcash_unstable = "zfuture")]
    pub fn tze_bundle(&self) -> Option<&tze::Bundle<A::TzeAuth>> {
        self.tze_bundle.as_ref()
    }

    /// Returns the total fees paid by the transaction, given a function that can be used to
    /// retrieve the value of previous transactions' transparent outputs that are being spent in
    /// this transaction.
    pub fn fee_paid<E, F>(&self, get_prevout: F) -> Result<Option<Zatoshis>, E>
    where
        E: From<BalanceError>,
        F: FnMut(&OutPoint) -> Result<Option<Zatoshis>, E>,
    {
<<<<<<< HEAD
        let value_balances = [
            self.transparent_bundle
                .as_ref()
                .map_or_else(|| Ok(ZatBalance::zero()), |b| b.value_balance(get_prevout))?,
            self.sprout_bundle.as_ref().map_or_else(
                || Ok(ZatBalance::zero()),
                |b| b.value_balance().ok_or(BalanceError::Overflow),
            )?,
            self.sapling_bundle
                .as_ref()
                .map_or_else(ZatBalance::zero, |b| *b.value_balance()),
            self.orchard_bundle
                .as_ref()
                .map_or_else(ZatBalance::zero, |b| *b.value_balance()),
            #[cfg(all(zcash_unstable = "nu7", feature = "zip-233"))]
            -self.zip233_amount,
        ];

        value_balances
            .iter()
            .sum::<Option<_>>()
            .ok_or_else(|| BalanceError::Overflow.into())
=======
        let transparent_balance = self.transparent_bundle.as_ref().map_or_else(
            || Ok(Some(ZatBalance::zero())),
            |b| b.value_balance(get_prevout),
        )?;

        transparent_balance
            .map(|transparent_balance| {
                let value_balances = [
                    transparent_balance,
                    self.sprout_bundle.as_ref().map_or_else(
                        || Ok(ZatBalance::zero()),
                        |b| b.value_balance().ok_or(BalanceError::Overflow),
                    )?,
                    self.sapling_bundle
                        .as_ref()
                        .map_or_else(ZatBalance::zero, |b| *b.value_balance()),
                    self.orchard_bundle
                        .as_ref()
                        .map_or_else(ZatBalance::zero, |b| *b.value_balance()),
                ];

                let overall_balance = value_balances
                    .iter()
                    .sum::<Option<_>>()
                    .ok_or(BalanceError::Overflow)?;

                Zatoshis::try_from(overall_balance).map_err(|_| BalanceError::Underflow)
            })
            .transpose()
            .map_err(E::from)
>>>>>>> 9dcd4a90
    }

    pub fn digest<D: TransactionDigest<A>>(&self, digester: D) -> D::Digest {
        digester.combine(
            digester.digest_header(
                self.version,
                self.consensus_branch_id,
                self.lock_time,
                self.expiry_height,
                #[cfg(all(zcash_unstable = "nu7", feature = "zip-233"))]
                &self.zip233_amount,
            ),
            digester.digest_transparent(self.transparent_bundle.as_ref()),
            digester.digest_sapling(self.sapling_bundle.as_ref()),
            digester.digest_orchard(self.orchard_bundle.as_ref()),
            #[cfg(zcash_unstable = "zfuture")]
            digester.digest_tze(self.tze_bundle.as_ref()),
        )
    }

    /// Maps the bundles from one type to another.
    ///
    /// This shouldn't be necessary for most use cases; it is provided for handling the
    /// cross-FFI builder logic in `zcashd`.
    pub fn map_bundles<B: Authorization>(
        self,
        f_transparent: impl FnOnce(
            Option<transparent::Bundle<A::TransparentAuth>>,
        ) -> Option<transparent::Bundle<B::TransparentAuth>>,
        f_sapling: impl FnOnce(
            Option<sapling::Bundle<A::SaplingAuth, ZatBalance>>,
        ) -> Option<sapling::Bundle<B::SaplingAuth, ZatBalance>>,
        f_orchard: impl FnOnce(
            Option<orchard::bundle::Bundle<A::OrchardAuth, ZatBalance>>,
        ) -> Option<orchard::bundle::Bundle<B::OrchardAuth, ZatBalance>>,
        #[cfg(zcash_unstable = "zfuture")] f_tze: impl FnOnce(
            Option<tze::Bundle<A::TzeAuth>>,
        )
            -> Option<tze::Bundle<B::TzeAuth>>,
    ) -> TransactionData<B> {
        TransactionData {
            version: self.version,
            consensus_branch_id: self.consensus_branch_id,
            lock_time: self.lock_time,
            expiry_height: self.expiry_height,
            #[cfg(all(zcash_unstable = "nu7", feature = "zip-233"))]
            zip233_amount: self.zip233_amount,
            transparent_bundle: f_transparent(self.transparent_bundle),
            sprout_bundle: self.sprout_bundle,
            sapling_bundle: f_sapling(self.sapling_bundle),
            orchard_bundle: f_orchard(self.orchard_bundle),
            #[cfg(zcash_unstable = "zfuture")]
            tze_bundle: f_tze(self.tze_bundle),
        }
    }

    /// Maps the bundles from one type to another with fallible closures.
    ///
    /// This shouldn't be necessary for most use cases; it is provided for handling the
    /// transaction extraction logic in the `pczt` crate.
    pub fn try_map_bundles<B: Authorization, E>(
        self,
        f_transparent: impl FnOnce(
            Option<transparent::Bundle<A::TransparentAuth>>,
        )
            -> Result<Option<transparent::Bundle<B::TransparentAuth>>, E>,
        f_sapling: impl FnOnce(
            Option<sapling::Bundle<A::SaplingAuth, ZatBalance>>,
        )
            -> Result<Option<sapling::Bundle<B::SaplingAuth, ZatBalance>>, E>,
        f_orchard: impl FnOnce(
            Option<orchard::bundle::Bundle<A::OrchardAuth, ZatBalance>>,
        )
            -> Result<Option<orchard::bundle::Bundle<B::OrchardAuth, ZatBalance>>, E>,
        #[cfg(zcash_unstable = "zfuture")] f_tze: impl FnOnce(
            Option<tze::Bundle<A::TzeAuth>>,
        ) -> Result<
            Option<tze::Bundle<B::TzeAuth>>,
            E,
        >,
    ) -> Result<TransactionData<B>, E> {
        Ok(TransactionData {
            version: self.version,
            consensus_branch_id: self.consensus_branch_id,
            lock_time: self.lock_time,
            expiry_height: self.expiry_height,
            #[cfg(all(zcash_unstable = "nu7", feature = "zip-233"))]
            zip233_amount: self.zip233_amount,
            transparent_bundle: f_transparent(self.transparent_bundle)?,
            sprout_bundle: self.sprout_bundle,
            sapling_bundle: f_sapling(self.sapling_bundle)?,
            orchard_bundle: f_orchard(self.orchard_bundle)?,
            #[cfg(zcash_unstable = "zfuture")]
            tze_bundle: f_tze(self.tze_bundle)?,
        })
    }

    pub fn map_authorization<B: Authorization>(
        self,
        f_transparent: impl transparent::MapAuth<A::TransparentAuth, B::TransparentAuth>,
        mut f_sapling: impl sapling_serialization::MapAuth<A::SaplingAuth, B::SaplingAuth>,
        mut f_orchard: impl orchard_serialization::MapAuth<A::OrchardAuth, B::OrchardAuth>,
        #[cfg(zcash_unstable = "zfuture")] f_tze: impl tze::MapAuth<A::TzeAuth, B::TzeAuth>,
    ) -> TransactionData<B> {
        TransactionData {
            version: self.version,
            consensus_branch_id: self.consensus_branch_id,
            lock_time: self.lock_time,
            expiry_height: self.expiry_height,
            #[cfg(all(zcash_unstable = "nu7", feature = "zip-233"))]
            zip233_amount: self.zip233_amount,
            transparent_bundle: self
                .transparent_bundle
                .map(|b| b.map_authorization(f_transparent)),
            sprout_bundle: self.sprout_bundle,
            sapling_bundle: self.sapling_bundle.map(|b| {
                b.map_authorization(
                    &mut f_sapling,
                    |f, p| f.map_spend_proof(p),
                    |f, p| f.map_output_proof(p),
                    |f, s| f.map_auth_sig(s),
                    |f, a| f.map_authorization(a),
                )
            }),
            orchard_bundle: self.orchard_bundle.map(|b| {
                b.map_authorization(
                    &mut f_orchard,
                    |f, _, s| f.map_spend_auth(s),
                    |f, a| f.map_authorization(a),
                )
            }),
            #[cfg(zcash_unstable = "zfuture")]
            tze_bundle: self.tze_bundle.map(|b| b.map_authorization(f_tze)),
        }
    }
}

impl<A: Authorization> TransactionData<A> {
    pub fn sapling_value_balance(&self) -> ZatBalance {
        self.sapling_bundle
            .as_ref()
            .map_or(ZatBalance::zero(), |b| *b.value_balance())
    }
}

impl TransactionData<Authorized> {
    pub fn freeze(self) -> io::Result<Transaction> {
        Transaction::from_data(self)
    }
}

impl Transaction {
    fn from_data(data: TransactionData<Authorized>) -> io::Result<Self> {
        match data.version {
            TxVersion::Sprout(_) | TxVersion::V3 | TxVersion::V4 => Self::from_data_v4(data),
            TxVersion::V5 => Ok(Self::from_data_v5(data)),
            #[cfg(zcash_unstable = "nu7")]
            TxVersion::V6 => Ok(Self::from_data_v6(data)),
            #[cfg(zcash_unstable = "zfuture")]
            TxVersion::ZFuture => Ok(Self::from_data_v6(data)),
        }
    }

    fn from_data_v4(data: TransactionData<Authorized>) -> io::Result<Self> {
        let mut tx = Transaction {
            txid: TxId::from_bytes([0; 32]),
            data,
        };
        let mut writer = HashWriter::default();
        tx.write(&mut writer)?;
        tx.txid = TxId::from_bytes(writer.into_hash().into());
        Ok(tx)
    }

    fn from_data_v5(data: TransactionData<Authorized>) -> Self {
        let txid = to_txid(
            data.version,
            data.consensus_branch_id,
            &data.digest(TxIdDigester),
        );

        Transaction { txid, data }
    }

    #[cfg(any(zcash_unstable = "zfuture", zcash_unstable = "nu7"))]
    fn from_data_v6(data: TransactionData<Authorized>) -> Self {
        let txid = to_txid(
            data.version,
            data.consensus_branch_id,
            &data.digest(TxIdDigester),
        );

        Transaction { txid, data }
    }

    pub fn into_data(self) -> TransactionData<Authorized> {
        self.data
    }

    pub fn txid(&self) -> TxId {
        self.txid
    }

    pub fn read<R: Read>(reader: R, consensus_branch_id: BranchId) -> io::Result<Self> {
        let mut reader = HashReader::new(reader);

        let version = TxVersion::read(&mut reader)?;
        match version {
            TxVersion::Sprout(_) | TxVersion::V3 | TxVersion::V4 => {
                Self::read_v4(reader, version, consensus_branch_id)
            }
            TxVersion::V5 => Self::read_v5(reader.into_base_reader(), version),
            #[cfg(zcash_unstable = "nu7")]
            TxVersion::V6 => Self::read_v6(&mut reader.into_base_reader(), version),
            #[cfg(zcash_unstable = "zfuture")]
            TxVersion::ZFuture => Self::read_v6(&mut reader.into_base_reader(), version),
        }
    }

    #[allow(clippy::redundant_closure)]
    fn read_v4<R: Read>(
        mut reader: HashReader<R>,
        version: TxVersion,
        consensus_branch_id: BranchId,
    ) -> io::Result<Self> {
        let transparent_bundle = Self::read_transparent(&mut reader)?;

        let lock_time = reader.read_u32_le()?;
        let expiry_height: BlockHeight = if version.has_overwinter() {
            reader.read_u32_le()?.into()
        } else {
            0u32.into()
        };

        let (value_balance, shielded_spends, shielded_outputs) =
            sapling_serialization::read_v4_components(&mut reader, version.has_sapling())?;

        let sprout_bundle = if version.has_sprout() {
            let joinsplits = Vector::read(&mut reader, |r| {
                JsDescription::read(r, version.has_sapling())
            })?;

            if !joinsplits.is_empty() {
                let mut bundle = sprout::Bundle {
                    joinsplits,
                    joinsplit_pubkey: [0; 32],
                    joinsplit_sig: [0; 64],
                };
                reader.read_exact(&mut bundle.joinsplit_pubkey)?;
                reader.read_exact(&mut bundle.joinsplit_sig)?;
                Some(bundle)
            } else {
                None
            }
        } else {
            None
        };

        let binding_sig = if version.has_sapling()
            && !(shielded_spends.is_empty() && shielded_outputs.is_empty())
        {
            let mut sig = [0; 64];
            reader.read_exact(&mut sig)?;
            Some(redjubjub::Signature::from(sig))
        } else {
            None
        };

        let mut txid = [0; 32];
        let hash_bytes = reader.into_hash();
        txid.copy_from_slice(&hash_bytes);

        Ok(Transaction {
            txid: TxId::from_bytes(txid),
            data: TransactionData {
                version,
                consensus_branch_id,
                lock_time,
                expiry_height,
                #[cfg(all(zcash_unstable = "nu7", feature = "zip-233"))]
                zip233_amount: Zatoshis::ZERO,
                transparent_bundle,
                sprout_bundle,
                sapling_bundle: binding_sig.and_then(|binding_sig| {
                    sapling::Bundle::from_parts(
                        shielded_spends,
                        shielded_outputs,
                        value_balance,
                        sapling::bundle::Authorized { binding_sig },
                    )
                }),
                orchard_bundle: None,
                #[cfg(zcash_unstable = "zfuture")]
                tze_bundle: None,
            },
        })
    }

    fn read_transparent<R: Read>(
        mut reader: R,
    ) -> io::Result<Option<transparent::Bundle<transparent::Authorized>>> {
        let vin = Vector::read(&mut reader, TxIn::read)?;
        let vout = Vector::read(&mut reader, TxOut::read)?;
        Ok(if vin.is_empty() && vout.is_empty() {
            None
        } else {
            Some(transparent::Bundle {
                vin,
                vout,
                authorization: transparent::Authorized,
            })
        })
    }

    fn read_amount<R: Read>(mut reader: R) -> io::Result<ZatBalance> {
        let mut tmp = [0; 8];
        reader.read_exact(&mut tmp)?;
        ZatBalance::from_i64_le_bytes(tmp)
            .map_err(|_| io::Error::new(io::ErrorKind::InvalidData, "valueBalance out of range"))
    }

    fn read_v5<R: Read>(mut reader: R, version: TxVersion) -> io::Result<Self> {
        let (consensus_branch_id, lock_time, expiry_height) =
            Self::read_v5_header_fragment(&mut reader)?;

        #[cfg(all(zcash_unstable = "nu7", feature = "zip-233"))]
        let zip233_amount = Zatoshis::ZERO;

        let transparent_bundle = Self::read_transparent(&mut reader)?;
        let sapling_bundle = sapling_serialization::read_v5_bundle(&mut reader)?;
        let orchard_bundle = orchard_serialization::read_v5_bundle(&mut reader)?;

        let data = TransactionData {
            version,
            consensus_branch_id,
            lock_time,
            expiry_height,
            #[cfg(all(zcash_unstable = "nu7", feature = "zip-233"))]
            zip233_amount,
            transparent_bundle,
            sprout_bundle: None,
            sapling_bundle,
            orchard_bundle,
            #[cfg(zcash_unstable = "zfuture")]
            tze_bundle: None,
        };

        Ok(Self::from_data_v5(data))
    }

    #[cfg(any(zcash_unstable = "zfuture", zcash_unstable = "nu7"))]
    fn read_v6<R: Read>(mut reader: R, version: TxVersion) -> io::Result<Self> {
        let (consensus_branch_id, lock_time, expiry_height, _zip233_amount) =
            Self::read_v6_header_fragment(&mut reader)?;

        let transparent_bundle = Self::read_transparent(&mut reader)?;
        let sapling_bundle = sapling_serialization::read_v5_bundle(&mut reader)?;
        let orchard_bundle = orchard_serialization::read_v6_bundle(&mut reader)?;

        #[cfg(zcash_unstable = "zfuture")]
        let tze_bundle = Self::read_tze(&mut reader)?;

        let data = TransactionData {
            version,
            consensus_branch_id,
            lock_time,
            expiry_height,
            #[cfg(feature = "zip-233")]
            zip233_amount: _zip233_amount,
            transparent_bundle,
            sprout_bundle: None,
            sapling_bundle,
            orchard_bundle,
            #[cfg(zcash_unstable = "zfuture")]
            tze_bundle,
        };

        Ok(Self::from_data_v5(data))
    }

    fn read_v5_header_fragment<R: Read>(mut reader: R) -> io::Result<(BranchId, u32, BlockHeight)> {
        let consensus_branch_id = reader.read_u32_le().and_then(|value| {
            BranchId::try_from(value).map_err(|_e| {
                io::Error::new(
                    io::ErrorKind::InvalidData,
                    #[cfg(not(feature = "std"))]
                    "invalid consensus branch id",
                    #[cfg(feature = "std")]
                    format!(
                        "invalid consensus branch id 0x{}",
                        hex::encode(value.to_be_bytes())
                    ),
                )
            })
        })?;
        let lock_time = reader.read_u32_le()?;
        let expiry_height: BlockHeight = reader.read_u32_le()?.into();
        Ok((consensus_branch_id, lock_time, expiry_height))
    }

    #[cfg(any(zcash_unstable = "zfuture", zcash_unstable = "nu7"))]
    fn read_v6_header_fragment<R: Read>(
        mut reader: R,
    ) -> io::Result<(BranchId, u32, BlockHeight, Zatoshis)> {
        let (consensus_branch_id, lock_time, expiry_height) =
            Self::read_v5_header_fragment(&mut reader)?;

        #[cfg(feature = "zip-233")]
        let zip233_amount = Self::read_zip233_amount(&mut reader)?;

        #[cfg(not(feature = "zip-233"))]
        let zip233_amount = Zatoshis::ZERO;

        Ok((consensus_branch_id, lock_time, expiry_height, zip233_amount))
    }

    #[cfg(feature = "temporary-zcashd")]
    pub fn temporary_zcashd_read_v5_sapling<R: Read>(
        reader: R,
    ) -> io::Result<Option<sapling::Bundle<sapling::bundle::Authorized, ZatBalance>>> {
        sapling_serialization::read_v5_bundle(reader)
    }

    #[cfg(all(zcash_unstable = "nu7", feature = "zip-233"))]
    fn read_zip233_amount<R: Read>(mut reader: R) -> io::Result<Zatoshis> {
        Zatoshis::from_u64(reader.read_u64_le()?)
            .map_err(|_| io::Error::new(io::ErrorKind::InvalidData, "zip233Amount out of range"))
            .map(Into::into)
    }

    #[cfg(zcash_unstable = "zfuture")]
    fn read_tze<R: Read>(mut reader: &mut R) -> io::Result<Option<tze::Bundle<tze::Authorized>>> {
        let vin = Vector::read(&mut reader, TzeIn::read)?;
        let vout = Vector::read(&mut reader, TzeOut::read)?;
        Ok(if vin.is_empty() && vout.is_empty() {
            None
        } else {
            Some(tze::Bundle {
                vin,
                vout,
                authorization: tze::Authorized,
            })
        })
    }

    pub fn write<W: Write>(&self, writer: W) -> io::Result<()> {
        match self.version {
            TxVersion::Sprout(_) | TxVersion::V3 | TxVersion::V4 => self.write_v4(writer),
            TxVersion::V5 => self.write_v5(writer),
            #[cfg(zcash_unstable = "nu7")]
            TxVersion::V6 => self.write_v6(writer),
            #[cfg(zcash_unstable = "zfuture")]
            TxVersion::ZFuture => self.write_v5(writer),
        }
    }

    pub fn write_v4<W: Write>(&self, mut writer: W) -> io::Result<()> {
        self.version.write(&mut writer)?;

        self.write_transparent(&mut writer)?;
        writer.write_u32_le(self.lock_time)?;
        if self.version.has_overwinter() {
            writer.write_u32_le(u32::from(self.expiry_height))?;
        }

        sapling_serialization::write_v4_components(
            &mut writer,
            self.sapling_bundle.as_ref(),
            self.version.has_sapling(),
        )?;

        if self.version.has_sprout() {
            if let Some(bundle) = self.sprout_bundle.as_ref() {
                Vector::write(&mut writer, &bundle.joinsplits, |w, e| e.write(w))?;
                writer.write_all(&bundle.joinsplit_pubkey)?;
                writer.write_all(&bundle.joinsplit_sig)?;
            } else {
                CompactSize::write(&mut writer, 0)?;
            }
        }

        if self.version.has_sapling() {
            if let Some(bundle) = self.sapling_bundle.as_ref() {
                writer.write_all(&<[u8; 64]>::from(bundle.authorization().binding_sig))?;
            }
        }

        if self.orchard_bundle.is_some() {
            return Err(io::Error::new(
                io::ErrorKind::InvalidInput,
                "Orchard components cannot be present when serializing to the V4 transaction format."
            ));
        }

        Ok(())
    }

    pub fn write_transparent<W: Write>(&self, mut writer: W) -> io::Result<()> {
        if let Some(bundle) = &self.transparent_bundle {
            Vector::write(&mut writer, &bundle.vin, |w, e| e.write(w))?;
            Vector::write(&mut writer, &bundle.vout, |w, e| e.write(w))?;
        } else {
            CompactSize::write(&mut writer, 0)?;
            CompactSize::write(&mut writer, 0)?;
        }

        Ok(())
    }

    pub fn write_v5<W: Write>(&self, mut writer: W) -> io::Result<()> {
        if self.sprout_bundle.is_some() {
            return Err(io::Error::new(
                io::ErrorKind::InvalidInput,
                "Sprout components cannot be present when serializing to the V5 transaction format.",
            ));
        }
        self.write_v5_header(&mut writer)?;
        self.write_transparent(&mut writer)?;
        self.write_v5_sapling(&mut writer)?;
        orchard_serialization::write_v5_bundle(self.orchard_bundle.as_ref(), &mut writer)?;
        #[cfg(zcash_unstable = "zfuture")]
        self.write_tze(&mut writer)?;
        Ok(())
    }

    #[cfg(zcash_unstable = "nu7")]
    pub fn write_v6<W: Write>(&self, mut writer: W) -> io::Result<()> {
        if self.sprout_bundle.is_some() {
            return Err(io::Error::new(
                io::ErrorKind::InvalidInput,
                "Sprout components cannot be present when serializing to the V6 transaction format.",
            ));
        }
        self.write_v6_header(&mut writer)?;

        self.write_transparent(&mut writer)?;
        self.write_v5_sapling(&mut writer)?;
        orchard_serialization::write_v6_bundle(self.orchard_bundle.as_ref(), &mut writer)?;

        #[cfg(zcash_unstable = "zfuture")]
        self.write_tze(&mut writer)?;
        Ok(())
    }

    pub fn write_v5_header<W: Write>(&self, mut writer: W) -> io::Result<()> {
        self.version.write(&mut writer)?;
        writer.write_u32_le(u32::from(self.consensus_branch_id))?;
        writer.write_u32_le(self.lock_time)?;
        writer.write_u32_le(u32::from(self.expiry_height))?;
        Ok(())
    }

    #[cfg(zcash_unstable = "nu7")]
    pub fn write_v6_header<W: Write>(&self, mut writer: W) -> io::Result<()> {
        self.version.write(&mut writer)?;
        writer.write_u32_le(u32::from(self.consensus_branch_id))?;
        writer.write_u32_le(self.lock_time)?;
        writer.write_u32_le(u32::from(self.expiry_height))?;

        #[cfg(feature = "zip-233")]
        writer.write_u64_le(self.zip233_amount.into())?;
        Ok(())
    }

    #[cfg(feature = "temporary-zcashd")]
    pub fn temporary_zcashd_write_v5_sapling<W: Write>(
        sapling_bundle: Option<&sapling::Bundle<sapling::bundle::Authorized, ZatBalance>>,
        writer: W,
    ) -> io::Result<()> {
        sapling_serialization::write_v5_bundle(writer, sapling_bundle)
    }

    pub fn write_v5_sapling<W: Write>(&self, writer: W) -> io::Result<()> {
        sapling_serialization::write_v5_bundle(writer, self.sapling_bundle.as_ref())
    }

    #[cfg(zcash_unstable = "zfuture")]
    pub fn write_tze<W: Write>(&self, mut writer: W) -> io::Result<()> {
        if let Some(bundle) = &self.tze_bundle {
            Vector::write(&mut writer, &bundle.vin, |w, e| e.write(w))?;
            Vector::write(&mut writer, &bundle.vout, |w, e| e.write(w))?;
        } else {
            CompactSize::write(&mut writer, 0)?;
            CompactSize::write(&mut writer, 0)?;
        }

        Ok(())
    }

    // TODO: should this be moved to `from_data` and stored?
    pub fn auth_commitment(&self) -> Blake2bHash {
        self.data.digest(BlockTxCommitmentDigester)
    }
}

#[derive(Clone, Debug)]
pub struct TransparentDigests<A> {
    pub prevouts_digest: A,
    pub sequence_digest: A,
    pub outputs_digest: A,
}

#[derive(Clone, Debug)]
pub struct TzeDigests<A> {
    pub inputs_digest: A,
    pub outputs_digest: A,
    pub per_input_digest: Option<A>,
}

#[derive(Clone, Debug)]
pub struct TxDigests<A> {
    pub header_digest: A,
    pub transparent_digests: Option<TransparentDigests<A>>,
    pub sapling_digest: Option<A>,
    pub orchard_digest: Option<A>,
    #[cfg(zcash_unstable = "zfuture")]
    pub tze_digests: Option<TzeDigests<A>>,
}

pub trait TransactionDigest<A: Authorization> {
    type HeaderDigest;
    type TransparentDigest;
    type SaplingDigest;
    type OrchardDigest;

    #[cfg(zcash_unstable = "zfuture")]
    type TzeDigest;

    type Digest;

    fn digest_header(
        &self,
        version: TxVersion,
        consensus_branch_id: BranchId,
        lock_time: u32,
        expiry_height: BlockHeight,
        #[cfg(all(zcash_unstable = "nu7", feature = "zip-233"))] zip233_amount: &Zatoshis,
    ) -> Self::HeaderDigest;

    fn digest_transparent(
        &self,
        transparent_bundle: Option<&transparent::Bundle<A::TransparentAuth>>,
    ) -> Self::TransparentDigest;

    fn digest_sapling(
        &self,
        sapling_bundle: Option<&sapling::Bundle<A::SaplingAuth, ZatBalance>>,
    ) -> Self::SaplingDigest;

    fn digest_orchard(
        &self,
        orchard_bundle: Option<&orchard::Bundle<A::OrchardAuth, ZatBalance>>,
    ) -> Self::OrchardDigest;

    #[cfg(zcash_unstable = "zfuture")]
    fn digest_tze(&self, tze_bundle: Option<&tze::Bundle<A::TzeAuth>>) -> Self::TzeDigest;

    fn combine(
        &self,
        header_digest: Self::HeaderDigest,
        transparent_digest: Self::TransparentDigest,
        sapling_digest: Self::SaplingDigest,
        orchard_digest: Self::OrchardDigest,
        #[cfg(zcash_unstable = "zfuture")] tze_digest: Self::TzeDigest,
    ) -> Self::Digest;
}

pub enum DigestError {
    NotSigned,
}

#[cfg(any(test, feature = "test-dependencies"))]
pub mod testing {
    use proptest::prelude::*;

    use ::transparent::bundle::testing::{self as transparent};
    use zcash_protocol::consensus::BranchId;

    use super::{
        components::{
            orchard::testing::{self as orchard},
            sapling::testing::{self as sapling},
        },
        Authorized, Transaction, TransactionData, TxId, TxVersion,
    };

    #[cfg(all(zcash_unstable = "nu7", feature = "zip-233"))]
    use zcash_protocol::value::{Zatoshis, MAX_MONEY};

    #[cfg(zcash_unstable = "zfuture")]
    use super::components::tze::testing::{self as tze};

    pub fn arb_txid() -> impl Strategy<Value = TxId> {
        prop::array::uniform32(any::<u8>()).prop_map(TxId::from_bytes)
    }

    pub fn arb_tx_version(branch_id: BranchId) -> impl Strategy<Value = TxVersion> {
        match branch_id {
            BranchId::Sprout => (1..=2u32).prop_map(TxVersion::Sprout).boxed(),
            BranchId::Overwinter => Just(TxVersion::V3).boxed(),
            BranchId::Sapling | BranchId::Blossom | BranchId::Heartwood | BranchId::Canopy => {
                Just(TxVersion::V4).boxed()
            }
            BranchId::Nu5 => Just(TxVersion::V5).boxed(),
            BranchId::Nu6 => Just(TxVersion::V5).boxed(),
            BranchId::Nu6_1 => Just(TxVersion::V5).boxed(),
            #[cfg(zcash_unstable = "nu7")]
            BranchId::Nu7 => Just(TxVersion::V6).boxed(),
            #[cfg(zcash_unstable = "zfuture")]
            BranchId::ZFuture => Just(TxVersion::ZFuture).boxed(),
        }
    }

    #[cfg(all(not(zcash_unstable = "nu7"), not(zcash_unstable = "zfuture")))]
    prop_compose! {
        pub fn arb_txdata(consensus_branch_id: BranchId)(
            version in arb_tx_version(consensus_branch_id),
        )(
            lock_time in any::<u32>(),
            expiry_height in any::<u32>(),
            transparent_bundle in transparent::arb_bundle(),
            sapling_bundle in sapling::arb_bundle_for_version(version),
            orchard_bundle in orchard::arb_bundle_for_version(version),
            version in Just(version),
        ) -> TransactionData<Authorized> {
            TransactionData {
                version,
                consensus_branch_id,
                lock_time,
                expiry_height: expiry_height.into(),
                transparent_bundle,
                sprout_bundle: None,
                sapling_bundle,
                orchard_bundle,
            }
        }
    }

    #[cfg(all(zcash_unstable = "nu7", not(feature = "zip-233")))]
    prop_compose! {
        pub fn arb_txdata(consensus_branch_id: BranchId)(
            version in arb_tx_version(consensus_branch_id)
        )(
            lock_time in any::<u32>(),
            expiry_height in any::<u32>(),
            transparent_bundle in transparent::arb_bundle(),
            sapling_bundle in sapling::arb_bundle_for_version(version),
            orchard_bundle in orchard::arb_bundle_for_version(version),
            version in Just(version),
        ) -> TransactionData<Authorized> {
            TransactionData {
                version,
                consensus_branch_id,
                lock_time,
                expiry_height: expiry_height.into(),
                transparent_bundle,
                sprout_bundle: None,
                sapling_bundle,
                orchard_bundle,
            }
        }
    }

    #[cfg(all(zcash_unstable = "nu7", feature = "zip-233"))]
    prop_compose! {
        pub fn arb_txdata(consensus_branch_id: BranchId)(
            version in arb_tx_version(consensus_branch_id)
        )(
            lock_time in any::<u32>(),
            expiry_height in any::<u32>(),
            zip233_amount in 0..MAX_MONEY,
            transparent_bundle in transparent::arb_bundle(),
            sapling_bundle in sapling::arb_bundle_for_version(version),
            orchard_bundle in orchard::arb_bundle_for_version(version),
            version in Just(version),
        ) -> TransactionData<Authorized> {
            TransactionData {
                version,
                consensus_branch_id,
                lock_time,
                expiry_height: expiry_height.into(),
                zip233_amount: Zatoshis::from_u64(zip233_amount).unwrap(),
                transparent_bundle,
                sprout_bundle: None,
                sapling_bundle,
                orchard_bundle,
            }
        }
    }

    #[cfg(all(zcash_unstable = "zfuture", not(feature = "zip-233")))]
    prop_compose! {
        pub fn arb_txdata(consensus_branch_id: BranchId)(
            version in arb_tx_version(consensus_branch_id),
        )(
            lock_time in any::<u32>(),
            expiry_height in any::<u32>(),
            transparent_bundle in transparent::arb_bundle(),
            sapling_bundle in sapling::arb_bundle_for_version(version),
            orchard_bundle in orchard::arb_bundle_for_version(version),
            tze_bundle in tze::arb_bundle(consensus_branch_id),
            version in Just(version)
        ) -> TransactionData<Authorized> {
            TransactionData {
                version,
                consensus_branch_id,
                lock_time,
                expiry_height: expiry_height.into(),
                transparent_bundle,
                sprout_bundle: None,
                sapling_bundle,
                orchard_bundle,
                tze_bundle
            }
        }
    }

    #[cfg(all(zcash_unstable = "zfuture", feature = "zip-233"))]
    prop_compose! {
        pub fn arb_txdata(consensus_branch_id: BranchId)(
            version in arb_tx_version(consensus_branch_id),
        )(
            lock_time in any::<u32>(),
            expiry_height in any::<u32>(),
            zip233_amount in 0..MAX_MONEY,
            transparent_bundle in transparent::arb_bundle(),
            sapling_bundle in sapling::arb_bundle_for_version(version),
            orchard_bundle in orchard::arb_bundle_for_version(version),
            tze_bundle in tze::arb_bundle(consensus_branch_id),
            version in Just(version)
        ) -> TransactionData<Authorized> {
            TransactionData {
                version,
                consensus_branch_id,
                lock_time,
                expiry_height: expiry_height.into(),
                zip233_amount: Some(Zatoshis::from_u64(zip233_amount).unwrap()),
                transparent_bundle,
                sprout_bundle: None,
                sapling_bundle,
                orchard_bundle,
                tze_bundle
            }
        }
    }

    prop_compose! {
        pub fn arb_tx(branch_id: BranchId)(tx_data in arb_txdata(branch_id)) -> Transaction {
            Transaction::from_data(tx_data).unwrap()
        }
    }
}<|MERGE_RESOLUTION|>--- conflicted
+++ resolved
@@ -27,9 +27,6 @@
     consensus::{BlockHeight, BranchId},
     value::{BalanceError, ZatBalance, Zatoshis},
 };
-
-#[cfg(any(zcash_unstable = "zfuture", zcash_unstable = "nu7"))]
-use zcash_protocol::value::Zatoshis;
 
 use self::{
     components::{
@@ -425,30 +422,6 @@
         E: From<BalanceError>,
         F: FnMut(&OutPoint) -> Result<Option<Zatoshis>, E>,
     {
-<<<<<<< HEAD
-        let value_balances = [
-            self.transparent_bundle
-                .as_ref()
-                .map_or_else(|| Ok(ZatBalance::zero()), |b| b.value_balance(get_prevout))?,
-            self.sprout_bundle.as_ref().map_or_else(
-                || Ok(ZatBalance::zero()),
-                |b| b.value_balance().ok_or(BalanceError::Overflow),
-            )?,
-            self.sapling_bundle
-                .as_ref()
-                .map_or_else(ZatBalance::zero, |b| *b.value_balance()),
-            self.orchard_bundle
-                .as_ref()
-                .map_or_else(ZatBalance::zero, |b| *b.value_balance()),
-            #[cfg(all(zcash_unstable = "nu7", feature = "zip-233"))]
-            -self.zip233_amount,
-        ];
-
-        value_balances
-            .iter()
-            .sum::<Option<_>>()
-            .ok_or_else(|| BalanceError::Overflow.into())
-=======
         let transparent_balance = self.transparent_bundle.as_ref().map_or_else(
             || Ok(Some(ZatBalance::zero())),
             |b| b.value_balance(get_prevout),
@@ -468,6 +441,8 @@
                     self.orchard_bundle
                         .as_ref()
                         .map_or_else(ZatBalance::zero, |b| *b.value_balance()),
+                    #[cfg(all(zcash_unstable = "nu7", feature = "zip-233"))]
+                    -self.zip233_amount,
                 ];
 
                 let overall_balance = value_balances
@@ -479,7 +454,6 @@
             })
             .transpose()
             .map_err(E::from)
->>>>>>> 9dcd4a90
     }
 
     pub fn digest<D: TransactionDigest<A>>(&self, digester: D) -> D::Digest {
