//! Structs representing the components within Zcash transactions.

use byteorder::{LittleEndian, ReadBytesExt, WriteBytesExt};

use std::fmt::Debug;
use std::io::{self, Read, Write};

use crate::legacy::Script;

use super::amount::Amount;

pub mod builder;

pub trait Authorization: Debug {
    type ScriptSig: Debug + Clone + PartialEq;
}

#[derive(Debug, Copy, Clone, PartialEq)]
pub struct Authorized;

impl Authorization for Authorized {
    type ScriptSig = Script;
}

pub trait MapAuth<A: Authorization, B: Authorization> {
    fn map_script_sig(&self, s: A::ScriptSig) -> B::ScriptSig;
    fn map_authorization(&self, s: A) -> B;
}

#[derive(Debug, Clone, PartialEq)]
pub struct Bundle<A: Authorization> {
    pub vin: Vec<TxIn<A>>,
    pub vout: Vec<TxOut>,
    pub authorization: A,
}

impl<A: Authorization> Bundle<A> {
<<<<<<< HEAD
    /// Returns `true` if this bundle matches the definition of a coinbase transaction.
    ///
    /// Note that this is defined purely in terms of the transparent transaction part. The
    /// consensus rules enforce additional rules on the shielded parts (namely, that they
    /// don't have any inputs) of transactions with a transparent part that matches this
    /// definition.
    pub fn is_coinbase(&self) -> bool {
        // From `CTransaction::IsCoinBase()` in zcashd:
        //   return (vin.size() == 1 && vin[0].prevout.IsNull());
        matches!(&self.vin[..], [input] if input.prevout.is_null())
=======
    pub fn map_authorization<B: Authorization, F: MapAuth<A, B>>(self, f: F) -> Bundle<B> {
        Bundle {
            vin: self
                .vin
                .into_iter()
                .map(|txin| TxIn {
                    prevout: txin.prevout,
                    script_sig: f.map_script_sig(txin.script_sig),
                    sequence: txin.sequence,
                })
                .collect(),
            vout: self.vout,
            authorization: f.map_authorization(self.authorization),
        }
>>>>>>> 3d935a94
    }
}

#[derive(Clone, Debug, PartialEq)]
pub struct OutPoint {
    hash: [u8; 32],
    n: u32,
}

impl OutPoint {
    pub fn new(hash: [u8; 32], n: u32) -> Self {
        OutPoint { hash, n }
    }

    pub fn read<R: Read>(mut reader: R) -> io::Result<Self> {
        let mut hash = [0u8; 32];
        reader.read_exact(&mut hash)?;
        let n = reader.read_u32::<LittleEndian>()?;
        Ok(OutPoint { hash, n })
    }

    pub fn write<W: Write>(&self, mut writer: W) -> io::Result<()> {
        writer.write_all(&self.hash)?;
        writer.write_u32::<LittleEndian>(self.n)
    }

    /// Returns `true` if this `OutPoint` is "null" in the Bitcoin sense: it points to the
    /// `u32::MAX`th output of the transaction with the all-zeroes txid.
    fn is_null(&self) -> bool {
        // From `BaseOutPoint::IsNull()` in zcashd:
        //   return (hash.IsNull() && n == (uint32_t) -1);
        self.hash == [0; 32] && self.n == u32::MAX
    }

    pub fn n(&self) -> u32 {
        self.n
    }

    pub fn hash(&self) -> &[u8; 32] {
        &self.hash
    }
}

#[derive(Debug, Clone, PartialEq)]
pub struct TxIn<A: Authorization> {
    pub prevout: OutPoint,
    pub script_sig: A::ScriptSig,
    pub sequence: u32,
}

impl TxIn<Authorized> {
    pub fn read<R: Read>(mut reader: &mut R) -> io::Result<Self> {
        let prevout = OutPoint::read(&mut reader)?;
        let script_sig = Script::read(&mut reader)?;
        let sequence = reader.read_u32::<LittleEndian>()?;

        Ok(TxIn {
            prevout,
            script_sig,
            sequence,
        })
    }

    pub fn write<W: Write>(&self, mut writer: W) -> io::Result<()> {
        self.prevout.write(&mut writer)?;
        self.script_sig.write(&mut writer)?;
        writer.write_u32::<LittleEndian>(self.sequence)
    }
}

#[derive(Clone, Debug, PartialEq)]
pub struct TxOut {
    pub value: Amount,
    pub script_pubkey: Script,
}

impl TxOut {
    pub fn read<R: Read>(mut reader: &mut R) -> io::Result<Self> {
        let value = {
            let mut tmp = [0u8; 8];
            reader.read_exact(&mut tmp)?;
            Amount::from_nonnegative_i64_le_bytes(tmp)
        }
        .map_err(|_| io::Error::new(io::ErrorKind::InvalidData, "value out of range"))?;
        let script_pubkey = Script::read(&mut reader)?;

        Ok(TxOut {
            value,
            script_pubkey,
        })
    }

    pub fn write<W: Write>(&self, mut writer: W) -> io::Result<()> {
        writer.write_all(&self.value.to_i64_le_bytes())?;
        self.script_pubkey.write(&mut writer)
    }
}

#[cfg(any(test, feature = "test-dependencies"))]
pub mod testing {
    use proptest::collection::vec;
    use proptest::prelude::*;
    use proptest::sample::select;

    use crate::{legacy::Script, transaction::components::amount::testing::arb_nonnegative_amount};

    use super::{Authorized, Bundle, OutPoint, TxIn, TxOut};

    pub const VALID_OPCODES: [u8; 8] = [
        0x00, // OP_FALSE,
        0x51, // OP_1,
        0x52, // OP_2,
        0x53, // OP_3,
        0xac, // OP_CHECKSIG,
        0x63, // OP_IF,
        0x65, // OP_VERIF,
        0x6a, // OP_RETURN,
    ];

    prop_compose! {
        pub fn arb_outpoint()(hash in prop::array::uniform32(0u8..), n in 0..100u32) -> OutPoint {
            OutPoint::new(hash, n)
        }
    }

    prop_compose! {
        pub fn arb_script()(v in vec(select(&VALID_OPCODES[..]), 1..256)) -> Script {
            Script(v)
        }
    }

    prop_compose! {
        pub fn arb_txin()(
            prevout in arb_outpoint(),
            script_sig in arb_script(),
            sequence in any::<u32>()
        ) -> TxIn<Authorized> {
            TxIn { prevout, script_sig, sequence }
        }
    }

    prop_compose! {
        pub fn arb_txout()(value in arb_nonnegative_amount(), script_pubkey in arb_script()) -> TxOut {
            TxOut { value, script_pubkey }
        }
    }

    prop_compose! {
        pub fn arb_bundle()(
            vin in vec(arb_txin(), 0..10),
            vout in vec(arb_txout(), 0..10),
        ) -> Option<Bundle<Authorized>> {
            if vin.is_empty() && vout.is_empty() {
                None
            } else {
                Some(Bundle { vin, vout, authorization: Authorized })
            }
        }
    }
}<|MERGE_RESOLUTION|>--- conflicted
+++ resolved
@@ -35,7 +35,6 @@
 }
 
 impl<A: Authorization> Bundle<A> {
-<<<<<<< HEAD
     /// Returns `true` if this bundle matches the definition of a coinbase transaction.
     ///
     /// Note that this is defined purely in terms of the transparent transaction part. The
@@ -46,7 +45,8 @@
         // From `CTransaction::IsCoinBase()` in zcashd:
         //   return (vin.size() == 1 && vin[0].prevout.IsNull());
         matches!(&self.vin[..], [input] if input.prevout.is_null())
-=======
+    }
+
     pub fn map_authorization<B: Authorization, F: MapAuth<A, B>>(self, f: F) -> Bundle<B> {
         Bundle {
             vin: self
@@ -61,7 +61,6 @@
             vout: self.vout,
             authorization: f.map_authorization(self.authorization),
         }
->>>>>>> 3d935a94
     }
 }
 
