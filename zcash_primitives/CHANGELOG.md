--- conflicted
+++ resolved
@@ -10,21 +10,18 @@
 
 ## [Unreleased]
 
-<<<<<<< HEAD
-## [0.26.1] - 2025-10-18
-
-### Fixed
-- Adjusted doc features to fix builds on docs.rs after nightly Rust update.
-=======
 ### Removed
-
 - Removed deprecated modules:
     - `zcash_primitives::consensus`
     - `zcash_primitives::constants`
     - `zcash_primitives::memo`
     - `zcash_primitives::zip32`
     - `zcash_primitives::legacy`
->>>>>>> 32f8ad96
+
+## [0.26.1] - 2025-10-18
+
+### Fixed
+- Adjusted doc features to fix builds on docs.rs after nightly Rust update.
 
 ## [0.26.0] - 2025-10-02
 
