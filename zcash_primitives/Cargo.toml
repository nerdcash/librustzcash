[package]
name = "zcash_primitives"
description = "Rust implementations of the Zcash primitives"
version = "0.13.0"
authors = [
    "Jack Grigg <jack@z.cash>",
    "Kris Nuttycombe <kris@electriccoin.co>"
]
homepage = "https://github.com/zcash/librustzcash"
repository.workspace = true
readme = "README.md"
license.workspace = true
edition.workspace = true
rust-version.workspace = true
categories.workspace = true

[package.metadata.docs.rs]
all-features = true
rustdoc-args = ["--cfg", "docsrs"]

[dependencies]
equihash.workspace = true
zcash_address.workspace = true
zcash_encoding.workspace = true
zip32.workspace = true

# Dependencies exposed in a public API:
# (Breaking upgrades to these require a breaking upgrade to this crate.)
# - CSPRNG
rand.workspace = true
rand_core.workspace = true

# - Digests (output types exposed)
blake2b_simd.workspace = true
sha2.workspace = true

# - Logging and metrics
memuse.workspace = true
tracing.workspace = true

# - Secret management
subtle.workspace = true

# - Shielded protocols
ff.workspace = true
group = { workspace = true, features = ["wnaf-memuse"] }
jubjub.workspace = true
nonempty.workspace = true
orchard.workspace = true
sapling.workspace = true
zcash_spec.workspace = true

# - Note Commitment Trees
incrementalmerkletree = { workspace = true, features = ["legacy-api"] }

# - Test dependencies
proptest = { workspace = true, optional = true }

# - Transparent inputs
#   - `Error` type exposed
hdwallet = { workspace = true, optional = true }
#   - `SecretKey` and `PublicKey` types exposed
<<<<<<< HEAD
secp256k1 = { version = "0.28", optional = true }
=======
secp256k1 = { workspace = true, optional = true }
>>>>>>> 75184acf

# - ZIP 339
bip0039 = { version = "0.10", features = ["std", "all-languages"] }

# Dependencies used internally:
# (Breaking upgrades to these are usually backwards-compatible, but check MSRVs.)
# - Documentation
document-features.workspace = true

# - Encodings
byteorder.workspace = true
hex.workspace = true

# - Shielded protocols
redjubjub = "0.7"

# - Transparent inputs
ripemd = { workspace = true, optional = true }

# - ZIP 32
aes.workspace = true
fpe.workspace = true

[dependencies.zcash_note_encryption]
workspace = true
features = ["pre-zip-212"]

[dev-dependencies]
chacha20poly1305 = "0.10"
criterion.workspace = true
incrementalmerkletree = { workspace = true, features = ["legacy-api", "test-dependencies"] }
proptest.workspace = true
assert_matches.workspace = true
rand_xorshift.workspace = true
sapling = { workspace = true, features = ["test-dependencies"] }
orchard = { workspace = true, features = ["test-dependencies"] }

[target.'cfg(unix)'.dev-dependencies]
pprof = { version = "0.11", features = ["criterion", "flamegraph"] } # MSRV 1.56

[features]
default = ["multicore"]

## Enables multithreading support for creating proofs.
multicore = ["orchard/multicore", "sapling/multicore"]

## Enables spending transparent notes with the transaction builder.
transparent-inputs = ["dep:hdwallet", "dep:ripemd", "dep:secp256k1"]

### A temporary feature flag that exposes granular APIs needed by `zcashd`. These APIs
### should not be relied upon and will be removed in a future release.
temporary-zcashd = []

## Exposes APIs that are useful for testing, such as `proptest` strategies.
test-dependencies = [
    "dep:proptest",
    "orchard/test-dependencies",
    "sapling/test-dependencies",
]

#! ### Experimental features
#!
#! ⚠️ Enabling these features will likely make your code incompatible with current Zcash
#! consensus rules!

## Exposes the in-development NU6 features.
unstable-nu6 = []

## Exposes early in-development features that are not yet planned for any network upgrade.
zfuture = []

[lib]
bench = false

[[bench]]
name = "note_decryption"
harness = false

[badges]
maintenance = { status = "actively-developed" }<|MERGE_RESOLUTION|>--- conflicted
+++ resolved
@@ -60,11 +60,7 @@
 #   - `Error` type exposed
 hdwallet = { workspace = true, optional = true }
 #   - `SecretKey` and `PublicKey` types exposed
-<<<<<<< HEAD
-secp256k1 = { version = "0.28", optional = true }
-=======
 secp256k1 = { workspace = true, optional = true }
->>>>>>> 75184acf
 
 # - ZIP 339
 bip0039 = { version = "0.10", features = ["std", "all-languages"] }
