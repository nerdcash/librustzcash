
# cargo-vet imports lock

[[publisher.bumpalo]]
version = "3.16.0"
when = "2024-04-08"
user-id = 696
user-login = "fitzgen"
user-name = "Nick Fitzgerald"

[[publisher.core-foundation-sys]]
version = "0.8.4"
when = "2023-04-03"
user-id = 5946
user-login = "jrmuizel"
user-name = "Jeff Muizelaar"

[[publisher.equihash]]
version = "0.2.2"
when = "2025-03-05"
user-id = 6289
user-login = "str4d"
user-name = "Jack Grigg"

[[publisher.f4jumble]]
version = "0.1.1"
when = "2024-12-13"
user-id = 6289
user-login = "str4d"
user-name = "Jack Grigg"

[[publisher.halo2_gadgets]]
version = "0.3.1"
when = "2024-12-16"
user-id = 6289
user-login = "str4d"
user-name = "Jack Grigg"

[[publisher.halo2_legacy_pdqsort]]
version = "0.1.0"
when = "2023-03-10"
user-id = 199950
user-login = "daira"
user-name = "Daira-Emma Hopwood"

[[publisher.halo2_poseidon]]
version = "0.1.0"
when = "2024-12-16"
user-id = 6289
user-login = "str4d"
user-name = "Jack Grigg"

[[publisher.halo2_proofs]]
version = "0.3.0"
when = "2023-03-22"
user-id = 1244
user-login = "ebfull"

[[publisher.incrementalmerkletree]]
version = "0.8.2"
when = "2025-02-01"
user-id = 169181
user-login = "nuttycom"
user-name = "Kris Nuttycombe"

[[publisher.incrementalmerkletree-testing]]
version = "0.3.0"
when = "2025-01-31"
user-id = 169181
user-login = "nuttycom"
user-name = "Kris Nuttycombe"

[[publisher.memuse]]
version = "0.2.2"
when = "2024-12-13"
user-id = 6289
user-login = "str4d"
user-name = "Jack Grigg"

[[publisher.orchard]]
version = "0.11.0"
when = "2025-02-21"
user-id = 169181
user-login = "nuttycom"
user-name = "Kris Nuttycombe"

[[publisher.pczt]]
version = "0.5.0"
when = "2025-11-05"
user-id = 169181
user-login = "nuttycom"
user-name = "Kris Nuttycombe"

[[publisher.sapling-crypto]]
version = "0.5.0"
when = "2025-02-21"
user-id = 169181
user-login = "nuttycom"
user-name = "Kris Nuttycombe"

[[publisher.schemerz]]
version = "0.2.0"
when = "2024-10-16"
user-id = 6289
user-login = "str4d"
user-name = "Jack Grigg"

[[publisher.schemerz-rusqlite]]
version = "0.370.0"
when = "2025-10-26"
user-id = 6289
user-login = "str4d"
user-name = "Jack Grigg"

[[publisher.shardtree]]
version = "0.6.1"
when = "2025-01-31"
user-id = 169181
user-login = "nuttycom"
user-name = "Kris Nuttycombe"

[[publisher.sinsemilla]]
version = "0.1.0"
when = "2024-12-14"
user-id = 6289
user-login = "str4d"
user-name = "Jack Grigg"

[[publisher.unicode-normalization]]
version = "0.1.24"
when = "2024-09-17"
user-id = 1139
user-login = "Manishearth"
user-name = "Manish Goregaokar"

[[publisher.unicode-segmentation]]
version = "1.12.0"
when = "2024-09-13"
user-id = 1139
user-login = "Manishearth"
user-name = "Manish Goregaokar"

[[publisher.wasip2]]
version = "1.0.1+wasi-0.2.4"
when = "2025-09-15"
user-id = 1
user-login = "alexcrichton"
user-name = "Alex Crichton"

[[publisher.windows]]
version = "0.61.3"
when = "2025-06-12"
user-id = 64539
user-login = "kennykerr"
user-name = "Kenny Kerr"

[[publisher.windows-collections]]
version = "0.2.0"
when = "2025-03-18"
user-id = 64539
user-login = "kennykerr"
user-name = "Kenny Kerr"

[[publisher.windows-core]]
version = "0.61.2"
when = "2025-05-19"
user-id = 64539
user-login = "kennykerr"
user-name = "Kenny Kerr"

[[publisher.windows-future]]
version = "0.2.1"
when = "2025-05-15"
user-id = 64539
user-login = "kennykerr"
user-name = "Kenny Kerr"

[[publisher.windows-implement]]
version = "0.60.2"
when = "2025-10-06"
user-id = 64539
user-login = "kennykerr"
user-name = "Kenny Kerr"

[[publisher.windows-interface]]
version = "0.59.3"
when = "2025-10-06"
user-id = 64539
user-login = "kennykerr"
user-name = "Kenny Kerr"

[[publisher.windows-numerics]]
version = "0.2.0"
when = "2025-03-18"
user-id = 64539
user-login = "kennykerr"
user-name = "Kenny Kerr"

[[publisher.windows-result]]
version = "0.3.4"
when = "2025-05-19"
user-id = 64539
user-login = "kennykerr"
user-name = "Kenny Kerr"

[[publisher.windows-strings]]
version = "0.4.2"
when = "2025-05-19"
user-id = 64539
user-login = "kennykerr"
user-name = "Kenny Kerr"

[[publisher.windows-sys]]
version = "0.48.0"
when = "2023-03-31"
user-id = 64539
user-login = "kennykerr"
user-name = "Kenny Kerr"

[[publisher.windows-sys]]
version = "0.52.0"
when = "2023-11-15"
user-id = 64539
user-login = "kennykerr"
user-name = "Kenny Kerr"

[[publisher.windows-sys]]
version = "0.59.0"
when = "2024-07-30"
user-id = 64539
user-login = "kennykerr"
user-name = "Kenny Kerr"

[[publisher.windows-targets]]
version = "0.48.5"
when = "2023-08-18"
user-id = 64539
user-login = "kennykerr"
user-name = "Kenny Kerr"

[[publisher.windows-targets]]
version = "0.52.6"
when = "2024-07-03"
user-id = 64539
user-login = "kennykerr"
user-name = "Kenny Kerr"

[[publisher.windows-targets]]
version = "0.53.0"
when = "2025-01-07"
user-id = 64539
user-login = "kennykerr"
user-name = "Kenny Kerr"

[[publisher.windows-threading]]
version = "0.1.0"
when = "2025-05-15"
user-id = 64539
user-login = "kennykerr"
user-name = "Kenny Kerr"

[[publisher.windows_aarch64_gnullvm]]
version = "0.48.5"
when = "2023-08-18"
user-id = 64539
user-login = "kennykerr"
user-name = "Kenny Kerr"

[[publisher.windows_aarch64_gnullvm]]
version = "0.52.6"
when = "2024-07-03"
user-id = 64539
user-login = "kennykerr"
user-name = "Kenny Kerr"

[[publisher.windows_aarch64_gnullvm]]
version = "0.53.0"
when = "2025-01-07"
user-id = 64539
user-login = "kennykerr"
user-name = "Kenny Kerr"

[[publisher.windows_aarch64_msvc]]
version = "0.48.5"
when = "2023-08-18"
user-id = 64539
user-login = "kennykerr"
user-name = "Kenny Kerr"

[[publisher.windows_aarch64_msvc]]
version = "0.52.6"
when = "2024-07-03"
user-id = 64539
user-login = "kennykerr"
user-name = "Kenny Kerr"

[[publisher.windows_aarch64_msvc]]
version = "0.53.0"
when = "2025-01-07"
user-id = 64539
user-login = "kennykerr"
user-name = "Kenny Kerr"

[[publisher.windows_i686_gnu]]
version = "0.48.5"
when = "2023-08-18"
user-id = 64539
user-login = "kennykerr"
user-name = "Kenny Kerr"

[[publisher.windows_i686_gnu]]
version = "0.52.6"
when = "2024-07-03"
user-id = 64539
user-login = "kennykerr"
user-name = "Kenny Kerr"

[[publisher.windows_i686_gnu]]
version = "0.53.0"
when = "2025-01-07"
user-id = 64539
user-login = "kennykerr"
user-name = "Kenny Kerr"

[[publisher.windows_i686_gnullvm]]
version = "0.52.6"
when = "2024-07-03"
user-id = 64539
user-login = "kennykerr"
user-name = "Kenny Kerr"

[[publisher.windows_i686_gnullvm]]
version = "0.53.0"
when = "2025-01-07"
user-id = 64539
user-login = "kennykerr"
user-name = "Kenny Kerr"

[[publisher.windows_i686_msvc]]
version = "0.48.5"
when = "2023-08-18"
user-id = 64539
user-login = "kennykerr"
user-name = "Kenny Kerr"

[[publisher.windows_i686_msvc]]
version = "0.52.6"
when = "2024-07-03"
user-id = 64539
user-login = "kennykerr"
user-name = "Kenny Kerr"

[[publisher.windows_i686_msvc]]
version = "0.53.0"
when = "2025-01-07"
user-id = 64539
user-login = "kennykerr"
user-name = "Kenny Kerr"

[[publisher.windows_x86_64_gnu]]
version = "0.48.5"
when = "2023-08-18"
user-id = 64539
user-login = "kennykerr"
user-name = "Kenny Kerr"

[[publisher.windows_x86_64_gnu]]
version = "0.52.6"
when = "2024-07-03"
user-id = 64539
user-login = "kennykerr"
user-name = "Kenny Kerr"

[[publisher.windows_x86_64_gnu]]
version = "0.53.0"
when = "2025-01-07"
user-id = 64539
user-login = "kennykerr"
user-name = "Kenny Kerr"

[[publisher.windows_x86_64_gnullvm]]
version = "0.48.5"
when = "2023-08-18"
user-id = 64539
user-login = "kennykerr"
user-name = "Kenny Kerr"

[[publisher.windows_x86_64_gnullvm]]
version = "0.52.6"
when = "2024-07-03"
user-id = 64539
user-login = "kennykerr"
user-name = "Kenny Kerr"

[[publisher.windows_x86_64_gnullvm]]
version = "0.53.0"
when = "2025-01-07"
user-id = 64539
user-login = "kennykerr"
user-name = "Kenny Kerr"

[[publisher.windows_x86_64_msvc]]
version = "0.48.5"
when = "2023-08-18"
user-id = 64539
user-login = "kennykerr"
user-name = "Kenny Kerr"

[[publisher.windows_x86_64_msvc]]
version = "0.52.6"
when = "2024-07-03"
user-id = 64539
user-login = "kennykerr"
user-name = "Kenny Kerr"

[[publisher.windows_x86_64_msvc]]
version = "0.53.0"
when = "2025-01-07"
user-id = 64539
user-login = "kennykerr"
user-name = "Kenny Kerr"

[[publisher.wit-bindgen]]
version = "0.43.0"
when = "2025-06-24"
user-id = 73222
user-login = "wasmtime-publish"

[[publisher.zcash]]
version = "0.1.0"
when = "2024-07-15"
user-id = 6289
user-login = "str4d"
user-name = "Jack Grigg"

[[publisher.zcash_address]]
version = "0.10.1"
when = "2025-10-20"
user-id = 169181
user-login = "nuttycom"
user-name = "Kris Nuttycombe"

[[publisher.zcash_client_backend]]
version = "0.21.0"
when = "2025-11-05"
user-id = 169181
user-login = "nuttycom"
user-name = "Kris Nuttycombe"

[[publisher.zcash_client_sqlite]]
<<<<<<< HEAD
version = "0.19.0"
when = "2025-11-05"
=======
version = "0.18.10"
when = "2025-11-25"
>>>>>>> 63bd2657
user-id = 169181
user-login = "nuttycom"
user-name = "Kris Nuttycombe"

[[publisher.zcash_encoding]]
version = "0.3.0"
when = "2025-02-21"
user-id = 169181
user-login = "nuttycom"
user-name = "Kris Nuttycombe"

[[publisher.zcash_extensions]]
version = "0.1.0"
when = "2024-07-15"
user-id = 6289
user-login = "str4d"
user-name = "Jack Grigg"

[[publisher.zcash_history]]
version = "0.4.0"
when = "2024-03-01"
user-id = 6289
user-login = "str4d"
user-name = "Jack Grigg"

[[publisher.zcash_keys]]
version = "0.12.0"
when = "2025-10-13"
user-id = 169181
user-login = "nuttycom"
user-name = "Kris Nuttycombe"

[[publisher.zcash_primitives]]
version = "0.26.1"
when = "2025-10-20"
user-id = 169181
user-login = "nuttycom"
user-name = "Kris Nuttycombe"

[[publisher.zcash_proofs]]
version = "0.26.1"
when = "2025-10-20"
user-id = 169181
user-login = "nuttycom"
user-name = "Kris Nuttycombe"

[[publisher.zcash_protocol]]
version = "0.7.1"
when = "2025-10-20"
user-id = 169181
user-login = "nuttycom"
user-name = "Kris Nuttycombe"

[[publisher.zcash_script]]
version = "0.4.2"
when = "2025-10-24"
user-id = 6289
user-login = "str4d"
user-name = "Jack Grigg"

[[publisher.zcash_spec]]
version = "0.2.1"
when = "2025-02-20"
user-id = 199950
user-login = "daira"
user-name = "Daira-Emma Hopwood"

[[publisher.zcash_transparent]]
version = "0.6.1"
when = "2025-10-27"
user-id = 6289
user-login = "str4d"
user-name = "Jack Grigg"

[[publisher.zip32]]
version = "0.2.0"
when = "2025-02-20"
user-id = 169181
user-login = "nuttycom"
user-name = "Kris Nuttycombe"

[[publisher.zip321]]
version = "0.6.0"
when = "2025-10-02"
user-id = 169181
user-login = "nuttycom"
user-name = "Kris Nuttycombe"

[[audits.bytecode-alliance.wildcard-audits.bumpalo]]
who = "Nick Fitzgerald <fitzgen@gmail.com>"
criteria = "safe-to-deploy"
user-id = 696 # Nick Fitzgerald (fitzgen)
start = "2019-03-16"
end = "2026-08-21"

[[audits.bytecode-alliance.wildcard-audits.wasip2]]
who = "Alex Crichton <alex@alexcrichton.com>"
criteria = "safe-to-deploy"
user-id = 1 # Alex Crichton (alexcrichton)
start = "2025-08-10"
end = "2026-08-21"
notes = """
This is a Bytecode Alliance authored crate.
"""

[[audits.bytecode-alliance.wildcard-audits.wit-bindgen]]
who = "Alex Crichton <alex@alexcrichton.com>"
criteria = "safe-to-deploy"
user-id = 73222 # wasmtime-publish
start = "2023-01-01"
end = "2026-06-03"
notes = """
The Bytecode Alliance uses the `wasmtime-publish` crates.io account to automate
publication of this crate from CI. This repository requires all PRs are reviewed
by a Bytecode Alliance maintainer and it owned by the Bytecode Alliance itself.
"""

[[audits.bytecode-alliance.audits.adler]]
who = "Alex Crichton <alex@alexcrichton.com>"
criteria = "safe-to-deploy"
version = "1.0.2"
notes = "This is a small crate which forbids unsafe code and is a straightforward implementation of the adler hashing algorithm."

[[audits.bytecode-alliance.audits.anes]]
who = "Pat Hickey <phickey@fastly.com>"
criteria = "safe-to-deploy"
version = "0.1.6"
notes = "Contains no unsafe code, no IO, no build.rs."

[[audits.bytecode-alliance.audits.anyhow]]
who = "Pat Hickey <phickey@fastly.com>"
criteria = "safe-to-deploy"
delta = "1.0.69 -> 1.0.71"

[[audits.bytecode-alliance.audits.arrayref]]
who = "Nick Fitzgerald <fitzgen@gmail.com>"
criteria = "safe-to-deploy"
version = "0.3.6"
notes = """
Unsafe code, but its logic looks good to me. Necessary given what it is
doing. Well tested, has quickchecks.
"""

[[audits.bytecode-alliance.audits.atomic-waker]]
who = "Alex Crichton <alex@alexcrichton.com>"
criteria = "safe-to-deploy"
version = "1.1.2"
notes = "Contains `unsafe` code but it's well-documented and scoped to what it's intended to be doing. Otherwise a well-focused and straightforward crate."

[[audits.bytecode-alliance.audits.base64]]
who = "Pat Hickey <phickey@fastly.com>"
criteria = "safe-to-deploy"
version = "0.21.0"
notes = "This crate has no dependencies, no build.rs, and contains no unsafe code."

[[audits.bytecode-alliance.audits.base64]]
who = "Andrew Brown <andrew.brown@intel.com>"
criteria = "safe-to-deploy"
delta = "0.21.3 -> 0.22.1"

[[audits.bytecode-alliance.audits.bitflags]]
who = "Jamey Sharp <jsharp@fastly.com>"
criteria = "safe-to-deploy"
delta = "2.1.0 -> 2.2.1"
notes = """
This version adds unsafe impls of traits from the bytemuck crate when built
with that library enabled, but I believe the impls satisfy the documented
safety requirements for bytemuck. The other changes are minor.
"""

[[audits.bytecode-alliance.audits.bitflags]]
who = "Alex Crichton <alex@alexcrichton.com>"
criteria = "safe-to-deploy"
delta = "2.3.2 -> 2.3.3"
notes = """
Nothing outside the realm of what one would expect from a bitflags generator,
all as expected.
"""

[[audits.bytecode-alliance.audits.bitflags]]
who = "Alex Crichton <alex@alexcrichton.com>"
criteria = "safe-to-deploy"
delta = "2.4.1 -> 2.6.0"
notes = """
Changes in how macros are invoked and various bits and pieces of macro-fu.
Otherwise no major changes and nothing dealing with `unsafe`.
"""

[[audits.bytecode-alliance.audits.block-buffer]]
who = "Benjamin Bouvier <public@benj.me>"
criteria = "safe-to-deploy"
delta = "0.9.0 -> 0.10.2"

[[audits.bytecode-alliance.audits.ciborium-io]]
who = "Pat Hickey <phickey@fastly.com>"
criteria = "safe-to-deploy"
version = "0.2.0"

[[audits.bytecode-alliance.audits.ciborium-ll]]
who = "Pat Hickey <phickey@fastly.com>"
criteria = "safe-to-deploy"
version = "0.2.0"

[[audits.bytecode-alliance.audits.cipher]]
who = "Andrew Brown <andrew.brown@intel.com>"
criteria = "safe-to-deploy"
version = "0.4.4"
notes = "Most unsafe is hidden by `inout` dependency; only remaining unsafe is raw-splitting a slice and an unreachable hint. Older versions of this regularly reach ~150k daily downloads."

[[audits.bytecode-alliance.audits.cobs]]
who = "Alex Crichton <alex@alexcrichton.com>"
criteria = "safe-to-deploy"
version = "0.2.3"
notes = "No `unsafe` code in the crate and no usage of `std`"

[[audits.bytecode-alliance.audits.constant_time_eq]]
who = "Nick Fitzgerald <fitzgen@gmail.com>"
criteria = "safe-to-deploy"
version = "0.2.4"
notes = "A few tiny blocks of `unsafe` but each of them is very obviously correct."

[[audits.bytecode-alliance.audits.core-foundation-sys]]
who = "Dan Gohman <dev@sunfishcode.online>"
criteria = "safe-to-deploy"
delta = "0.8.4 -> 0.8.6"
notes = """
The changes here are all typical bindings updates: new functions, types, and
constants. I have not audited all the bindings for ABI conformance.
"""

[[audits.bytecode-alliance.audits.crypto-common]]
who = "Benjamin Bouvier <public@benj.me>"
criteria = "safe-to-deploy"
version = "0.1.3"

[[audits.bytecode-alliance.audits.digest]]
who = "Benjamin Bouvier <public@benj.me>"
criteria = "safe-to-deploy"
delta = "0.9.0 -> 0.10.3"

[[audits.bytecode-alliance.audits.embedded-io]]
who = "Alex Crichton <alex@alexcrichton.com>"
criteria = "safe-to-deploy"
version = "0.4.0"
notes = "No `unsafe` code and only uses `std` in ways one would expect the crate to do so."

[[audits.bytecode-alliance.audits.embedded-io]]
who = "Alex Crichton <alex@alexcrichton.com>"
criteria = "safe-to-deploy"
delta = "0.4.0 -> 0.6.1"
notes = "Major updates, but almost all safe code. Lots of pruning/deletions, nothing out of the ordrinary."

[[audits.bytecode-alliance.audits.errno]]
who = "Dan Gohman <dev@sunfishcode.online>"
criteria = "safe-to-deploy"
version = "0.3.0"
notes = "This crate uses libc and windows-sys APIs to get and set the raw OS error value."

[[audits.bytecode-alliance.audits.errno]]
who = "Dan Gohman <dev@sunfishcode.online>"
criteria = "safe-to-deploy"
delta = "0.3.0 -> 0.3.1"
notes = "Just a dependency version bump and a bug fix for redox"

[[audits.bytecode-alliance.audits.errno]]
who = "Dan Gohman <dev@sunfishcode.online>"
criteria = "safe-to-deploy"
delta = "0.3.9 -> 0.3.10"

[[audits.bytecode-alliance.audits.fallible-iterator]]
who = "Alex Crichton <alex@alexcrichton.com>"
criteria = "safe-to-deploy"
delta = "0.2.0 -> 0.3.0"
notes = """
This major version update has a few minor breaking changes but everything
this crate has to do with iterators and `Result` and such. No `unsafe` or
anything like that, all looks good.
"""

[[audits.bytecode-alliance.audits.fastrand]]
who = "Alex Crichton <alex@alexcrichton.com>"
criteria = "safe-to-deploy"
delta = "2.0.0 -> 2.0.1"
notes = """
This update had a few doc updates but no otherwise-substantial source code
updates.
"""

[[audits.bytecode-alliance.audits.fixedbitset]]
who = "Nick Fitzgerald <fitzgen@gmail.com>"
criteria = "safe-to-deploy"
version = "0.4.2"
notes = """
No ambient I/O. Uses some `unsafe`, but the uses look good and are guarded by
relevant assertions, although could use some comments and some slight
refactoring into helpers to dedupe unsafe blocks in my personal opinion.
"""

<<<<<<< HEAD
[[audits.bytecode-alliance.audits.foldhash]]
who = "Alex Crichton <alex@alexcrichton.com>"
criteria = "safe-to-deploy"
version = "0.1.3"
notes = """
Only a minor amount of `unsafe` code in this crate related to global per-process
initialization which looks correct to me.
"""

=======
>>>>>>> 63bd2657
[[audits.bytecode-alliance.audits.futures-channel]]
who = "Joel Dice <joel.dice@gmail.com>"
criteria = "safe-to-deploy"
version = "0.3.31"

[[audits.bytecode-alliance.audits.futures-core]]
who = "Pat Hickey <phickey@fastly.com>"
criteria = "safe-to-deploy"
version = "0.3.27"
notes = "Unsafe used to implement a concurrency primitive AtomicWaker. Well-commented and not obviously incorrect. Like my other audits of these concurrency primitives inside the futures family, I couldn't certify that it is correct without formal methods, but that is out of scope for this vetting."

[[audits.bytecode-alliance.audits.futures-core]]
who = "Pat Hickey <pat@moreproductive.org>"
criteria = "safe-to-deploy"
delta = "0.3.28 -> 0.3.31"

[[audits.bytecode-alliance.audits.futures-executor]]
who = "Pat Hickey <phickey@fastly.com>"
criteria = "safe-to-deploy"
version = "0.3.27"
notes = "Unsafe used to implement the unpark mutex, which is well commented and not obviously incorrect. Like with futures-channel I wouldn't be able to certify it as correct without formal methods."

[[audits.bytecode-alliance.audits.futures-io]]
who = "Joel Dice <joel.dice@gmail.com>"
criteria = "safe-to-deploy"
version = "0.3.31"

[[audits.bytecode-alliance.audits.futures-macro]]
who = "Joel Dice <joel.dice@gmail.com>"
criteria = "safe-to-deploy"
version = "0.3.31"

[[audits.bytecode-alliance.audits.futures-sink]]
who = "Pat Hickey <phickey@fastly.com>"
criteria = "safe-to-deploy"
version = "0.3.27"

[[audits.bytecode-alliance.audits.futures-sink]]
who = "Pat Hickey <pat@moreproductive.org>"
criteria = "safe-to-deploy"
delta = "0.3.28 -> 0.3.31"

[[audits.bytecode-alliance.audits.futures-task]]
who = "Pat Hickey <pat@moreproductive.org>"
criteria = "safe-to-deploy"
delta = "0.3.27 -> 0.3.31"

[[audits.bytecode-alliance.audits.futures-util]]
who = "Pat Hickey <pat@moreproductive.org>"
criteria = "safe-to-deploy"
delta = "0.3.27 -> 0.3.31"
notes = "New waker_ref module contains \"FIXME: panics on Arc::clone / refcount changes could wreak havoc...\" comment, but this corner case feels low risk."

[[audits.bytecode-alliance.audits.hashbrown]]
who = "Chris Fallin <chris@cfallin.org>"
criteria = "safe-to-deploy"
delta = "0.14.5 -> 0.15.2"

[[audits.bytecode-alliance.audits.heck]]
who = "Alex Crichton <alex@alexcrichton.com>"
criteria = "safe-to-deploy"
delta = "0.4.1 -> 0.5.0"
notes = "Minor changes for a `no_std` upgrade but otherwise everything looks as expected."

[[audits.bytecode-alliance.audits.http-body]]
who = "Pat Hickey <phickey@fastly.com>"
criteria = "safe-to-deploy"
version = "1.0.0-rc.2"

[[audits.bytecode-alliance.audits.http-body]]
who = "Alex Crichton <alex@alexcrichton.com>"
criteria = "safe-to-deploy"
delta = "1.0.0-rc.2 -> 1.0.0"
notes = "Only minor changes made for a stable release."

[[audits.bytecode-alliance.audits.http-body-util]]
who = "Pat Hickey <phickey@fastly.com>"
criteria = "safe-to-deploy"
version = "0.1.0-rc.2"
notes = "only one use of unsafe related to pin projection. unclear to me why pin_project! is used in many modules of the project, but the expanded output of that macro is inlined in either.rs"

[[audits.bytecode-alliance.audits.http-body-util]]
who = "Alex Crichton <alex@alexcrichton.com>"
criteria = "safe-to-deploy"
delta = "0.1.0-rc.2 -> 0.1.0"
notes = "Minor documentation updates an additions, nothing major."

[[audits.bytecode-alliance.audits.iana-time-zone-haiku]]
who = "Dan Gohman <dev@sunfishcode.online>"
criteria = "safe-to-deploy"
version = "0.1.2"

[[audits.bytecode-alliance.audits.itertools]]
who = "Nick Fitzgerald <fitzgen@gmail.com>"
criteria = "safe-to-deploy"
delta = "0.10.5 -> 0.12.1"
notes = """
Minimal `unsafe` usage. Few blocks that existed looked reasonable. Does what it
says on the tin: lots of iterators.
"""

[[audits.bytecode-alliance.audits.itertools]]
who = "Alex Crichton <alex@alexcrichton.com>"
criteria = "safe-to-deploy"
delta = "0.12.1 -> 0.14.0"
notes = """
Lots of new iterators and shuffling some things around. Some new unsafe code but
it's well-documented and well-tested. Nothing suspicious.
"""

[[audits.bytecode-alliance.audits.libm]]
who = "Alex Crichton <alex@alexcrichton.com>"
criteria = "safe-to-deploy"
delta = "0.2.2 -> 0.2.4"
notes = """
This diff primarily fixes a few issues with the `fma`-related functions,
but also contains some other minor fixes as well. Everything looks A-OK and
as expected.
"""

[[audits.bytecode-alliance.audits.libm]]
who = "Alex Crichton <alex@alexcrichton.com>"
criteria = "safe-to-deploy"
delta = "0.2.4 -> 0.2.7"
notes = """
This is a minor update which has some testing affordances as well as some
updated math algorithms.
"""

[[audits.bytecode-alliance.audits.matchers]]
who = "Pat Hickey <phickey@fastly.com>"
criteria = "safe-to-deploy"
version = "0.1.0"

[[audits.bytecode-alliance.audits.miniz_oxide]]
who = "Alex Crichton <alex@alexcrichton.com>"
criteria = "safe-to-deploy"
version = "0.7.1"
notes = """
This crate is a Rust implementation of zlib compression/decompression and has
been used by default by the Rust standard library for quite some time. It's also
a default dependency of the popular `backtrace` crate for decompressing debug
information. This crate forbids unsafe code and does not otherwise access system
resources. It's originally a port of the `miniz.c` library as well, and given
its own longevity should be relatively hardened against some of the more common
compression-related issues.
"""

[[audits.bytecode-alliance.audits.nu-ansi-term]]
who = "Pat Hickey <phickey@fastly.com>"
criteria = "safe-to-deploy"
version = "0.46.0"
notes = "one use of unsafe to call windows specific api to get console handle."

[[audits.bytecode-alliance.audits.overload]]
who = "Pat Hickey <phickey@fastly.com>"
criteria = "safe-to-deploy"
version = "0.1.1"
notes = "small crate, only defines macro-rules!, nicely documented as well"

[[audits.bytecode-alliance.audits.percent-encoding]]
who = "Alex Crichton <alex@alexcrichton.com>"
criteria = "safe-to-deploy"
version = "2.2.0"
notes = """
This crate is a single-file crate that does what it says on the tin. There are
a few `unsafe` blocks related to utf-8 validation which are locally verifiable
as correct and otherwise this crate is good to go.
"""

[[audits.bytecode-alliance.audits.pin-utils]]
who = "Pat Hickey <phickey@fastly.com>"
criteria = "safe-to-deploy"
version = "0.1.0"

[[audits.bytecode-alliance.audits.pkg-config]]
who = "Pat Hickey <phickey@fastly.com>"
criteria = "safe-to-deploy"
version = "0.3.25"
notes = "This crate shells out to the pkg-config executable, but it appears to sanitize inputs reasonably."

[[audits.bytecode-alliance.audits.pkg-config]]
who = "Alex Crichton <alex@alexcrichton.com>"
criteria = "safe-to-deploy"
delta = "0.3.26 -> 0.3.29"
notes = """
No `unsafe` additions or anything outside of the purview of the crate in this
change.
"""

[[audits.bytecode-alliance.audits.rustc-demangle]]
who = "Alex Crichton <alex@alexcrichton.com>"
criteria = "safe-to-deploy"
version = "0.1.21"
notes = "I am the author of this crate."

[[audits.bytecode-alliance.audits.semver]]
who = "Pat Hickey <phickey@fastly.com>"
criteria = "safe-to-deploy"
version = "1.0.17"
notes = "plenty of unsafe pointer and vec tricks, but in well-structured and commented code that appears to be correct"

[[audits.bytecode-alliance.audits.sharded-slab]]
who = "Pat Hickey <phickey@fastly.com>"
criteria = "safe-to-deploy"
version = "0.1.4"
notes = "I always really enjoy reading eliza's code, she left perfect comments at every use of unsafe."

[[audits.bytecode-alliance.audits.shlex]]
who = "Alex Crichton <alex@alexcrichton.com>"
criteria = "safe-to-deploy"
version = "1.1.0"
notes = "Only minor `unsafe` code blocks which look valid and otherwise does what it says on the tin."

[[audits.bytecode-alliance.audits.signal-hook-registry]]
who = "Pat Hickey <phickey@fastly.com>"
criteria = "safe-to-deploy"
version = "1.4.1"

[[audits.bytecode-alliance.audits.thread_local]]
who = "Pat Hickey <phickey@fastly.com>"
criteria = "safe-to-deploy"
version = "1.1.4"
notes = "uses unsafe to implement thread local storage of objects"

[[audits.bytecode-alliance.audits.tinyvec]]
who = "Alex Crichton <alex@alexcrichton.com>"
criteria = "safe-to-deploy"
version = "1.6.0"
notes = """
This crate, while it implements collections, does so without `std::*` APIs and
without `unsafe`. Skimming the crate everything looks reasonable and what one
would expect from idiomatic safe collections in Rust.
"""

[[audits.bytecode-alliance.audits.tracing-attributes]]
who = "Alex Crichton <alex@alexcrichton.com>"
criteria = "safe-to-deploy"
delta = "0.1.28 -> 0.1.30"
notes = "Few code changes, a pretty minor update."

[[audits.bytecode-alliance.audits.tracing-core]]
who = "Alex Crichton <alex@alexcrichton.com>"
criteria = "safe-to-deploy"
delta = "0.1.33 -> 0.1.34"
notes = "Mostly just an update with Rust stylistic conventions changing. Nothing awry."

[[audits.bytecode-alliance.audits.tracing-log]]
who = "Alex Crichton <alex@alexcrichton.com>"
criteria = "safe-to-deploy"
version = "0.1.3"
notes = """
This is a standard adapter between the `log` ecosystem and the `tracing`
ecosystem. There's one `unsafe` block in this crate and it's well-scoped.
"""

[[audits.bytecode-alliance.audits.tracing-log]]
who = "Alex Crichton <alex@alexcrichton.com>"
criteria = "safe-to-deploy"
delta = "0.1.3 -> 0.2.0"
notes = "Nothing out of the ordinary, a typical major version update and nothing awry."

[[audits.bytecode-alliance.audits.tracing-subscriber]]
who = "Pat Hickey <phickey@fastly.com>"
criteria = "safe-to-deploy"
version = "0.3.17"

[[audits.bytecode-alliance.audits.try-lock]]
who = "Pat Hickey <phickey@fastly.com>"
criteria = "safe-to-deploy"
version = "0.2.4"
notes = "Implements a concurrency primitive with atomics, and is not obviously incorrect"

[[audits.bytecode-alliance.audits.vcpkg]]
who = "Pat Hickey <phickey@fastly.com>"
criteria = "safe-to-deploy"
version = "0.2.15"
notes = "no build.rs, no macros, no unsafe. It reads the filesystem and makes copies of DLLs into OUT_DIR."

[[audits.bytecode-alliance.audits.want]]
who = "Pat Hickey <phickey@fastly.com>"
criteria = "safe-to-deploy"
version = "0.3.0"

[[audits.bytecode-alliance.audits.webpki-roots]]
who = "Pat Hickey <phickey@fastly.com>"
criteria = "safe-to-deploy"
delta = "0.22.4 -> 0.23.0"

[[audits.bytecode-alliance.audits.webpki-roots]]
who = "Pat Hickey <phickey@fastly.com>"
criteria = "safe-to-deploy"
delta = "0.23.0 -> 0.25.2"

[[audits.bytecode-alliance.audits.wit-bindgen]]
who = "Alex Crichton <alex@alexcrichton.com>"
criteria = "safe-to-deploy"
delta = "0.43.0 -> 0.45.0"
notes = "The Bytecode Alliance is the author of this crate"

[[audits.bytecode-alliance.audits.wit-bindgen]]
who = "Alex Crichton <alex@alexcrichton.com>"
criteria = "safe-to-deploy"
delta = "0.45.0 -> 0.45.1"
notes = "The Bytecode Alliance is the author of this crate"

[[audits.bytecode-alliance.audits.wit-bindgen]]
who = "Alex Crichton <alex@alexcrichton.com>"
criteria = "safe-to-deploy"
delta = "0.45.1 -> 0.46.0"
notes = "The Bytecode Alliance is the author of this crate"

[[audits.embark-studios.audits.anyhow]]
who = "Johan Andersson <opensource@embark-studios.com>"
criteria = "safe-to-deploy"
version = "1.0.58"

[[audits.embark-studios.audits.ident_case]]
who = "Johan Andersson <opensource@embark-studios.com>"
criteria = "safe-to-deploy"
version = "1.0.1"
notes = "No unsafe usage or ambient capabilities"

[[audits.embark-studios.audits.num_enum]]
who = "Johan Andersson <opensource@embark-studios.com>"
criteria = "safe-to-deploy"
version = "0.5.11"
notes = "No unsafe usage or ambient capabilities"

[[audits.embark-studios.audits.num_enum]]
who = "Johan Andersson <opensource@embark-studios.com>"
criteria = "safe-to-deploy"
delta = "0.5.11 -> 0.6.1"
notes = "Minor changes"

[[audits.embark-studios.audits.num_enum]]
who = "Johan Andersson <opensource@embark-studios.com>"
criteria = "safe-to-deploy"
delta = "0.6.1 -> 0.7.0"

[[audits.embark-studios.audits.num_enum_derive]]
who = "Johan Andersson <opensource@embark-studios.com>"
criteria = "safe-to-deploy"
version = "0.5.11"
notes = "Proc macro that generates some unsafe code for conversion but looks sound, no ambient capabilities"

[[audits.embark-studios.audits.num_enum_derive]]
who = "Johan Andersson <opensource@embark-studios.com>"
criteria = "safe-to-deploy"
delta = "0.5.11 -> 0.6.1"
notes = "Minor changes"

[[audits.embark-studios.audits.num_enum_derive]]
who = "Johan Andersson <opensource@embark-studios.com>"
criteria = "safe-to-deploy"
delta = "0.6.1 -> 0.7.0"

[[audits.embark-studios.audits.tap]]
who = "Johan Andersson <opensource@embark-studios.com>"
criteria = "safe-to-deploy"
version = "1.0.1"
notes = "No unsafe usage or ambient capabilities"

[[audits.embark-studios.audits.thiserror]]
who = "Johan Andersson <opensource@embark-studios.com>"
criteria = "safe-to-deploy"
version = "1.0.40"
notes = "Wrapper over implementation crate, found no unsafe or ambient capabilities used"

[[audits.embark-studios.audits.thiserror-impl]]
who = "Johan Andersson <opensource@embark-studios.com>"
criteria = "safe-to-deploy"
version = "1.0.40"
notes = "Found no unsafe or ambient capabilities used"

[[audits.embark-studios.audits.valuable]]
who = "Johan Andersson <opensource@embark-studios.com>"
criteria = "safe-to-deploy"
version = "0.1.0"
notes = "No unsafe usage or ambient capabilities, sane build script"

[[audits.embark-studios.audits.webpki-roots]]
who = "Johan Andersson <opensource@embark-studios.com>"
criteria = "safe-to-deploy"
version = "0.22.4"
notes = "Inspected it to confirm that it only contains data definitions and no runtime code"

[audits.fermyon.audits]

[[audits.google.audits.ahash]]
who = "Nicholas Bishop <nicholasbishop@google.com>"
criteria = "safe-to-run"
version = "0.8.3"
notes = """
Note on does-not-implement-crypto: the aHash documentation explicitly
states it is not a cryptographically secure hash.
"""
aggregated-from = "https://chromium.googlesource.com/chromiumos/third_party/rust_crates/+/refs/heads/main/cargo-vet/audits.toml?format=TEXT"

[[audits.google.audits.ahash]]
who = "Nicholas Bishop <nicholasbishop@google.com>"
criteria = "safe-to-run"
delta = "0.8.3 -> 0.8.5"
aggregated-from = "https://chromium.googlesource.com/chromiumos/third_party/rust_crates/+/refs/heads/main/cargo-vet/audits.toml?format=TEXT"

[[audits.google.audits.ahash]]
who = "Nicholas Bishop <nicholasbishop@google.com>"
criteria = "safe-to-run"
delta = "0.8.5 -> 0.8.11"
aggregated-from = "https://chromium.googlesource.com/chromiumos/third_party/rust_crates/+/refs/heads/main/cargo-vet/audits.toml?format=TEXT"

[[audits.google.audits.autocfg]]
who = "Lukasz Anforowicz <lukasza@chromium.org>"
criteria = "safe-to-deploy"
version = "1.1.0"
notes = """
Grepped for `-i cipher`, `-i crypto`, `'\bfs\b'``, `'\bnet\b'``, `'\bunsafe\b'``
and there were no hits except for reasonable, client-controlled usage of
`std::fs` in `AutoCfg::with_dir`.

This crate has been added to Chromium in
https://source.chromium.org/chromium/chromium/src/+/591a0f30c5eac93b6a3d981c2714ffa4db28dbcb
The CL description contains a link to a Google-internal document with audit details.
"""
aggregated-from = "https://chromium.googlesource.com/chromium/src/+/main/third_party/rust/chromium_crates_io/supply-chain/audits.toml?format=TEXT"

[[audits.google.audits.autocfg]]
who = "Lukasz Anforowicz <lukasza@chromium.org>"
criteria = "safe-to-deploy"
delta = "1.1.0 -> 1.2.0"
notes = '''
Grepped for `-i cipher`, `-i crypto`, `'\bfs\b'``, `'\bnet\b'``, `'\bunsafe\b'``
and nothing changed from the baseline audit of 1.1.0.  Skimmed through the
1.1.0 => 1.2.0 delta and everything seemed okay.
'''
aggregated-from = "https://chromium.googlesource.com/chromium/src/+/main/third_party/rust/chromium_crates_io/supply-chain/audits.toml?format=TEXT"

[[audits.google.audits.bitflags]]
who = "Lukasz Anforowicz <lukasza@chromium.org>"
criteria = "safe-to-deploy"
version = "1.3.2"
notes = """
Security review of earlier versions of the crate can be found at
(Google-internal, sorry): go/image-crate-chromium-security-review

The crate exposes a function marked as `unsafe`, but doesn't use any
`unsafe` blocks (except for tests of the single `unsafe` function).  I
think this justifies marking this crate as `ub-risk-1`.

Additional review comments can be found at https://crrev.com/c/4723145/31
"""
aggregated-from = "https://chromium.googlesource.com/chromium/src/+/main/third_party/rust/chromium_crates_io/supply-chain/audits.toml?format=TEXT"

[[audits.google.audits.bitflags]]
who = "Lukasz Anforowicz <lukasza@chromium.org>"
criteria = "safe-to-deploy"
delta = "2.6.0 -> 2.8.0"
notes = "No changes related to `unsafe impl ... bytemuck` pieces from `src/external.rs`."
aggregated-from = "https://chromium.googlesource.com/chromium/src/+/main/third_party/rust/chromium_crates_io/supply-chain/audits.toml?format=TEXT"

[[audits.google.audits.bitflags]]
who = "Daniel Cheng <dcheng@chromium.org>"
criteria = "safe-to-deploy"
delta = "2.8.0 -> 2.9.0"
notes = "Adds a straightforward clear() function, but no new unsafe code."
aggregated-from = "https://chromium.googlesource.com/chromium/src/+/main/third_party/rust/chromium_crates_io/supply-chain/audits.toml?format=TEXT"

[[audits.google.audits.bstr]]
who = "danakj <danakj@chromium.org>"
criteria = "safe-to-deploy"
version = "1.10.0"
notes = """
WARNING: This certification is a result of a **partial** audit.  The
`unicode` feature has **not** been audited.  The unicode feature has
soundness that depends on the correctness of regex automata that are
shipped as binary blobs. They have not been reviewed here.Ability to
track partial audits is tracked in
https://github.com/mozilla/cargo-vet/issues/380.
"""
aggregated-from = "https://chromium.googlesource.com/chromium/src/+/main/third_party/rust/chromium_crates_io/supply-chain/audits.toml?format=TEXT"

[[audits.google.audits.bstr]]
who = "Adrian Taylor <adetaylor@chromium.org>"
criteria = "safe-to-deploy"
delta = "1.10.0 -> 1.11.0"
notes = "Changes two unsafe blocks to use core::mem::align_of<usize> instead of core::mem::size_of<usize> which shouldn't differ on mainstream platforms."
aggregated-from = "https://chromium.googlesource.com/chromium/src/+/main/third_party/rust/chromium_crates_io/supply-chain/audits.toml?format=TEXT"

[[audits.google.audits.bstr]]
who = "Lukasz Anforowicz <lukasza@chromium.org>"
criteria = "safe-to-deploy"
delta = "1.11.0 -> 1.11.1"
notes = "This release just excludes Unicode data files from being published to crates.io"
aggregated-from = "https://chromium.googlesource.com/chromium/src/+/main/third_party/rust/chromium_crates_io/supply-chain/audits.toml?format=TEXT"

[[audits.google.audits.bstr]]
who = "Dustin J. Mitchell <djmitche@chromium.org>"
criteria = "safe-to-deploy"
delta = "1.11.1 -> 1.11.3"
notes = "No unsafe changes"
aggregated-from = "https://chromium.googlesource.com/chromium/src/+/main/third_party/rust/chromium_crates_io/supply-chain/audits.toml?format=TEXT"

[[audits.google.audits.bytemuck]]
who = "Lukasz Anforowicz <lukasza@chromium.org>"
criteria = "safe-to-deploy"
version = "1.16.3"
notes = """
Review notes from the original audit (of 1.14.3) may be found in
https://crrev.com/c/5362675.  Note that this audit has initially missed UB risk
that was fixed in 1.16.2 - see https://github.com/Lokathor/bytemuck/pull/258.
Because of this, the original audit has been edited to certify version `1.16.3`
instead (see also https://crrev.com/c/5771867).
"""
aggregated-from = "https://chromium.googlesource.com/chromium/src/+/main/third_party/rust/chromium_crates_io/supply-chain/audits.toml?format=TEXT"

[[audits.google.audits.byteorder]]
who = "danakj <danakj@chromium.org>"
criteria = "safe-to-deploy"
version = "1.5.0"
notes = "Unsafe review in https://crrev.com/c/5838022"
aggregated-from = "https://chromium.googlesource.com/chromium/src/+/main/third_party/rust/chromium_crates_io/supply-chain/audits.toml?format=TEXT"

[[audits.google.audits.cfg-if]]
who = "George Burgess IV <gbiv@google.com>"
criteria = "safe-to-deploy"
version = "1.0.0"
aggregated-from = "https://chromium.googlesource.com/chromiumos/third_party/rust_crates/+/refs/heads/main/cargo-vet/audits.toml?format=TEXT"

[[audits.google.audits.clap]]
who = "Lukasz Anforowicz <lukasza@chromium.org>"
criteria = "safe-to-deploy"
version = "4.5.15"
notes = '''
Grepped for `-i cipher`, `-i crypto`, `'\bfs\b'`, `'\bnet\b'`, `'\bunsafe\b'`
and there were no hits, except for `std::net::IpAddr` usage in
`examples/typed-derive.rs`.
'''
aggregated-from = "https://chromium.googlesource.com/chromium/src/+/main/third_party/rust/chromium_crates_io/supply-chain/audits.toml?format=TEXT"

[[audits.google.audits.clap]]
who = "danakj <danakj@chromium.org>"
criteria = "safe-to-deploy"
delta = "4.5.15 -> 4.5.17"
notes = "Minor code change and toml changes."
aggregated-from = "https://chromium.googlesource.com/chromium/src/+/main/third_party/rust/chromium_crates_io/supply-chain/audits.toml?format=TEXT"

[[audits.google.audits.clap]]
who = "Lukasz Anforowicz <lukasza@chromium.org>"
criteria = "safe-to-deploy"
delta = "4.5.17 -> 4.5.18"
aggregated-from = "https://chromium.googlesource.com/chromium/src/+/main/third_party/rust/chromium_crates_io/supply-chain/audits.toml?format=TEXT"

[[audits.google.audits.clap]]
who = "danakj <danakj@chromium.org>"
criteria = "safe-to-deploy"
delta = "4.5.18 -> 4.5.20"
notes = "Trivial changes"
aggregated-from = "https://chromium.googlesource.com/chromium/src/+/main/third_party/rust/chromium_crates_io/supply-chain/audits.toml?format=TEXT"

[[audits.google.audits.clap_builder]]
who = "Lukasz Anforowicz <lukasza@chromium.org>"
criteria = "safe-to-deploy"
version = "4.5.15"
notes = '''
Grepped for `-i cipher`, `-i crypto`, `'\bfs\b'`, `'\bnet\b'`, `'\bunsafe\b'`
and there were no hits.
'''
aggregated-from = "https://chromium.googlesource.com/chromium/src/+/main/third_party/rust/chromium_crates_io/supply-chain/audits.toml?format=TEXT"

[[audits.google.audits.clap_builder]]
who = "danakj <danakj@chromium.org>"
criteria = "safe-to-deploy"
delta = "4.5.15 -> 4.5.17"
notes = "No new unsafe, net, fs"
aggregated-from = "https://chromium.googlesource.com/chromium/src/+/main/third_party/rust/chromium_crates_io/supply-chain/audits.toml?format=TEXT"

[[audits.google.audits.clap_builder]]
who = "Lukasz Anforowicz <lukasza@chromium.org>"
criteria = "safe-to-deploy"
delta = "4.5.17 -> 4.5.18"
aggregated-from = "https://chromium.googlesource.com/chromium/src/+/main/third_party/rust/chromium_crates_io/supply-chain/audits.toml?format=TEXT"

[[audits.google.audits.cpp_demangle]]
who = "Hidenori Kobayashi <hidenorik@chromium.org>"
criteria = "safe-to-run"
version = "0.4.3"
aggregated-from = "https://chromium.googlesource.com/chromiumos/third_party/rust_crates/+/refs/heads/main/cargo-vet/audits.toml?format=TEXT"

[[audits.google.audits.crc32fast]]
who = "Lukasz Anforowicz <lukasza@chromium.org>"
criteria = "safe-to-deploy"
version = "1.4.2"
notes = """
Security review of earlier versions of the crate can be found at
(Google-internal, sorry): go/image-crate-chromium-security-review

Audit comments for 1.4.2 can be found at https://crrev.com/c/4723145.
"""
aggregated-from = "https://chromium.googlesource.com/chromium/src/+/main/third_party/rust/chromium_crates_io/supply-chain/audits.toml?format=TEXT"

[[audits.google.audits.equivalent]]
who = "George Burgess IV <gbiv@google.com>"
criteria = "safe-to-deploy"
version = "1.0.1"
aggregated-from = "https://chromium.googlesource.com/chromiumos/third_party/rust_crates/+/refs/heads/main/cargo-vet/audits.toml?format=TEXT"

[[audits.google.audits.fastrand]]
who = "George Burgess IV <gbiv@google.com>"
criteria = "safe-to-deploy"
version = "1.9.0"
notes = """
`does-not-implement-crypto` is certified because this crate explicitly says
that the RNG here is not cryptographically secure.
"""
aggregated-from = "https://chromium.googlesource.com/chromiumos/third_party/rust_crates/+/refs/heads/main/cargo-vet/audits.toml?format=TEXT"

[[audits.google.audits.flate2]]
who = "Lukasz Anforowicz <lukasza@chromium.org>"
criteria = "safe-to-deploy"
version = "1.0.30"
notes = '''
WARNING: This certification is a result of a **partial** audit.  The
`any_zlib` code has **not** been audited.  Ability to track partial
audits is tracked in https://github.com/mozilla/cargo-vet/issues/380
Chromium does use the `any_zlib` feature(s).  Accidentally depending on
this feature in the future is prevented using the `ban_features` feature
of `gnrt` - see:
https://crrev.com/c/4723145/31/third_party/rust/chromium_crates_io/gnrt_config.toml

Security review of earlier versions of the crate can be found at
(Google-internal, sorry): go/image-crate-chromium-security-review

I grepped for `-i cipher`, `-i crypto`, `'\bfs\b'`, `'\bnet\b'`, `'\bunsafe\b'`.

All `unsafe` in `flate2` is gated behind `#[cfg(feature = "any_zlib")]`:

* The code under `src/ffi/...` will not be used because the `mod c`
  declaration in `src/ffi/mod.rs` depends on the `any_zlib` config
* 7 uses of `unsafe` in `src/mem.rs` also all depend on the
  `any_zlib` config:
    - 2 in `fn set_dictionary` (under `impl Compress`)
    - 2 in `fn set_level` (under `impl Compress`)
    - 3 in `fn set_dictionary` (under `impl Decompress`)

All hits of `'\bfs\b'` are in comments, or example code, or test code
(but not in product code).

There were no hits of `-i cipher`, `-i crypto`, `'\bnet\b'`.
'''
aggregated-from = "https://chromium.googlesource.com/chromium/src/+/main/third_party/rust/chromium_crates_io/supply-chain/audits.toml?format=TEXT"

[[audits.google.audits.foldhash]]
who = "Adrian Taylor <adetaylor@chromium.org>"
criteria = "safe-to-deploy"
delta = "0.1.3 -> 0.1.4"
notes = "No changes to safety-relevant code"
aggregated-from = "https://chromium.googlesource.com/chromium/src/+/main/third_party/rust/chromium_crates_io/supply-chain/audits.toml?format=TEXT"

[[audits.google.audits.foldhash]]
who = "Chris Palmer <palmer@google.com>"
criteria = "safe-to-deploy"
delta = "0.1.4 -> 0.1.5"
notes = "No new `unsafe`."
aggregated-from = "https://chromium.googlesource.com/chromium/src/+/main/third_party/rust/chromium_crates_io/supply-chain/audits.toml?format=TEXT"

[[audits.google.audits.futures]]
who = "George Burgess IV <gbiv@google.com>"
criteria = "safe-to-deploy"
version = "0.3.28"
notes = """
`futures` has no logic other than tests - it simply `pub use`s things from
other crates.
"""
aggregated-from = "https://chromium.googlesource.com/chromiumos/third_party/rust_crates/+/refs/heads/main/cargo-vet/audits.toml?format=TEXT"

[[audits.google.audits.heck]]
who = "Lukasz Anforowicz <lukasza@chromium.org>"
criteria = "safe-to-deploy"
version = "0.4.1"
notes = """
Grepped for `-i cipher`, `-i crypto`, `'\bfs\b'``, `'\bnet\b'``, `'\bunsafe\b'``
and there were no hits.

`heck` (version `0.3.3`) has been added to Chromium in
https://source.chromium.org/chromium/chromium/src/+/28841c33c77833cc30b286f9ae24c97e7a8f4057
"""
aggregated-from = "https://chromium.googlesource.com/chromium/src/+/main/third_party/rust/chromium_crates_io/supply-chain/audits.toml?format=TEXT"

[[audits.google.audits.httpdate]]
who = "George Burgess IV <gbiv@google.com>"
criteria = "safe-to-deploy"
version = "1.0.3"
aggregated-from = "https://chromium.googlesource.com/chromiumos/third_party/rust_crates/+/refs/heads/main/cargo-vet/audits.toml?format=TEXT"

[[audits.google.audits.indexmap]]
who = "Lukasz Anforowicz <lukasza@chromium.org>"
criteria = "safe-to-deploy"
version = "2.7.1"
notes = '''
Grepped for `-i cipher`, `-i crypto`, `'\bfs\b'`, `'\bnet\b'`
and there were no hits.

There is a little bit of `unsafe` Rust code - the audit can be found at
https://chromium-review.googlesource.com/c/chromium/src/+/6187726/2
'''
aggregated-from = "https://chromium.googlesource.com/chromium/src/+/main/third_party/rust/chromium_crates_io/supply-chain/audits.toml?format=TEXT"

[[audits.google.audits.indexmap]]
who = "Lukasz Anforowicz <lukasza@chromium.org>"
criteria = "safe-to-deploy"
delta = "2.7.1 -> 2.8.0"
notes = """
No `unsafe` introduced or affected in:
* `indexmap_with_default!` and `indexset_with_default!` macros
* New `PartialEq` implementations
* `fn slice_eq` in `util.rs`
"""
aggregated-from = "https://chromium.googlesource.com/chromium/src/+/main/third_party/rust/chromium_crates_io/supply-chain/audits.toml?format=TEXT"

[[audits.google.audits.is-terminal]]
who = "George Burgess IV <gbiv@google.com>"
criteria = "safe-to-run"
version = "0.4.2"
aggregated-from = "https://chromium.googlesource.com/chromiumos/third_party/rust_crates/+/refs/heads/main/cargo-vet/audits.toml?format=TEXT"

[[audits.google.audits.is-terminal]]
who = "George Burgess IV <gbiv@google.com>"
criteria = "safe-to-run"
delta = "0.4.2 -> 0.4.9"
aggregated-from = "https://chromium.googlesource.com/chromiumos/third_party/rust_crates/+/refs/heads/main/cargo-vet/audits.toml?format=TEXT"

[[audits.google.audits.itoa]]
who = "Lukasz Anforowicz <lukasza@chromium.org>"
criteria = "safe-to-deploy"
version = "1.0.10"
notes = '''
I grepped for \"crypt\", \"cipher\", \"fs\", \"net\" - there were no hits.

There are a few places where `unsafe` is used.  Unsafe review notes can be found
in https://crrev.com/c/5350697.

Version 1.0.1 of this crate has been added to Chromium in
https://crrev.com/c/3321896.
'''
aggregated-from = "https://chromium.googlesource.com/chromium/src/+/main/third_party/rust/chromium_crates_io/supply-chain/audits.toml?format=TEXT"

[[audits.google.audits.itoa]]
who = "Lukasz Anforowicz <lukasza@chromium.org>"
criteria = "safe-to-deploy"
delta = "1.0.10 -> 1.0.11"
notes = """
Straightforward diff between 1.0.10 and 1.0.11 - only 3 commits:

* Bumping up the version
* A touch up of comments
* And my own PR to make `unsafe` blocks more granular:
  https://github.com/dtolnay/itoa/pull/42
"""
aggregated-from = "https://chromium.googlesource.com/chromium/src/+/main/third_party/rust/chromium_crates_io/supply-chain/audits.toml?format=TEXT"

[[audits.google.audits.lazy_static]]
who = "Lukasz Anforowicz <lukasza@chromium.org>"
criteria = "safe-to-deploy"
version = "1.4.0"
notes = '''
I grepped for \"crypt\", \"cipher\", \"fs\", \"net\" - there were no hits.

There are two places where `unsafe` is used.  Unsafe review notes can be found
in https://crrev.com/c/5347418.

This crate has been added to Chromium in https://crrev.com/c/3321895.
'''
aggregated-from = "https://chromium.googlesource.com/chromium/src/+/main/third_party/rust/chromium_crates_io/supply-chain/audits.toml?format=TEXT"

[[audits.google.audits.lazy_static]]
who = "Lukasz Anforowicz <lukasza@chromium.org>"
criteria = "safe-to-deploy"
delta = "1.4.0 -> 1.5.0"
notes = "Unsafe review notes: https://crrev.com/c/5650836"
aggregated-from = "https://chromium.googlesource.com/chromium/src/+/main/third_party/rust/chromium_crates_io/supply-chain/audits.toml?format=TEXT"

[[audits.google.audits.nix]]
who = "David Koloski <dkoloski@google.com>"
criteria = "safe-to-run"
version = "0.26.2"
notes = """
Reviewed on https://fxrev.dev/780283
Issues:
- https://github.com/nix-rust/nix/issues/1975
- https://github.com/nix-rust/nix/issues/1977
- https://github.com/nix-rust/nix/pull/1978
- https://github.com/nix-rust/nix/pull/1979
- https://github.com/nix-rust/nix/issues/1980
- https://github.com/nix-rust/nix/issues/1981
- https://github.com/nix-rust/nix/pull/1983
- https://github.com/nix-rust/nix/issues/1990
- https://github.com/nix-rust/nix/pull/1992
- https://github.com/nix-rust/nix/pull/1993
"""
aggregated-from = "https://fuchsia.googlesource.com/fuchsia/+/refs/heads/main/third_party/rust_crates/supply-chain/audits.toml?format=TEXT"

[[audits.google.audits.nom]]
who = "danakj@chromium.org"
criteria = "safe-to-deploy"
version = "7.1.3"
notes = """
Reviewed in https://chromium-review.googlesource.com/c/chromium/src/+/5046153
"""
aggregated-from = "https://chromium.googlesource.com/chromium/src/+/main/third_party/rust/chromium_crates_io/supply-chain/audits.toml?format=TEXT"

[[audits.google.audits.num-iter]]
who = "George Burgess IV <gbiv@google.com>"
criteria = "safe-to-deploy"
version = "0.1.43"
aggregated-from = "https://chromium.googlesource.com/chromiumos/third_party/rust_crates/+/refs/heads/main/cargo-vet/audits.toml?format=TEXT"

[[audits.google.audits.pin-project-lite]]
who = "David Koloski <dkoloski@google.com>"
criteria = "safe-to-deploy"
version = "0.2.9"
notes = "Reviewed on https://fxrev.dev/824504"
aggregated-from = "https://fuchsia.googlesource.com/fuchsia/+/refs/heads/main/third_party/rust_crates/supply-chain/audits.toml?format=TEXT"

[[audits.google.audits.pin-project-lite]]
who = "David Koloski <dkoloski@google.com>"
criteria = "safe-to-deploy"
delta = "0.2.9 -> 0.2.13"
notes = "Audited at https://fxrev.dev/946396"
aggregated-from = "https://fuchsia.googlesource.com/fuchsia/+/refs/heads/main/third_party/rust_crates/supply-chain/audits.toml?format=TEXT"

[[audits.google.audits.quote]]
who = "Lukasz Anforowicz <lukasza@chromium.org>"
criteria = "safe-to-deploy"
version = "1.0.35"
notes = """
Grepped for \"unsafe\", \"crypt\", \"cipher\", \"fs\", \"net\" - there were no hits
(except for benign \"net\" hit in tests and \"fs\" hit in README.md)
"""
aggregated-from = "https://chromium.googlesource.com/chromium/src/+/main/third_party/rust/chromium_crates_io/supply-chain/audits.toml?format=TEXT"

[[audits.google.audits.quote]]
who = "Adrian Taylor <adetaylor@chromium.org>"
criteria = "safe-to-deploy"
delta = "1.0.35 -> 1.0.36"
aggregated-from = "https://chromium.googlesource.com/chromium/src/+/main/third_party/rust/chromium_crates_io/supply-chain/audits.toml?format=TEXT"

[[audits.google.audits.rand]]
who = "Lukasz Anforowicz <lukasza@chromium.org>"
criteria = "safe-to-deploy"
version = "0.8.5"
notes = """
For more detailed unsafe review notes please see https://crrev.com/c/6362797
"""
aggregated-from = "https://chromium.googlesource.com/chromium/src/+/main/third_party/rust/chromium_crates_io/supply-chain/audits.toml?format=TEXT"

[[audits.google.audits.rand_chacha]]
who = "Lukasz Anforowicz <lukasza@chromium.org>"
criteria = "safe-to-deploy"
version = "0.3.1"
notes = """
For more detailed unsafe review notes please see https://crrev.com/c/6362797
"""
aggregated-from = "https://chromium.googlesource.com/chromium/src/+/main/third_party/rust/chromium_crates_io/supply-chain/audits.toml?format=TEXT"

[[audits.google.audits.rand_core]]
who = "Lukasz Anforowicz <lukasza@chromium.org>"
criteria = "safe-to-deploy"
version = "0.6.4"
notes = """
For more detailed unsafe review notes please see https://crrev.com/c/6362797
"""
aggregated-from = "https://chromium.googlesource.com/chromium/src/+/main/third_party/rust/chromium_crates_io/supply-chain/audits.toml?format=TEXT"

[[audits.google.audits.regex-syntax]]
who = "Manish Goregaokar <manishearth@google.com>"
criteria = "safe-to-deploy"
version = "0.8.5"
notes = "Contains no unsafe"
aggregated-from = "https://chromium.googlesource.com/chromium/src/+/main/third_party/rust/chromium_crates_io/supply-chain/audits.toml?format=TEXT"

[[audits.google.audits.rustversion]]
who = "Lukasz Anforowicz <lukasza@chromium.org>"
criteria = "safe-to-deploy"
version = "1.0.14"
notes = """
Grepped for `-i cipher`, `-i crypto`, `'\bfs\b'``, `'\bnet\b'``, `'\bunsafe\b'``
and there were no hits except for:

* Using trivially-safe `unsafe` in test code:

    ```
    tests/test_const.rs:unsafe fn _unsafe() {}
    tests/test_const.rs:const _UNSAFE: () = unsafe { _unsafe() };
    ```

* Using `unsafe` in a string:

    ```
    src/constfn.rs:            \"unsafe\" => Qualifiers::Unsafe,
    ```

* Using `std::fs` in `build/build.rs` to write `${OUT_DIR}/version.expr`
  which is later read back via `include!` used in `src/lib.rs`.

Version `1.0.6` of this crate has been added to Chromium in
https://source.chromium.org/chromium/chromium/src/+/28841c33c77833cc30b286f9ae24c97e7a8f4057
"""
aggregated-from = "https://chromium.googlesource.com/chromium/src/+/main/third_party/rust/chromium_crates_io/supply-chain/audits.toml?format=TEXT"

[[audits.google.audits.rustversion]]
who = "Adrian Taylor <adetaylor@chromium.org>"
criteria = "safe-to-deploy"
delta = "1.0.14 -> 1.0.15"
aggregated-from = "https://chromium.googlesource.com/chromium/src/+/main/third_party/rust/chromium_crates_io/supply-chain/audits.toml?format=TEXT"

[[audits.google.audits.serde]]
who = "Lukasz Anforowicz <lukasza@chromium.org>"
criteria = "safe-to-deploy"
version = "1.0.197"
notes = """
Grepped for `-i cipher`, `-i crypto`, `'\bfs\b'`, `'\bnet\b'`, `'\bunsafe\b'`.

There were some hits for `net`, but they were related to serialization and
not actually opening any connections or anything like that.

There were 2 hits of `unsafe` when grepping:
* In `fn as_str` in `impl Buf`
* In `fn serialize` in `impl Serialize for net::Ipv4Addr`

Unsafe review comments can be found in https://crrev.com/c/5350573/2 (this
review also covered `serde_json_lenient`).

Version 1.0.130 of the crate has been added to Chromium in
https://crrev.com/c/3265545.  The CL description contains a link to a
(Google-internal, sorry) document with a mini security review.
"""
aggregated-from = "https://chromium.googlesource.com/chromium/src/+/main/third_party/rust/chromium_crates_io/supply-chain/audits.toml?format=TEXT"

[[audits.google.audits.serde]]
who = "Dustin J. Mitchell <djmitche@chromium.org>"
criteria = "safe-to-deploy"
delta = "1.0.197 -> 1.0.198"
aggregated-from = "https://chromium.googlesource.com/chromium/src/+/main/third_party/rust/chromium_crates_io/supply-chain/audits.toml?format=TEXT"

[[audits.google.audits.serde]]
who = "danakj <danakj@chromium.org>"
criteria = "safe-to-deploy"
delta = "1.0.198 -> 1.0.201"
aggregated-from = "https://chromium.googlesource.com/chromium/src/+/main/third_party/rust/chromium_crates_io/supply-chain/audits.toml?format=TEXT"

[[audits.google.audits.serde]]
who = "Lukasz Anforowicz <lukasza@chromium.org>"
criteria = "safe-to-deploy"
delta = "1.0.202 -> 1.0.203"
notes = "s/doc_cfg/docsrs/ + tuple_impls/tuple_impl_body-related changes"
aggregated-from = "https://chromium.googlesource.com/chromium/src/+/main/third_party/rust/chromium_crates_io/supply-chain/audits.toml?format=TEXT"

[[audits.google.audits.serde]]
who = "Adrian Taylor <adetaylor@chromium.org>"
criteria = "safe-to-deploy"
delta = "1.0.203 -> 1.0.204"
aggregated-from = "https://chromium.googlesource.com/chromium/src/+/main/third_party/rust/chromium_crates_io/supply-chain/audits.toml?format=TEXT"

[[audits.google.audits.serde]]
who = "Lukasz Anforowicz <lukasza@chromium.org>"
criteria = "safe-to-deploy"
delta = "1.0.204 -> 1.0.207"
notes = "The small change in `src/private/ser.rs` should have no impact on `ub-risk-2`."
aggregated-from = "https://chromium.googlesource.com/chromium/src/+/main/third_party/rust/chromium_crates_io/supply-chain/audits.toml?format=TEXT"

[[audits.google.audits.serde]]
who = "Lukasz Anforowicz <lukasza@chromium.org>"
criteria = "safe-to-deploy"
delta = "1.0.207 -> 1.0.209"
notes = """
The delta carries fairly small changes in `src/private/de.rs` and
`src/private/ser.rs` (see https://crrev.com/c/5812194/2..5).  AFAICT the
delta has no impact on the `unsafe`, `from_utf8_unchecked`-related parts
of the crate (in `src/de/format.rs` and `src/ser/impls.rs`).
"""
aggregated-from = "https://chromium.googlesource.com/chromium/src/+/main/third_party/rust/chromium_crates_io/supply-chain/audits.toml?format=TEXT"

[[audits.google.audits.serde]]
who = "Adrian Taylor <adetaylor@chromium.org>"
criteria = "safe-to-deploy"
delta = "1.0.209 -> 1.0.210"
notes = "Almost no new code - just feature rearrangement"
aggregated-from = "https://chromium.googlesource.com/chromium/src/+/main/third_party/rust/chromium_crates_io/supply-chain/audits.toml?format=TEXT"

[[audits.google.audits.serde]]
who = "Liza Burakova <liza@chromium.org>"
criteria = "safe-to-deploy"
delta = "1.0.210 -> 1.0.213"
aggregated-from = "https://chromium.googlesource.com/chromium/src/+/main/third_party/rust/chromium_crates_io/supply-chain/audits.toml?format=TEXT"

[[audits.google.audits.serde]]
who = "Dustin J. Mitchell <djmitche@chromium.org>"
criteria = "safe-to-deploy"
delta = "1.0.213 -> 1.0.214"
notes = "No unsafe, no crypto"
aggregated-from = "https://chromium.googlesource.com/chromium/src/+/main/third_party/rust/chromium_crates_io/supply-chain/audits.toml?format=TEXT"

[[audits.google.audits.serde]]
who = "Adrian Taylor <adetaylor@chromium.org>"
criteria = "safe-to-deploy"
delta = "1.0.214 -> 1.0.215"
aggregated-from = "https://chromium.googlesource.com/chromium/src/+/main/third_party/rust/chromium_crates_io/supply-chain/audits.toml?format=TEXT"

[[audits.google.audits.serde]]
who = "Lukasz Anforowicz <lukasza@chromium.org>"
criteria = "safe-to-deploy"
delta = "1.0.215 -> 1.0.216"
notes = "The delta makes minor changes in `build.rs` - switching to the `?` syntax sugar."
aggregated-from = "https://chromium.googlesource.com/chromium/src/+/main/third_party/rust/chromium_crates_io/supply-chain/audits.toml?format=TEXT"

[[audits.google.audits.serde]]
who = "Dustin J. Mitchell <djmitche@chromium.org>"
criteria = "safe-to-deploy"
delta = "1.0.216 -> 1.0.217"
notes = "Minimal changes, nothing unsafe"
aggregated-from = "https://chromium.googlesource.com/chromium/src/+/main/third_party/rust/chromium_crates_io/supply-chain/audits.toml?format=TEXT"

[[audits.google.audits.serde]]
who = "Daniel Cheng <dcheng@chromium.org>"
criteria = "safe-to-deploy"
delta = "1.0.217 -> 1.0.218"
notes = "No changes outside comments and documentation."
aggregated-from = "https://chromium.googlesource.com/chromium/src/+/main/third_party/rust/chromium_crates_io/supply-chain/audits.toml?format=TEXT"

[[audits.google.audits.serde]]
who = "Lukasz Anforowicz <lukasza@chromium.org>"
criteria = "safe-to-deploy"
delta = "1.0.218 -> 1.0.219"
notes = "Just allowing `clippy::elidable_lifetime_names`."
aggregated-from = "https://chromium.googlesource.com/chromium/src/+/main/third_party/rust/chromium_crates_io/supply-chain/audits.toml?format=TEXT"

[[audits.google.audits.serde_derive]]
who = "Lukasz Anforowicz <lukasza@chromium.org>"
criteria = "safe-to-deploy"
version = "1.0.197"
notes = "Grepped for \"unsafe\", \"crypt\", \"cipher\", \"fs\", \"net\" - there were no hits"
aggregated-from = "https://chromium.googlesource.com/chromium/src/+/main/third_party/rust/chromium_crates_io/supply-chain/audits.toml?format=TEXT"

[[audits.google.audits.serde_derive]]
who = "danakj <danakj@chromium.org>"
criteria = "safe-to-deploy"
delta = "1.0.197 -> 1.0.201"
aggregated-from = "https://chromium.googlesource.com/chromium/src/+/main/third_party/rust/chromium_crates_io/supply-chain/audits.toml?format=TEXT"

[[audits.google.audits.serde_derive]]
who = "Lukasz Anforowicz <lukasza@chromium.org>"
criteria = "safe-to-deploy"
delta = "1.0.202 -> 1.0.203"
notes = "Grepped for \"unsafe\", \"crypt\", \"cipher\", \"fs\", \"net\" - there were no hits"
aggregated-from = "https://chromium.googlesource.com/chromium/src/+/main/third_party/rust/chromium_crates_io/supply-chain/audits.toml?format=TEXT"

[[audits.google.audits.serde_derive]]
who = "Adrian Taylor <adetaylor@chromium.org>"
criteria = "safe-to-deploy"
delta = "1.0.203 -> 1.0.204"
aggregated-from = "https://chromium.googlesource.com/chromium/src/+/main/third_party/rust/chromium_crates_io/supply-chain/audits.toml?format=TEXT"

[[audits.google.audits.serde_derive]]
who = "Lukasz Anforowicz <lukasza@chromium.org>"
criteria = "safe-to-deploy"
delta = "1.0.204 -> 1.0.207"
notes = 'Grepped for \"unsafe\", \"crypt\", \"cipher\", \"fs\", \"net\" - there were no hits'
aggregated-from = "https://chromium.googlesource.com/chromium/src/+/main/third_party/rust/chromium_crates_io/supply-chain/audits.toml?format=TEXT"

[[audits.google.audits.serde_derive]]
who = "Lukasz Anforowicz <lukasza@chromium.org>"
criteria = "safe-to-deploy"
delta = "1.0.207 -> 1.0.209"
notes = '''
There are no code changes in this delta - see https://crrev.com/c/5812194/2..5

I've neverthless also grepped for `-i cipher`, `-i crypto`, `\bfs\b`,
`\bnet\b`, and `\bunsafe\b`.  There were no hits.
'''
aggregated-from = "https://chromium.googlesource.com/chromium/src/+/main/third_party/rust/chromium_crates_io/supply-chain/audits.toml?format=TEXT"

[[audits.google.audits.serde_derive]]
who = "Adrian Taylor <adetaylor@chromium.org>"
criteria = "safe-to-deploy"
delta = "1.0.209 -> 1.0.210"
notes = "Almost no new code - just feature rearrangement"
aggregated-from = "https://chromium.googlesource.com/chromium/src/+/main/third_party/rust/chromium_crates_io/supply-chain/audits.toml?format=TEXT"

[[audits.google.audits.serde_derive]]
who = "Liza Burakova <liza@chromium.org>"
criteria = "safe-to-deploy"
delta = "1.0.210 -> 1.0.213"
notes = "Grepped for 'unsafe', 'crypt', 'cipher', 'fs', 'net' - there were no hits"
aggregated-from = "https://chromium.googlesource.com/chromium/src/+/main/third_party/rust/chromium_crates_io/supply-chain/audits.toml?format=TEXT"

[[audits.google.audits.serde_derive]]
who = "Dustin J. Mitchell <djmitche@chromium.org>"
criteria = "safe-to-deploy"
delta = "1.0.213 -> 1.0.214"
notes = "No changes to unsafe, no crypto"
aggregated-from = "https://chromium.googlesource.com/chromium/src/+/main/third_party/rust/chromium_crates_io/supply-chain/audits.toml?format=TEXT"

[[audits.google.audits.serde_derive]]
who = "Adrian Taylor <adetaylor@chromium.org>"
criteria = "safe-to-deploy"
delta = "1.0.214 -> 1.0.215"
notes = "Minor changes should not impact UB risk"
aggregated-from = "https://chromium.googlesource.com/chromium/src/+/main/third_party/rust/chromium_crates_io/supply-chain/audits.toml?format=TEXT"

[[audits.google.audits.serde_derive]]
who = "Lukasz Anforowicz <lukasza@chromium.org>"
criteria = "safe-to-deploy"
delta = "1.0.215 -> 1.0.216"
notes = "The delta adds `#[automatically_derived]` in a few places.  Still no `unsafe`."
aggregated-from = "https://chromium.googlesource.com/chromium/src/+/main/third_party/rust/chromium_crates_io/supply-chain/audits.toml?format=TEXT"

[[audits.google.audits.serde_derive]]
who = "Dustin J. Mitchell <djmitche@chromium.org>"
criteria = "safe-to-deploy"
delta = "1.0.216 -> 1.0.217"
notes = "No changes"
aggregated-from = "https://chromium.googlesource.com/chromium/src/+/main/third_party/rust/chromium_crates_io/supply-chain/audits.toml?format=TEXT"

[[audits.google.audits.serde_derive]]
who = "Daniel Cheng <dcheng@chromium.org>"
criteria = "safe-to-deploy"
delta = "1.0.217 -> 1.0.218"
notes = "No changes outside comments and documentation."
aggregated-from = "https://chromium.googlesource.com/chromium/src/+/main/third_party/rust/chromium_crates_io/supply-chain/audits.toml?format=TEXT"

[[audits.google.audits.serde_derive]]
who = "Lukasz Anforowicz <lukasza@chromium.org>"
criteria = "safe-to-deploy"
delta = "1.0.218 -> 1.0.219"
notes = "Minor changes (clippy tweaks, using `mem::take` instead of `mem::replace`)."
aggregated-from = "https://chromium.googlesource.com/chromium/src/+/main/third_party/rust/chromium_crates_io/supply-chain/audits.toml?format=TEXT"

[[audits.google.audits.sha1]]
who = "David Koloski <dkoloski@google.com>"
criteria = "safe-to-deploy"
version = "0.10.5"
notes = "Reviewed on https://fxrev.dev/712371."
aggregated-from = "https://fuchsia.googlesource.com/fuchsia/+/refs/heads/main/third_party/rust_crates/supply-chain/audits.toml?format=TEXT"

[[audits.google.audits.smallvec]]
who = "Manish Goregaokar <manishearth@google.com>"
criteria = "safe-to-deploy"
version = "1.13.2"
aggregated-from = "https://chromium.googlesource.com/chromium/src/+/main/third_party/rust/chromium_crates_io/supply-chain/audits.toml?format=TEXT"

[[audits.google.audits.stable_deref_trait]]
who = "Manish Goregaokar <manishearth@google.com>"
criteria = "safe-to-deploy"
version = "1.2.0"
notes = "Purely a trait, crates using this should be carefully vetted since self-referential stuff can be super tricky around various unsafe rust edges."
aggregated-from = "https://chromium.googlesource.com/chromium/src/+/main/third_party/rust/chromium_crates_io/supply-chain/audits.toml?format=TEXT"

[[audits.google.audits.static_assertions]]
who = "Lukasz Anforowicz <lukasza@chromium.org>"
criteria = "safe-to-deploy"
version = "1.1.0"
notes = """
Grepped for `-i cipher`, `-i crypto`, `'\bfs\b'`, `'\bnet\b'`, `'\bunsafe\b'`
and there were no hits except for one `unsafe`.

The lambda where `unsafe` is used is never invoked (e.g. the `unsafe` code
never runs) and is only introduced for some compile-time checks.  Additional
unsafe review comments can be found in https://crrev.com/c/5353376.

This crate has been added to Chromium in https://crrev.com/c/3736562.  The CL
description contains a link to a document with an additional security review.
"""
aggregated-from = "https://chromium.googlesource.com/chromium/src/+/main/third_party/rust/chromium_crates_io/supply-chain/audits.toml?format=TEXT"

[[audits.google.audits.strsim]]
who = "danakj@chromium.org"
criteria = "safe-to-deploy"
version = "0.10.0"
notes = """
Reviewed in https://crrev.com/c/5171063

Previously reviewed during security review and the audit is grandparented in.
"""
aggregated-from = "https://chromium.googlesource.com/chromium/src/+/main/third_party/rust/chromium_crates_io/supply-chain/audits.toml?format=TEXT"

[[audits.google.audits.strum]]
who = "danakj@chromium.org"
criteria = "safe-to-deploy"
version = "0.25.0"
notes = """
Reviewed in https://crrev.com/c/5171063

Previously reviewed during security review and the audit is grandparented in.
"""
aggregated-from = "https://chromium.googlesource.com/chromium/src/+/main/third_party/rust/chromium_crates_io/supply-chain/audits.toml?format=TEXT"

[[audits.google.audits.strum_macros]]
who = "danakj@chromium.org"
criteria = "safe-to-deploy"
version = "0.25.3"
notes = """
Reviewed in https://crrev.com/c/5171063

Previously reviewed during security review and the audit is grandparented in.
"""
aggregated-from = "https://chromium.googlesource.com/chromium/src/+/main/third_party/rust/chromium_crates_io/supply-chain/audits.toml?format=TEXT"

[[audits.google.audits.synstructure]]
who = "Manish Goregaokar <manishearth@google.com>"
criteria = "safe-to-deploy"
version = "0.13.1"
notes = "Exposes unsafe codegen APIs but does not itself contain unsafe"
aggregated-from = "https://chromium.googlesource.com/chromium/src/+/main/third_party/rust/chromium_crates_io/supply-chain/audits.toml?format=TEXT"

[[audits.google.audits.tinyvec]]
who = "Adrian Taylor <adetaylor@chromium.org>"
criteria = "safe-to-deploy"
delta = "1.6.0 -> 1.6.1"
aggregated-from = "https://chromium.googlesource.com/chromium/src/+/main/third_party/rust/chromium_crates_io/supply-chain/audits.toml?format=TEXT"

[[audits.google.audits.tinyvec]]
who = "Adrian Taylor <adetaylor@chromium.org>"
criteria = "safe-to-deploy"
delta = "1.6.1 -> 1.7.0"
aggregated-from = "https://chromium.googlesource.com/chromium/src/+/main/third_party/rust/chromium_crates_io/supply-chain/audits.toml?format=TEXT"

[[audits.google.audits.tinyvec]]
who = "Dustin J. Mitchell <djmitche@chromium.org>"
criteria = "safe-to-deploy"
delta = "1.7.0 -> 1.8.0"
aggregated-from = "https://chromium.googlesource.com/chromium/src/+/main/third_party/rust/chromium_crates_io/supply-chain/audits.toml?format=TEXT"

[[audits.google.audits.tinyvec_macros]]
who = "George Burgess IV <gbiv@google.com>"
criteria = "safe-to-deploy"
version = "0.1.0"
aggregated-from = "https://chromium.googlesource.com/chromiumos/third_party/rust_crates/+/refs/heads/main/cargo-vet/audits.toml?format=TEXT"

[[audits.google.audits.tokio-stream]]
who = "David Koloski <dkoloski@google.com>"
criteria = "safe-to-deploy"
version = "0.1.11"
notes = "Reviewed on https://fxrev.dev/804724"
aggregated-from = "https://fuchsia.googlesource.com/fuchsia/+/refs/heads/main/third_party/rust_crates/supply-chain/audits.toml?format=TEXT"

[[audits.google.audits.tokio-stream]]
who = "David Koloski <dkoloski@google.com>"
criteria = "safe-to-deploy"
delta = "0.1.11 -> 0.1.14"
notes = "Reviewed on https://fxrev.dev/907732."
aggregated-from = "https://fuchsia.googlesource.com/fuchsia/+/refs/heads/main/third_party/rust_crates/supply-chain/audits.toml?format=TEXT"

[[audits.google.audits.unicode-ident]]
who = "Lukasz Anforowicz <lukasza@chromium.org>"
criteria = "safe-to-deploy"
version = "1.0.12"
notes = '''
I grepped for \"crypt\", \"cipher\", \"fs\", \"net\" - there were no hits.

All two functions from the public API of this crate use `unsafe` to avoid bound
checks for an array access.  Cross-module analysis shows that the offsets can
be statically proven to be within array bounds.  More details can be found in
the unsafe review CL at https://crrev.com/c/5350386.

This crate has been added to Chromium in https://crrev.com/c/3891618.
'''
aggregated-from = "https://chromium.googlesource.com/chromium/src/+/main/third_party/rust/chromium_crates_io/supply-chain/audits.toml?format=TEXT"

[[audits.google.audits.unicode-xid]]
who = "George Burgess IV <gbiv@google.com>"
criteria = "safe-to-deploy"
version = "0.2.4"
aggregated-from = "https://chromium.googlesource.com/chromiumos/third_party/rust_crates/+/refs/heads/main/cargo-vet/audits.toml?format=TEXT"

[[audits.google.audits.version_check]]
who = "George Burgess IV <gbiv@google.com>"
criteria = "safe-to-deploy"
version = "0.9.4"
aggregated-from = "https://chromium.googlesource.com/chromiumos/third_party/rust_crates/+/refs/heads/main/cargo-vet/audits.toml?format=TEXT"

[[audits.google.audits.void]]
who = "George Burgess IV <gbiv@google.com>"
criteria = "safe-to-deploy"
version = "1.0.2"
aggregated-from = "https://chromium.googlesource.com/chromiumos/third_party/rust_crates/+/refs/heads/main/cargo-vet/audits.toml?format=TEXT"

[[audits.google.audits.windows-core]]
who = "Manish Goregaokar <manishearth@google.com>"
criteria = "safe-to-deploy"
version = "0.52.0"
notes = "Implements Windows system APIs"
aggregated-from = "https://chromium.googlesource.com/chromium/src/+/main/third_party/rust/chromium_crates_io/supply-chain/audits.toml?format=TEXT"

[[audits.google.audits.zerofrom]]
who = "Manish Goregaokar <manishearth@google.com>"
criteria = "safe-to-deploy"
version = "0.1.5"
notes = "Contains no unsafe"
aggregated-from = "https://chromium.googlesource.com/chromium/src/+/main/third_party/rust/chromium_crates_io/supply-chain/audits.toml?format=TEXT"

[[audits.google.audits.zerofrom]]
who = "Daniel Cheng <dcheng@chromium.org>"
criteria = "safe-to-deploy"
delta = "0.1.5 -> 0.1.6"
notes = "Only minor cfg tweaks."
aggregated-from = "https://chromium.googlesource.com/chromium/src/+/main/third_party/rust/chromium_crates_io/supply-chain/audits.toml?format=TEXT"

[[audits.google.audits.zerovec]]
who = "Manish Goregaokar <manishearth@google.com>"
criteria = "safe-to-deploy"
delta = "0.11.0 -> 0.11.1"
notes = """
Some unsafe changed:
  - VarZeroCow unsafe moved around but not changed much, comments improved.
  - Added a ULE impl for ()
"""
aggregated-from = "https://chromium.googlesource.com/chromium/src/+/main/third_party/rust/chromium_crates_io/supply-chain/audits.toml?format=TEXT"

[[audits.isrg.audits.aes]]
who = "Tim Geoghegan <timg@divviup.org>"
criteria = "safe-to-deploy"
delta = "0.8.3 -> 0.8.4"
notes = """
Change affects some unsafe code. The only functional change is to add an
assertion checking alignment and to change an `as *mut u32` cast to a
call to `std::pointer::cast`.
"""

[[audits.isrg.audits.base64]]
who = "Tim Geoghegan <timg@letsencrypt.org>"
criteria = "safe-to-deploy"
delta = "0.21.0 -> 0.21.1"

[[audits.isrg.audits.base64]]
who = "Brandon Pitman <bran@bran.land>"
criteria = "safe-to-deploy"
delta = "0.21.1 -> 0.21.2"

[[audits.isrg.audits.base64]]
who = "David Cook <dcook@divviup.org>"
criteria = "safe-to-deploy"
delta = "0.21.2 -> 0.21.3"

[[audits.isrg.audits.block-buffer]]
who = "David Cook <dcook@divviup.org>"
criteria = "safe-to-deploy"
version = "0.9.0"

[[audits.isrg.audits.crunchy]]
who = "David Cook <dcook@divviup.org>"
criteria = "safe-to-deploy"
version = "0.2.2"

[[audits.isrg.audits.digest]]
who = "David Cook <dcook@divviup.org>"
criteria = "safe-to-deploy"
delta = "0.10.6 -> 0.10.7"

[[audits.isrg.audits.either]]
who = "David Cook <dcook@divviup.org>"
criteria = "safe-to-deploy"
version = "1.6.1"

[[audits.isrg.audits.fiat-crypto]]
who = "David Cook <dcook@divviup.org>"
criteria = "safe-to-deploy"
version = "0.1.17"
notes = """
This crate does not contain any unsafe code, and does not use any items from
the standard library or other crates, aside from operations backed by
`std::ops`. All paths with array indexing use integer literals for indexes, so
there are no panics due to indexes out of bounds (as rustc would catch an
out-of-bounds literal index). I did not check whether arithmetic overflows
could cause a panic, and I am relying on the Coq code having satisfied the
necessary preconditions to ensure panics due to overflows are unreachable.
"""

[[audits.isrg.audits.fiat-crypto]]
who = "Brandon Pitman <bran@bran.land>"
criteria = "safe-to-deploy"
delta = "0.1.17 -> 0.1.18"

[[audits.isrg.audits.fiat-crypto]]
who = "David Cook <dcook@divviup.org>"
criteria = "safe-to-deploy"
delta = "0.1.18 -> 0.1.19"
notes = """
This release renames many items and adds a new module. The code in the new
module is entirely composed of arithmetic and array accesses.
"""

[[audits.isrg.audits.fiat-crypto]]
who = "David Cook <dcook@divviup.org>"
criteria = "safe-to-deploy"
delta = "0.1.19 -> 0.1.20"

[[audits.isrg.audits.fiat-crypto]]
who = "David Cook <dcook@divviup.org>"
criteria = "safe-to-deploy"
delta = "0.1.20 -> 0.2.0"

[[audits.isrg.audits.fiat-crypto]]
who = "Brandon Pitman <bran@bran.land>"
criteria = "safe-to-deploy"
delta = "0.2.0 -> 0.2.1"

[[audits.isrg.audits.fiat-crypto]]
who = "Tim Geoghegan <timg@divviup.org>"
criteria = "safe-to-deploy"
delta = "0.2.1 -> 0.2.2"
notes = "No changes to `unsafe` code, or any functional changes that I can detect at all."

[[audits.isrg.audits.fiat-crypto]]
who = "Brandon Pitman <bran@bran.land>"
criteria = "safe-to-deploy"
delta = "0.2.2 -> 0.2.4"

[[audits.isrg.audits.fiat-crypto]]
who = "David Cook <dcook@divviup.org>"
criteria = "safe-to-deploy"
delta = "0.2.4 -> 0.2.5"

[[audits.isrg.audits.fiat-crypto]]
who = "Brandon Pitman <bran@bran.land>"
criteria = "safe-to-deploy"
delta = "0.2.5 -> 0.2.6"

[[audits.isrg.audits.fiat-crypto]]
who = "Brandon Pitman <bran@bran.land>"
criteria = "safe-to-deploy"
delta = "0.2.6 -> 0.2.7"

[[audits.isrg.audits.fiat-crypto]]
who = "David Cook <dcook@divviup.org>"
criteria = "safe-to-deploy"
delta = "0.2.7 -> 0.2.8"

[[audits.isrg.audits.fiat-crypto]]
who = "Tim Geoghegan <timg@divviup.org>"
criteria = "safe-to-deploy"
delta = "0.2.8 -> 0.2.9"
notes = "No changes to Rust code between 0.2.8 and 0.2.9"

[[audits.isrg.audits.getrandom]]
who = "David Cook <dcook@divviup.org>"
criteria = "safe-to-deploy"
delta = "0.2.11 -> 0.2.12"

[[audits.isrg.audits.getrandom]]
who = "David Cook <dcook@divviup.org>"
criteria = "safe-to-deploy"
delta = "0.2.12 -> 0.2.14"

[[audits.isrg.audits.getrandom]]
who = "David Cook <dcook@divviup.org>"
criteria = "safe-to-deploy"
delta = "0.2.14 -> 0.2.15"

[[audits.isrg.audits.hmac]]
who = "David Cook <dcook@divviup.org>"
criteria = "safe-to-deploy"
version = "0.12.1"

[[audits.isrg.audits.keccak]]
who = "David Cook <dcook@divviup.org>"
criteria = "safe-to-deploy"
version = "0.1.2"

[[audits.isrg.audits.keccak]]
who = "Brandon Pitman <bran@bran.land>"
criteria = "safe-to-deploy"
delta = "0.1.2 -> 0.1.3"

[[audits.isrg.audits.keccak]]
who = "Brandon Pitman <bran@bran.land>"
criteria = "safe-to-deploy"
delta = "0.1.3 -> 0.1.4"

[[audits.isrg.audits.num-bigint]]
who = "David Cook <dcook@divviup.org>"
criteria = "safe-to-deploy"
delta = "0.4.3 -> 0.4.4"

[[audits.isrg.audits.num-integer]]
who = "David Cook <dcook@divviup.org>"
criteria = "safe-to-deploy"
delta = "0.1.45 -> 0.1.46"

[[audits.isrg.audits.num-iter]]
who = "David Cook <dcook@divviup.org>"
criteria = "safe-to-deploy"
delta = "0.1.43 -> 0.1.44"

[[audits.isrg.audits.num-iter]]
who = "David Cook <dcook@divviup.org>"
criteria = "safe-to-deploy"
delta = "0.1.44 -> 0.1.45"

[[audits.isrg.audits.num-traits]]
who = "David Cook <dcook@divviup.org>"
criteria = "safe-to-deploy"
delta = "0.2.15 -> 0.2.16"

[[audits.isrg.audits.num-traits]]
who = "Ameer Ghani <inahga@divviup.org>"
criteria = "safe-to-deploy"
delta = "0.2.16 -> 0.2.17"

[[audits.isrg.audits.num-traits]]
who = "David Cook <dcook@divviup.org>"
criteria = "safe-to-deploy"
delta = "0.2.17 -> 0.2.18"

[[audits.isrg.audits.num-traits]]
who = "David Cook <dcook@divviup.org>"
criteria = "safe-to-deploy"
delta = "0.2.18 -> 0.2.19"

[[audits.isrg.audits.once_cell]]
who = "Brandon Pitman <bran@bran.land>"
criteria = "safe-to-deploy"
delta = "1.18.0 -> 1.19.0"

[[audits.isrg.audits.opaque-debug]]
who = "David Cook <dcook@divviup.org>"
criteria = "safe-to-deploy"
version = "0.3.0"

[[audits.isrg.audits.rand]]
who = "David Cook <dcook@divviup.org>"
criteria = "safe-to-deploy"
delta = "0.8.5 -> 0.9.1"

[[audits.isrg.audits.rand]]
who = "Tim Geoghegan <timg@divviup.org>"
criteria = "safe-to-deploy"
delta = "0.9.1 -> 0.9.2"

[[audits.isrg.audits.rand_chacha]]
who = "David Cook <dcook@divviup.org>"
criteria = "safe-to-deploy"
delta = "0.3.1 -> 0.9.0"

[[audits.isrg.audits.rand_core]]
who = "David Cook <dcook@divviup.org>"
criteria = "safe-to-deploy"
delta = "0.6.4 -> 0.9.3"

[[audits.isrg.audits.rayon]]
who = "Brandon Pitman <bran@bran.land>"
criteria = "safe-to-deploy"
delta = "1.6.1 -> 1.7.0"

[[audits.isrg.audits.rayon]]
who = "David Cook <dcook@divviup.org>"
criteria = "safe-to-deploy"
delta = "1.7.0 -> 1.8.0"

[[audits.isrg.audits.rayon]]
who = "Ameer Ghani <inahga@divviup.org>"
criteria = "safe-to-deploy"
delta = "1.8.0 -> 1.8.1"

[[audits.isrg.audits.rayon]]
who = "Brandon Pitman <bran@bran.land>"
criteria = "safe-to-deploy"
delta = "1.8.1 -> 1.9.0"

[[audits.isrg.audits.rayon]]
who = "Brandon Pitman <bran@bran.land>"
criteria = "safe-to-deploy"
delta = "1.9.0 -> 1.10.0"

[[audits.isrg.audits.rayon-core]]
who = "Ameer Ghani <inahga@divviup.org>"
criteria = "safe-to-deploy"
version = "1.12.1"

[[audits.isrg.audits.serde]]
who = "J.C. Jones <jc@divviup.org>"
criteria = "safe-to-deploy"
delta = "1.0.219 -> 1.0.224"

[[audits.isrg.audits.serde]]
who = "J.C. Jones <jc@divviup.org>"
criteria = "safe-to-deploy"
delta = "1.0.224 -> 1.0.225"

[[audits.isrg.audits.serde]]
who = "Tim Geoghegan <timg@divviup.org>"
criteria = "safe-to-deploy"
delta = "1.0.225 -> 1.0.226"

[[audits.isrg.audits.serde_core]]
who = "J.C. Jones <jc@divviup.org>"
criteria = "safe-to-deploy"
version = "1.0.224"

[[audits.isrg.audits.serde_core]]
who = "J.C. Jones <jc@divviup.org>"
criteria = "safe-to-deploy"
delta = "1.0.224 -> 1.0.225"

[[audits.isrg.audits.serde_core]]
who = "Tim Geoghegan <timg@divviup.org>"
criteria = "safe-to-deploy"
delta = "1.0.225 -> 1.0.226"

[[audits.isrg.audits.serde_derive]]
who = "J.C. Jones <jc@divviup.org>"
criteria = "safe-to-deploy"
delta = "1.0.219 -> 1.0.224"

[[audits.isrg.audits.serde_derive]]
who = "J.C. Jones <jc@divviup.org>"
criteria = "safe-to-deploy"
delta = "1.0.224 -> 1.0.225"

[[audits.isrg.audits.serde_derive]]
who = "Tim Geoghegan <timg@divviup.org>"
criteria = "safe-to-deploy"
delta = "1.0.225 -> 1.0.226"

[[audits.isrg.audits.sha2]]
who = "David Cook <dcook@divviup.org>"
criteria = "safe-to-deploy"
version = "0.10.2"

[[audits.isrg.audits.sha3]]
who = "David Cook <dcook@divviup.org>"
criteria = "safe-to-deploy"
version = "0.10.6"

[[audits.isrg.audits.sha3]]
who = "Brandon Pitman <bran@bran.land>"
criteria = "safe-to-deploy"
delta = "0.10.6 -> 0.10.7"

[[audits.isrg.audits.sha3]]
who = "Brandon Pitman <bran@bran.land>"
criteria = "safe-to-deploy"
delta = "0.10.7 -> 0.10.8"

[[audits.isrg.audits.subtle]]
who = "David Cook <dcook@divviup.org>"
criteria = "safe-to-deploy"
delta = "2.5.0 -> 2.6.1"

[[audits.isrg.audits.thiserror]]
who = "Brandon Pitman <bran@bran.land>"
criteria = "safe-to-deploy"
delta = "1.0.40 -> 1.0.43"

[[audits.isrg.audits.thiserror-impl]]
who = "Brandon Pitman <bran@bran.land>"
criteria = "safe-to-deploy"
delta = "1.0.40 -> 1.0.43"

[[audits.isrg.audits.universal-hash]]
who = "David Cook <dcook@divviup.org>"
criteria = "safe-to-deploy"
version = "0.4.1"

[[audits.isrg.audits.universal-hash]]
who = "David Cook <dcook@divviup.org>"
criteria = "safe-to-deploy"
delta = "0.5.0 -> 0.5.1"

[[audits.isrg.audits.wasm-bindgen-shared]]
who = "David Cook <dcook@divviup.org>"
criteria = "safe-to-deploy"
version = "0.2.83"

[[audits.mozilla.wildcard-audits.core-foundation-sys]]
who = "Bobby Holley <bobbyholley@gmail.com>"
criteria = "safe-to-deploy"
user-id = 5946 # Jeff Muizelaar (jrmuizel)
start = "2020-10-14"
end = "2023-05-04"
renew = false
notes = "I've reviewed every source contribution that was neither authored nor reviewed by Mozilla."
aggregated-from = "https://hg.mozilla.org/mozilla-central/raw-file/tip/supply-chain/audits.toml"

[[audits.mozilla.wildcard-audits.unicode-normalization]]
who = "Manish Goregaokar <manishsmail@gmail.com>"
criteria = "safe-to-deploy"
user-id = 1139 # Manish Goregaokar (Manishearth)
start = "2019-11-06"
end = "2026-02-01"
notes = "All code written or reviewed by Manish"
aggregated-from = "https://hg.mozilla.org/mozilla-central/raw-file/tip/supply-chain/audits.toml"

[[audits.mozilla.wildcard-audits.unicode-segmentation]]
who = "Manish Goregaokar <manishsmail@gmail.com>"
criteria = "safe-to-deploy"
user-id = 1139 # Manish Goregaokar (Manishearth)
start = "2019-05-15"
end = "2026-02-01"
notes = "All code written or reviewed by Manish"
aggregated-from = "https://hg.mozilla.org/mozilla-central/raw-file/tip/supply-chain/audits.toml"

[[audits.mozilla.audits.android-tzdata]]
who = "Mark Hammond <mhammond@skippinet.com.au>"
criteria = "safe-to-deploy"
version = "0.1.1"
notes = "Small crate parsing a file. No unsafe code"
aggregated-from = "https://hg.mozilla.org/mozilla-central/raw-file/tip/supply-chain/audits.toml"

[[audits.mozilla.audits.android_system_properties]]
who = "Nicolas Silva <nical@fastmail.com>"
criteria = "safe-to-deploy"
version = "0.1.2"
notes = "I wrote this crate, reviewed by jimb. It is mostly a Rust port of some C++ code we already ship."
aggregated-from = "https://hg.mozilla.org/mozilla-central/raw-file/tip/supply-chain/audits.toml"

[[audits.mozilla.audits.android_system_properties]]
who = "Mike Hommey <mh+mozilla@glandium.org>"
criteria = "safe-to-deploy"
delta = "0.1.2 -> 0.1.4"
aggregated-from = "https://hg.mozilla.org/mozilla-central/raw-file/tip/supply-chain/audits.toml"

[[audits.mozilla.audits.android_system_properties]]
who = "Mike Hommey <mh+mozilla@glandium.org>"
criteria = "safe-to-deploy"
delta = "0.1.4 -> 0.1.5"
aggregated-from = "https://hg.mozilla.org/mozilla-central/raw-file/tip/supply-chain/audits.toml"

[[audits.mozilla.audits.anyhow]]
who = "Mike Hommey <mh+mozilla@glandium.org>"
criteria = "safe-to-deploy"
delta = "1.0.57 -> 1.0.61"
aggregated-from = "https://hg.mozilla.org/mozilla-central/raw-file/tip/supply-chain/audits.toml"

[[audits.mozilla.audits.anyhow]]
who = "Bobby Holley <bobbyholley@gmail.com>"
criteria = "safe-to-deploy"
delta = "1.0.58 -> 1.0.57"
notes = "No functional differences, just CI config and docs."
aggregated-from = "https://hg.mozilla.org/mozilla-central/raw-file/tip/supply-chain/audits.toml"

[[audits.mozilla.audits.anyhow]]
who = "Mike Hommey <mh+mozilla@glandium.org>"
criteria = "safe-to-deploy"
delta = "1.0.61 -> 1.0.62"
aggregated-from = "https://hg.mozilla.org/mozilla-central/raw-file/tip/supply-chain/audits.toml"

[[audits.mozilla.audits.anyhow]]
who = "Mike Hommey <mh+mozilla@glandium.org>"
criteria = "safe-to-deploy"
delta = "1.0.62 -> 1.0.68"
aggregated-from = "https://hg.mozilla.org/mozilla-central/raw-file/tip/supply-chain/audits.toml"

[[audits.mozilla.audits.anyhow]]
who = "Mike Hommey <mh+mozilla@glandium.org>"
criteria = "safe-to-deploy"
delta = "1.0.68 -> 1.0.69"
aggregated-from = "https://hg.mozilla.org/mozilla-central/raw-file/tip/supply-chain/audits.toml"

[[audits.mozilla.audits.ascii]]
who = "Glenn Watson <git@chillybin.org>"
criteria = "safe-to-deploy"
version = "1.1.0"
aggregated-from = "https://hg.mozilla.org/mozilla-central/raw-file/tip/supply-chain/audits.toml"

[[audits.mozilla.audits.bit-set]]
who = "Aria Beingessner <a.beingessner@gmail.com>"
criteria = "safe-to-deploy"
version = "0.5.2"
notes = "Another crate I own via contain-rs that is ancient and maintenance mode, no known issues."
aggregated-from = "https://hg.mozilla.org/mozilla-central/raw-file/tip/supply-chain/audits.toml"

[[audits.mozilla.audits.bit-set]]
who = "Mike Hommey <mh+mozilla@glandium.org>"
criteria = "safe-to-deploy"
delta = "0.5.2 -> 0.5.3"
aggregated-from = "https://hg.mozilla.org/mozilla-central/raw-file/tip/supply-chain/audits.toml"

[[audits.mozilla.audits.bit-vec]]
who = "Aria Beingessner <a.beingessner@gmail.com>"
criteria = "safe-to-deploy"
version = "0.6.3"
notes = "Another crate I own via contain-rs that is ancient and in maintenance mode but otherwise perfectly fine."
aggregated-from = "https://hg.mozilla.org/mozilla-central/raw-file/tip/supply-chain/audits.toml"

[[audits.mozilla.audits.bitflags]]
who = "Alex Franchuk <afranchuk@mozilla.com>"
criteria = "safe-to-deploy"
delta = "1.3.2 -> 2.0.2"
notes = "Removal of some unsafe code/methods. No changes to externals, just some refactoring (mostly internal)."
aggregated-from = "https://hg.mozilla.org/mozilla-central/raw-file/tip/supply-chain/audits.toml"

[[audits.mozilla.audits.bitflags]]
who = "Nicolas Silva <nical@fastmail.com>"
criteria = "safe-to-deploy"
delta = "2.0.2 -> 2.1.0"
aggregated-from = "https://hg.mozilla.org/mozilla-central/raw-file/tip/supply-chain/audits.toml"

[[audits.mozilla.audits.bitflags]]
who = "Teodor Tanasoaia <ttanasoaia@mozilla.com>"
criteria = "safe-to-deploy"
delta = "2.2.1 -> 2.3.2"
aggregated-from = "https://hg.mozilla.org/mozilla-central/raw-file/tip/supply-chain/audits.toml"

[[audits.mozilla.audits.bitflags]]
who = "Mike Hommey <mh+mozilla@glandium.org>"
criteria = "safe-to-deploy"
delta = "2.3.3 -> 2.4.0"
aggregated-from = "https://hg.mozilla.org/mozilla-central/raw-file/tip/supply-chain/audits.toml"

[[audits.mozilla.audits.bitflags]]
who = "Jan-Erik Rediger <jrediger@mozilla.com>"
criteria = "safe-to-deploy"
delta = "2.4.0 -> 2.4.1"
notes = "Only allowing new clippy lints"
aggregated-from = "https://raw.githubusercontent.com/mozilla/glean/main/supply-chain/audits.toml"

[[audits.mozilla.audits.block-buffer]]
who = "Mike Hommey <mh+mozilla@glandium.org>"
criteria = "safe-to-deploy"
delta = "0.10.2 -> 0.10.3"
aggregated-from = "https://hg.mozilla.org/mozilla-central/raw-file/tip/supply-chain/audits.toml"

[[audits.mozilla.audits.crossbeam-channel]]
who = "Jan-Erik Rediger <jrediger@mozilla.com>"
criteria = "safe-to-deploy"
delta = "0.5.8 -> 0.5.11"
aggregated-from = "https://raw.githubusercontent.com/mozilla/glean/main/supply-chain/audits.toml"

[[audits.mozilla.audits.crossbeam-channel]]
who = "Jan-Erik Rediger <jrediger@mozilla.com>"
criteria = "safe-to-deploy"
delta = "0.5.11 -> 0.5.12"
notes = "Minimal change fixing a memory leak."
aggregated-from = "https://raw.githubusercontent.com/mozilla/glean/main/supply-chain/audits.toml"

[[audits.mozilla.audits.crossbeam-channel]]
who = "Glenn Watson <git@intuitionlibrary.com>"
criteria = "safe-to-deploy"
delta = "0.5.12 -> 0.5.13"
aggregated-from = "https://hg.mozilla.org/mozilla-central/raw-file/tip/supply-chain/audits.toml"

[[audits.mozilla.audits.crossbeam-channel]]
who = "Jan-Erik Rediger <jrediger@mozilla.com>"
criteria = "safe-to-deploy"
delta = "0.5.13 -> 0.5.14"
aggregated-from = "https://raw.githubusercontent.com/mozilla/glean/main/supply-chain/audits.toml"

[[audits.mozilla.audits.crossbeam-channel]]
who = "Jan-Erik Rediger <jrediger@mozilla.com>"
criteria = "safe-to-deploy"
delta = "0.5.14 -> 0.5.15"
notes = "Fixes a regression from an earlier version which could lead to a double free"
aggregated-from = "https://raw.githubusercontent.com/mozilla/glean/main/supply-chain/audits.toml"

[[audits.mozilla.audits.crossbeam-queue]]
who = "Matthew Gregan <kinetik@flim.org>"
criteria = "safe-to-deploy"
version = "0.3.8"
aggregated-from = "https://hg.mozilla.org/mozilla-central/raw-file/tip/supply-chain/audits.toml"

[[audits.mozilla.audits.crossbeam-utils]]
who = "Alex Franchuk <afranchuk@mozilla.com>"
criteria = "safe-to-deploy"
delta = "0.8.19 -> 0.8.20"
notes = "Minor changes."
aggregated-from = "https://hg.mozilla.org/mozilla-central/raw-file/tip/supply-chain/audits.toml"

[[audits.mozilla.audits.crypto-common]]
who = "Mike Hommey <mh+mozilla@glandium.org>"
criteria = "safe-to-deploy"
delta = "0.1.3 -> 0.1.6"
aggregated-from = "https://hg.mozilla.org/mozilla-central/raw-file/tip/supply-chain/audits.toml"

[[audits.mozilla.audits.debugid]]
who = "Gabriele Svelto <gsvelto@mozilla.com>"
criteria = "safe-to-deploy"
version = "0.8.0"
notes = "This crates was written by Sentry and I've fully audited it as Firefox crash reporting machinery relies on it."
aggregated-from = "https://hg.mozilla.org/mozilla-central/raw-file/tip/supply-chain/audits.toml"

[[audits.mozilla.audits.deranged]]
who = "Alex Franchuk <afranchuk@mozilla.com>"
criteria = "safe-to-deploy"
version = "0.3.11"
notes = """
This crate contains a decent bit of `unsafe` code, however all internal
unsafety is verified with copious assertions (many are compile-time), and
otherwise the unsafety is documented and left to the caller to verify.
"""
aggregated-from = "https://hg.mozilla.org/mozilla-central/raw-file/tip/supply-chain/audits.toml"

[[audits.mozilla.audits.digest]]
who = "Mike Hommey <mh+mozilla@glandium.org>"
criteria = "safe-to-deploy"
delta = "0.10.3 -> 0.10.6"
aggregated-from = "https://hg.mozilla.org/mozilla-central/raw-file/tip/supply-chain/audits.toml"

[[audits.mozilla.audits.displaydoc]]
who = "Makoto Kato <m_kato@ga2.so-net.ne.jp>"
criteria = "safe-to-deploy"
version = "0.2.3"
notes = """
This crate is convenient macros to implement core::fmt::Display trait.
Although `unsafe` is used for test code to call `libc::abort()`, it has no `unsafe` code in this crate. And there is no file access.
It meets the criteria for safe-to-deploy.
"""
aggregated-from = "https://hg.mozilla.org/mozilla-central/raw-file/tip/supply-chain/audits.toml"

[[audits.mozilla.audits.displaydoc]]
who = "Mike Hommey <mh+mozilla@glandium.org>"
criteria = "safe-to-deploy"
delta = "0.2.3 -> 0.2.4"
aggregated-from = "https://hg.mozilla.org/mozilla-central/raw-file/tip/supply-chain/audits.toml"

[[audits.mozilla.audits.document-features]]
who = "Erich Gubler <erichdongubler@gmail.com>"
criteria = "safe-to-deploy"
version = "0.2.8"
aggregated-from = "https://hg.mozilla.org/mozilla-central/raw-file/tip/supply-chain/audits.toml"

[[audits.mozilla.audits.either]]
who = "Mike Hommey <mh+mozilla@glandium.org>"
criteria = "safe-to-deploy"
delta = "1.6.1 -> 1.7.0"
aggregated-from = "https://hg.mozilla.org/mozilla-central/raw-file/tip/supply-chain/audits.toml"

[[audits.mozilla.audits.either]]
who = "Mike Hommey <mh+mozilla@glandium.org>"
criteria = "safe-to-deploy"
delta = "1.7.0 -> 1.8.0"
aggregated-from = "https://hg.mozilla.org/mozilla-central/raw-file/tip/supply-chain/audits.toml"

[[audits.mozilla.audits.either]]
who = "Mike Hommey <mh+mozilla@glandium.org>"
criteria = "safe-to-deploy"
delta = "1.8.0 -> 1.8.1"
aggregated-from = "https://hg.mozilla.org/mozilla-central/raw-file/tip/supply-chain/audits.toml"

[[audits.mozilla.audits.errno]]
who = "Mike Hommey <mh+mozilla@glandium.org>"
criteria = "safe-to-deploy"
delta = "0.3.1 -> 0.3.3"
aggregated-from = "https://hg.mozilla.org/mozilla-central/raw-file/tip/supply-chain/audits.toml"

[[audits.mozilla.audits.fastrand]]
who = "Mike Hommey <mh+mozilla@glandium.org>"
criteria = "safe-to-deploy"
delta = "1.9.0 -> 2.0.0"
aggregated-from = "https://hg.mozilla.org/mozilla-central/raw-file/tip/supply-chain/audits.toml"

[[audits.mozilla.audits.fnv]]
who = "Bobby Holley <bobbyholley@gmail.com>"
criteria = "safe-to-deploy"
version = "1.0.7"
notes = "Simple hasher implementation with no unsafe code."
aggregated-from = "https://hg.mozilla.org/mozilla-central/raw-file/tip/supply-chain/audits.toml"

[[audits.mozilla.audits.futures-core]]
who = "Mike Hommey <mh+mozilla@glandium.org>"
criteria = "safe-to-deploy"
delta = "0.3.27 -> 0.3.28"
aggregated-from = "https://hg.mozilla.org/mozilla-central/raw-file/tip/supply-chain/audits.toml"

[[audits.mozilla.audits.futures-executor]]
who = "Mike Hommey <mh+mozilla@glandium.org>"
criteria = "safe-to-deploy"
delta = "0.3.27 -> 0.3.28"
aggregated-from = "https://hg.mozilla.org/mozilla-central/raw-file/tip/supply-chain/audits.toml"

[[audits.mozilla.audits.futures-sink]]
who = "Mike Hommey <mh+mozilla@glandium.org>"
criteria = "safe-to-deploy"
delta = "0.3.27 -> 0.3.28"
aggregated-from = "https://hg.mozilla.org/mozilla-central/raw-file/tip/supply-chain/audits.toml"

[[audits.mozilla.audits.hashbrown]]
who = "Mike Hommey <mh+mozilla@glandium.org>"
criteria = "safe-to-deploy"
version = "0.12.3"
notes = "This version is used in rust's libstd, so effectively we're already trusting it"
aggregated-from = "https://hg.mozilla.org/mozilla-central/raw-file/tip/supply-chain/audits.toml"

[[audits.mozilla.audits.hashbrown]]
who = "Erich Gubler <erichdongubler@gmail.com>"
criteria = "safe-to-deploy"
delta = "0.15.2 -> 0.15.5"
aggregated-from = "https://hg.mozilla.org/mozilla-central/raw-file/tip/supply-chain/audits.toml"

[[audits.mozilla.audits.hashbrown]]
who = "Erich Gubler <erichdongubler@gmail.com>"
criteria = "safe-to-deploy"
delta = "0.15.5 -> 0.16.0"
aggregated-from = "https://hg.mozilla.org/mozilla-central/raw-file/tip/supply-chain/audits.toml"

[[audits.mozilla.audits.hashlink]]
who = "Mike Hommey <mh+mozilla@glandium.org>"
criteria = "safe-to-deploy"
delta = "0.7.0 -> 0.8.1"
aggregated-from = "https://hg.mozilla.org/mozilla-central/raw-file/tip/supply-chain/audits.toml"

[[audits.mozilla.audits.hashlink]]
who = "Mark Hammond <mhammond@mozilla.com>"
criteria = "safe-to-deploy"
delta = "0.8.1 -> 0.9.1"
notes = "New CursorMut struct and other relatively straight-forward changes."
aggregated-from = "https://hg.mozilla.org/mozilla-central/raw-file/tip/supply-chain/audits.toml"

[[audits.mozilla.audits.hashlink]]
who = "Erich Gubler <erichdongubler@gmail.com>"
criteria = "safe-to-deploy"
delta = "0.9.1 -> 0.10.0"
aggregated-from = "https://hg.mozilla.org/mozilla-central/raw-file/tip/supply-chain/audits.toml"

[[audits.mozilla.audits.hex]]
who = "Simon Friedberger <simon@mozilla.com>"
criteria = "safe-to-deploy"
version = "0.4.3"
aggregated-from = "https://hg.mozilla.org/mozilla-central/raw-file/tip/supply-chain/audits.toml"

[[audits.mozilla.audits.indexmap]]
who = "Erich Gubler <erichdongubler@gmail.com>"
criteria = "safe-to-deploy"
delta = "2.8.0 -> 2.11.4"
aggregated-from = "https://hg.mozilla.org/mozilla-central/raw-file/tip/supply-chain/audits.toml"

[[audits.mozilla.audits.libsqlite3-sys]]
who = "Ben Dean-Kawamura <bdk@mozilla.com>"
criteria = "safe-to-deploy"
delta = "0.25.2 -> 0.26.0"
aggregated-from = "https://hg.mozilla.org/mozilla-central/raw-file/tip/supply-chain/audits.toml"

[[audits.mozilla.audits.libsqlite3-sys]]
who = "Mark Hammond <mhammond@mozilla.com>"
criteria = "safe-to-deploy"
delta = "0.26.0 -> 0.27.0"
aggregated-from = "https://hg.mozilla.org/mozilla-central/raw-file/tip/supply-chain/audits.toml"

[[audits.mozilla.audits.libsqlite3-sys]]
who = "Mark Hammond <mhammond@mozilla.com>"
criteria = "safe-to-deploy"
delta = "0.27.0 -> 0.28.0"
aggregated-from = "https://hg.mozilla.org/mozilla-central/raw-file/tip/supply-chain/audits.toml"

[[audits.mozilla.audits.libsqlite3-sys]]
who = "Erich Gubler <erichdongubler@gmail.com>"
criteria = "safe-to-deploy"
delta = "0.28.0 -> 0.31.0"
aggregated-from = "https://hg.mozilla.org/mozilla-central/raw-file/tip/supply-chain/audits.toml"

[[audits.mozilla.audits.libsqlite3-sys]]
who = "Mark Hammond <mhammond@skippinet.com.au>"
criteria = "safe-to-deploy"
delta = "0.31.0 -> 0.35.0"
aggregated-from = "https://hg.mozilla.org/mozilla-central/raw-file/tip/supply-chain/audits.toml"

[[audits.mozilla.audits.litrs]]
who = "Erich Gubler <erichdongubler@gmail.com>"
criteria = "safe-to-deploy"
version = "0.4.1"
aggregated-from = "https://hg.mozilla.org/mozilla-central/raw-file/tip/supply-chain/audits.toml"

[[audits.mozilla.audits.log]]
who = "Mike Hommey <mh+mozilla@glandium.org>"
criteria = "safe-to-deploy"
version = "0.4.17"
aggregated-from = "https://hg.mozilla.org/mozilla-central/raw-file/tip/supply-chain/audits.toml"

[[audits.mozilla.audits.log]]
who = "Jan-Erik Rediger <jrediger@mozilla.com>"
criteria = "safe-to-deploy"
delta = "0.4.17 -> 0.4.18"
notes = "One dependency removed, others updated (which we don't rely on), some APIs (which we don't use) changed."
aggregated-from = "https://raw.githubusercontent.com/mozilla/glean/main/supply-chain/audits.toml"

[[audits.mozilla.audits.log]]
who = "Kagami Sascha Rosylight <krosylight@mozilla.com>"
criteria = "safe-to-deploy"
delta = "0.4.18 -> 0.4.20"
notes = "Only cfg attribute and internal macro changes and module refactorings"
aggregated-from = "https://raw.githubusercontent.com/mozilla/glean/main/supply-chain/audits.toml"

[[audits.mozilla.audits.memmap2]]
who = "Mike Hommey <mh+mozilla@glandium.org>"
criteria = "safe-to-deploy"
delta = "0.5.4 -> 0.5.7"
aggregated-from = "https://hg.mozilla.org/mozilla-central/raw-file/tip/supply-chain/audits.toml"

[[audits.mozilla.audits.memmap2]]
who = "Mike Hommey <mh+mozilla@glandium.org>"
criteria = "safe-to-deploy"
delta = "0.5.7 -> 0.5.8"
aggregated-from = "https://hg.mozilla.org/mozilla-central/raw-file/tip/supply-chain/audits.toml"

[[audits.mozilla.audits.memmap2]]
who = "Mike Hommey <mh+mozilla@glandium.org>"
criteria = "safe-to-deploy"
delta = "0.5.8 -> 0.5.9"
aggregated-from = "https://hg.mozilla.org/mozilla-central/raw-file/tip/supply-chain/audits.toml"

[[audits.mozilla.audits.memmap2]]
who = "Gabriele Svelto <gsvelto@mozilla.com>"
criteria = "safe-to-deploy"
delta = "0.5.9 -> 0.8.0"
aggregated-from = "https://hg.mozilla.org/mozilla-central/raw-file/tip/supply-chain/audits.toml"

[[audits.mozilla.audits.memmap2]]
who = "Mike Hommey <mh+mozilla@glandium.org>"
criteria = "safe-to-deploy"
delta = "0.8.0 -> 0.9.3"
aggregated-from = "https://hg.mozilla.org/mozilla-central/raw-file/tip/supply-chain/audits.toml"

[[audits.mozilla.audits.num-bigint]]
who = "Josh Stone <jistone@redhat.com>"
criteria = "safe-to-deploy"
version = "0.4.3"
notes = "All code written or reviewed by Josh Stone."
aggregated-from = "https://hg.mozilla.org/mozilla-central/raw-file/tip/supply-chain/audits.toml"

[[audits.mozilla.audits.num-conv]]
who = "Alex Franchuk <afranchuk@mozilla.com>"
criteria = "safe-to-deploy"
version = "0.1.0"
notes = """
Very straightforward, simple crate. No dependencies, unsafe, extern,
side-effectful std functions, etc.
"""
aggregated-from = "https://hg.mozilla.org/mozilla-central/raw-file/tip/supply-chain/audits.toml"

[[audits.mozilla.audits.num-integer]]
who = "Josh Stone <jistone@redhat.com>"
criteria = "safe-to-deploy"
version = "0.1.45"
notes = "All code written or reviewed by Josh Stone."
aggregated-from = "https://hg.mozilla.org/mozilla-central/raw-file/tip/supply-chain/audits.toml"

[[audits.mozilla.audits.num-traits]]
who = "Josh Stone <jistone@redhat.com>"
criteria = "safe-to-deploy"
version = "0.2.15"
notes = "All code written or reviewed by Josh Stone."
aggregated-from = "https://hg.mozilla.org/mozilla-central/raw-file/tip/supply-chain/audits.toml"

[[audits.mozilla.audits.option-ext]]
who = "Nika Layzell <nika@thelayzells.com>"
criteria = "safe-to-deploy"
version = "0.2.0"
aggregated-from = "https://raw.githubusercontent.com/mozilla/cargo-vet/main/supply-chain/audits.toml"

[[audits.mozilla.audits.percent-encoding]]
who = "Valentin Gosu <valentin.gosu@gmail.com>"
criteria = "safe-to-deploy"
delta = "2.2.0 -> 2.3.0"
aggregated-from = "https://hg.mozilla.org/mozilla-central/raw-file/tip/supply-chain/audits.toml"

[[audits.mozilla.audits.percent-encoding]]
who = "Valentin Gosu <valentin.gosu@gmail.com>"
criteria = "safe-to-deploy"
delta = "2.3.0 -> 2.3.1"
aggregated-from = "https://hg.mozilla.org/mozilla-central/raw-file/tip/supply-chain/audits.toml"

[[audits.mozilla.audits.pkg-config]]
who = "Mike Hommey <mh+mozilla@glandium.org>"
criteria = "safe-to-deploy"
delta = "0.3.25 -> 0.3.26"
aggregated-from = "https://hg.mozilla.org/mozilla-central/raw-file/tip/supply-chain/audits.toml"

[[audits.mozilla.audits.powerfmt]]
who = "Alex Franchuk <afranchuk@mozilla.com>"
criteria = "safe-to-deploy"
version = "0.2.0"
notes = """
A tiny bit of unsafe code to implement functionality that isn't in stable rust
yet, but it's all valid. Otherwise it's a pretty simple crate.
"""
aggregated-from = "https://hg.mozilla.org/mozilla-central/raw-file/tip/supply-chain/audits.toml"

[[audits.mozilla.audits.rand_distr]]
who = "Ben Dean-Kawamura <bdk@mozilla.com>"
criteria = "safe-to-deploy"
version = "0.4.3"
notes = """
Simple crate that extends `rand`.  It has little unsafe code and uses Miri to test it.
As far as I can tell, it does not have any file IO or network access.
"""
aggregated-from = "https://hg.mozilla.org/mozilla-central/raw-file/tip/supply-chain/audits.toml"

[[audits.mozilla.audits.rayon]]
who = "Josh Stone <jistone@redhat.com>"
criteria = "safe-to-deploy"
version = "1.5.3"
notes = "All code written or reviewed by Josh Stone or Niko Matsakis."
aggregated-from = "https://hg.mozilla.org/mozilla-central/raw-file/tip/supply-chain/audits.toml"

[[audits.mozilla.audits.rayon]]
who = "Mike Hommey <mh+mozilla@glandium.org>"
criteria = "safe-to-deploy"
delta = "1.5.3 -> 1.6.1"
aggregated-from = "https://hg.mozilla.org/mozilla-central/raw-file/tip/supply-chain/audits.toml"

[[audits.mozilla.audits.regex-syntax]]
who = "Mike Hommey <mh+mozilla@glandium.org>"
criteria = "safe-to-deploy"
delta = "0.6.26 -> 0.6.27"
aggregated-from = "https://hg.mozilla.org/mozilla-central/raw-file/tip/supply-chain/audits.toml"

[[audits.mozilla.audits.regex-syntax]]
who = "Mike Hommey <mh+mozilla@glandium.org>"
criteria = "safe-to-deploy"
delta = "0.6.27 -> 0.6.28"
aggregated-from = "https://hg.mozilla.org/mozilla-central/raw-file/tip/supply-chain/audits.toml"

[[audits.mozilla.audits.serde]]
who = "Erich Gubler <erichdongubler@gmail.com>"
criteria = "safe-to-deploy"
delta = "1.0.226 -> 1.0.227"
aggregated-from = "https://hg.mozilla.org/mozilla-central/raw-file/tip/supply-chain/audits.toml"

[[audits.mozilla.audits.serde-value]]
who = "Nika Layzell <nika@thelayzells.com>"
criteria = "safe-to-deploy"
version = "0.7.0"
notes = "Basic implementation of a serde value type. No use of unsafe code."
aggregated-from = "https://raw.githubusercontent.com/mozilla/cargo-vet/main/supply-chain/audits.toml"

[[audits.mozilla.audits.serde_core]]
who = "Erich Gubler <erichdongubler@gmail.com>"
criteria = "safe-to-deploy"
delta = "1.0.226 -> 1.0.227"
aggregated-from = "https://hg.mozilla.org/mozilla-central/raw-file/tip/supply-chain/audits.toml"

[[audits.mozilla.audits.serde_derive]]
who = "Erich Gubler <erichdongubler@gmail.com>"
criteria = "safe-to-deploy"
delta = "1.0.226 -> 1.0.227"
aggregated-from = "https://hg.mozilla.org/mozilla-central/raw-file/tip/supply-chain/audits.toml"

[[audits.mozilla.audits.sha2]]
who = "Mike Hommey <mh+mozilla@glandium.org>"
criteria = "safe-to-deploy"
delta = "0.10.2 -> 0.10.6"
aggregated-from = "https://hg.mozilla.org/mozilla-central/raw-file/tip/supply-chain/audits.toml"

[[audits.mozilla.audits.sha2]]
who = "Jeff Muizelaar <jmuizelaar@mozilla.com>"
criteria = "safe-to-deploy"
delta = "0.10.6 -> 0.10.8"
notes = """
The bulk of this is https://github.com/RustCrypto/hashes/pull/490 which adds aarch64 support along with another PR adding longson.
I didn't check the implementation thoroughly but there wasn't anything obviously nefarious. 0.10.8 has been out for more than a year
which suggests no one else has found anything either.
"""
aggregated-from = "https://hg.mozilla.org/mozilla-central/raw-file/tip/supply-chain/audits.toml"

[[audits.mozilla.audits.shlex]]
who = "Max Inden <mail@max-inden.de>"
criteria = "safe-to-deploy"
delta = "1.1.0 -> 1.3.0"
aggregated-from = "https://hg.mozilla.org/mozilla-central/raw-file/tip/supply-chain/audits.toml"

[[audits.mozilla.audits.siphasher]]
who = "Jan-Erik Rediger <jrediger@mozilla.com>"
criteria = "safe-to-deploy"
delta = "0.3.10 -> 0.3.11"
aggregated-from = "https://raw.githubusercontent.com/mozilla/glean/main/supply-chain/audits.toml"

[[audits.mozilla.audits.strsim]]
who = "Ben Dean-Kawamura <bdk@mozilla.com>"
criteria = "safe-to-deploy"
delta = "0.10.0 -> 0.11.1"
aggregated-from = "https://hg.mozilla.org/mozilla-central/raw-file/tip/supply-chain/audits.toml"

[[audits.mozilla.audits.strum]]
who = "Teodor Tanasoaia <ttanasoaia@mozilla.com>"
criteria = "safe-to-deploy"
delta = "0.25.0 -> 0.26.3"
aggregated-from = "https://hg.mozilla.org/mozilla-central/raw-file/tip/supply-chain/audits.toml"

[[audits.mozilla.audits.strum]]
who = "Erich Gubler <erichdongubler@gmail.com>"
criteria = "safe-to-deploy"
delta = "0.26.3 -> 0.27.1"
aggregated-from = "https://hg.mozilla.org/mozilla-central/raw-file/tip/supply-chain/audits.toml"

[[audits.mozilla.audits.strum_macros]]
who = "Teodor Tanasoaia <ttanasoaia@mozilla.com>"
criteria = "safe-to-deploy"
delta = "0.25.3 -> 0.26.4"
aggregated-from = "https://hg.mozilla.org/mozilla-central/raw-file/tip/supply-chain/audits.toml"

[[audits.mozilla.audits.strum_macros]]
who = "Erich Gubler <erichdongubler@gmail.com>"
criteria = "safe-to-deploy"
delta = "0.26.4 -> 0.27.1"
aggregated-from = "https://hg.mozilla.org/mozilla-central/raw-file/tip/supply-chain/audits.toml"

[[audits.mozilla.audits.subtle]]
who = "Simon Friedberger <simon@mozilla.com>"
criteria = "safe-to-deploy"
version = "2.5.0"
notes = "The goal is to provide some constant-time correctness for cryptographic implementations. The approach is reasonable, it is known to be insufficient but this is pointed out in the documentation."
aggregated-from = "https://hg.mozilla.org/mozilla-central/raw-file/tip/supply-chain/audits.toml"

[[audits.mozilla.audits.syn]]
who = "Mike Hommey <mh+mozilla@glandium.org>"
criteria = "safe-to-deploy"
delta = "1.0.96 -> 1.0.99"
aggregated-from = "https://hg.mozilla.org/mozilla-central/raw-file/tip/supply-chain/audits.toml"

[[audits.mozilla.audits.syn]]
who = "Mike Hommey <mh+mozilla@glandium.org>"
criteria = "safe-to-deploy"
delta = "1.0.99 -> 1.0.107"
aggregated-from = "https://hg.mozilla.org/mozilla-central/raw-file/tip/supply-chain/audits.toml"

[[audits.mozilla.audits.time]]
who = "Alex Franchuk <afranchuk@mozilla.com>"
criteria = "safe-to-deploy"
delta = "0.3.23 -> 0.3.36"
notes = """
There's a bit of new unsafe code that is self-imposed because they now assert
that ordinals are non-zero. All unsafe code was checked to ensure that the
invariants claimed were true.
"""
aggregated-from = "https://hg.mozilla.org/mozilla-central/raw-file/tip/supply-chain/audits.toml"

[[audits.mozilla.audits.time-core]]
who = "Kershaw Chang <kershaw@mozilla.com>"
criteria = "safe-to-deploy"
version = "0.1.0"
aggregated-from = "https://hg.mozilla.org/mozilla-central/raw-file/tip/supply-chain/audits.toml"

[[audits.mozilla.audits.time-core]]
who = "Kershaw Chang <kershaw@mozilla.com>"
criteria = "safe-to-deploy"
delta = "0.1.0 -> 0.1.1"
aggregated-from = "https://hg.mozilla.org/mozilla-central/raw-file/tip/supply-chain/audits.toml"

[[audits.mozilla.audits.time-core]]
who = "Alex Franchuk <afranchuk@mozilla.com>"
criteria = "safe-to-deploy"
delta = "0.1.1 -> 0.1.2"
aggregated-from = "https://hg.mozilla.org/mozilla-central/raw-file/tip/supply-chain/audits.toml"

[[audits.mozilla.audits.time-macros]]
who = "Kershaw Chang <kershaw@mozilla.com>"
criteria = "safe-to-deploy"
version = "0.2.6"
aggregated-from = "https://hg.mozilla.org/mozilla-central/raw-file/tip/supply-chain/audits.toml"

[[audits.mozilla.audits.time-macros]]
who = "Kershaw Chang <kershaw@mozilla.com>"
criteria = "safe-to-deploy"
delta = "0.2.6 -> 0.2.10"
aggregated-from = "https://hg.mozilla.org/mozilla-central/raw-file/tip/supply-chain/audits.toml"

[[audits.mozilla.audits.time-macros]]
who = "Alex Franchuk <afranchuk@mozilla.com>"
criteria = "safe-to-deploy"
delta = "0.2.10 -> 0.2.18"
aggregated-from = "https://hg.mozilla.org/mozilla-central/raw-file/tip/supply-chain/audits.toml"

[[audits.mozilla.audits.tinystr]]
who = "Makoto Kato <m_kato@ga2.so-net.ne.jp>"
criteria = "safe-to-deploy"
version = "0.7.0"
notes = "One of original auther was Zibi Braniecki who worked at Mozilla and maintained by ICU4X developers (Google and Mozilla). I've vetted the one instance of unsafe code."
aggregated-from = "https://hg.mozilla.org/mozilla-central/raw-file/tip/supply-chain/audits.toml"

[[audits.mozilla.audits.tinystr]]
who = "Mike Hommey <mh+mozilla@glandium.org>"
criteria = "safe-to-deploy"
delta = "0.7.0 -> 0.7.1"
aggregated-from = "https://hg.mozilla.org/mozilla-central/raw-file/tip/supply-chain/audits.toml"

[[audits.mozilla.audits.tinystr]]
who = "Makoto Kato <m_kato@ga2.so-net.ne.jp>"
criteria = "safe-to-deploy"
delta = "0.7.1 -> 0.7.4"
aggregated-from = "https://hg.mozilla.org/mozilla-central/raw-file/tip/supply-chain/audits.toml"

[[audits.mozilla.audits.tinystr]]
who = "Makoto Kato <m_kato@ga2.so-net.ne.jp>"
criteria = "safe-to-deploy"
delta = "0.7.4 -> 0.7.6"
aggregated-from = "https://hg.mozilla.org/mozilla-central/raw-file/tip/supply-chain/audits.toml"

[[audits.mozilla.audits.tinystr]]
who = "Makoto Kato <m_kato@ga2.so-net.ne.jp>"
criteria = "safe-to-deploy"
delta = "0.7.6 -> 0.8.1"
aggregated-from = "https://hg.mozilla.org/mozilla-central/raw-file/tip/supply-chain/audits.toml"

[[audits.mozilla.audits.tracing]]
who = "Alex Franchuk <afranchuk@mozilla.com>"
criteria = "safe-to-deploy"
version = "0.1.37"
notes = """
There's only one unsafe impl, and its purpose is to ensure correct behavior by
creating a non-Send marker type (it has nothing to do with soundness). All
dependencies make sense, and no side-effectful std functions are used.
"""
aggregated-from = "https://hg.mozilla.org/mozilla-central/raw-file/tip/supply-chain/audits.toml"

[[audits.mozilla.audits.tracing]]
who = "Mark Hammond <mhammond@skippinet.com.au>"
criteria = "safe-to-deploy"
delta = "0.1.37 -> 0.1.41"
aggregated-from = "https://hg.mozilla.org/mozilla-central/raw-file/tip/supply-chain/audits.toml"

[[audits.mozilla.audits.tracing-attributes]]
who = "Alex Franchuk <afranchuk@mozilla.com>"
criteria = "safe-to-deploy"
version = "0.1.24"
notes = "No unsafe code, macros extensively tested and produce reasonable code."
aggregated-from = "https://hg.mozilla.org/mozilla-central/raw-file/tip/supply-chain/audits.toml"

[[audits.mozilla.audits.tracing-attributes]]
who = "Mark Hammond <mhammond@skippinet.com.au>"
criteria = "safe-to-deploy"
delta = "0.1.24 -> 0.1.28"
aggregated-from = "https://hg.mozilla.org/mozilla-central/raw-file/tip/supply-chain/audits.toml"

[[audits.mozilla.audits.tracing-core]]
who = "Alex Franchuk <afranchuk@mozilla.com>"
criteria = "safe-to-deploy"
version = "0.1.30"
notes = """
Most unsafe code is in implementing non-std sync primitives. Unsafe impls are
logically correct and justified in comments, and unsafe code is sound and
justified in comments.
"""
aggregated-from = "https://hg.mozilla.org/mozilla-central/raw-file/tip/supply-chain/audits.toml"

[[audits.mozilla.audits.tracing-core]]
who = "Mark Hammond <mhammond@skippinet.com.au>"
criteria = "safe-to-deploy"
delta = "0.1.30 -> 0.1.33"
aggregated-from = "https://hg.mozilla.org/mozilla-central/raw-file/tip/supply-chain/audits.toml"

[[audits.mozilla.audits.unicode-xid]]
who = "Teodor Tanasoaia <ttanasoaia@mozilla.com>"
criteria = "safe-to-deploy"
delta = "0.2.4 -> 0.2.5"
aggregated-from = "https://hg.mozilla.org/mozilla-central/raw-file/tip/supply-chain/audits.toml"

[[audits.mozilla.audits.unicode-xid]]
who = "Jim Blandy <jimb@red-bean.com>"
criteria = "safe-to-deploy"
delta = "0.2.5 -> 0.2.6"
aggregated-from = "https://hg.mozilla.org/mozilla-central/raw-file/tip/supply-chain/audits.toml"

[[audits.mozilla.audits.windows-link]]
who = "Mark Hammond <mhammond@skippinet.com.au>"
criteria = "safe-to-deploy"
version = "0.1.1"
notes = "A microsoft crate allowing unsafe calls to windows apis."
aggregated-from = "https://hg.mozilla.org/mozilla-central/raw-file/tip/supply-chain/audits.toml"

[[audits.mozilla.audits.windows-link]]
who = "Erich Gubler <erichdongubler@gmail.com>"
criteria = "safe-to-deploy"
delta = "0.1.1 -> 0.2.0"
aggregated-from = "https://hg.mozilla.org/mozilla-central/raw-file/tip/supply-chain/audits.toml"

[[audits.mozilla.audits.zerocopy]]
who = "Alex Franchuk <afranchuk@mozilla.com>"
criteria = "safe-to-deploy"
version = "0.7.32"
notes = """
This crate is `no_std` so doesn't use any side-effectful std functions. It
contains quite a lot of `unsafe` code, however. I verified portions of this. It
also has a large, thorough test suite. The project claims to run tests with
Miri to have stronger soundness checks, and also claims to use formal
verification tools to prove correctness.
"""
aggregated-from = "https://hg.mozilla.org/mozilla-central/raw-file/tip/supply-chain/audits.toml"

[[audits.mozilla.audits.zerocopy-derive]]
who = "Alex Franchuk <afranchuk@mozilla.com>"
criteria = "safe-to-deploy"
version = "0.7.32"
notes = "Clean, safe macros for zerocopy."
aggregated-from = "https://hg.mozilla.org/mozilla-central/raw-file/tip/supply-chain/audits.toml"

[[audits.mozilla.audits.zeroize_derive]]
who = "Benjamin Beurdouche <beurdouche@mozilla.com>"
criteria = "safe-to-deploy"
version = "1.4.2"
aggregated-from = "https://hg.mozilla.org/mozilla-central/raw-file/tip/supply-chain/audits.toml"

[[audits.zcash.audits.aho-corasick]]
who = "Daira-Emma Hopwood <daira@jacaranda.org>"
criteria = "safe-to-deploy"
delta = "1.1.2 -> 1.1.3"
aggregated-from = "https://raw.githubusercontent.com/zcash/zcash/master/qa/supply-chain/audits.toml"

[[audits.zcash.audits.anyhow]]
who = "Jack Grigg <jack@electriccoin.co>"
criteria = "safe-to-deploy"
delta = "1.0.71 -> 1.0.75"
notes = """
`unsafe` changes are migrating from `core::any::Demand` to `std::error::Request` when the
nightly features are available.
"""
aggregated-from = "https://raw.githubusercontent.com/zcash/zcash/master/qa/supply-chain/audits.toml"

[[audits.zcash.audits.anyhow]]
who = "Jack Grigg <jack@electriccoin.co>"
criteria = "safe-to-deploy"
delta = "1.0.75 -> 1.0.77"
notes = """
- Build script changes are to rerun cargo if the `RUSTC_BOOTSTRAP` env variable
  changes, and enable a few more `rustc` config flags.
- Some `unsafe fn`s were altered to add `unsafe` blocks, to make the safety
  contracts in the code clearer (instead of using the `unsafe fn`'s implicit
  `unsafe` block); no actual `unsafe` changes were made.
"""
aggregated-from = "https://raw.githubusercontent.com/zcash/zcash/master/qa/supply-chain/audits.toml"

[[audits.zcash.audits.anyhow]]
who = "Jack Grigg <jack@electriccoin.co>"
criteria = "safe-to-deploy"
delta = "1.0.77 -> 1.0.79"
notes = """
Build script changes are to refactor the existing probe into a separate file
(which removes a filesystem write), and adjust how it gets rerun in response to
changes in the build environment.
"""
aggregated-from = "https://raw.githubusercontent.com/zcash/zcash/master/qa/supply-chain/audits.toml"

[[audits.zcash.audits.anyhow]]
who = "Daira-Emma Hopwood <daira@jacaranda.org>"
criteria = "safe-to-deploy"
delta = "1.0.79 -> 1.0.82"
aggregated-from = "https://raw.githubusercontent.com/zcash/zcash/master/qa/supply-chain/audits.toml"

[[audits.zcash.audits.arrayref]]
who = "Sean Bowe <ewillbefull@gmail.com>"
criteria = "safe-to-deploy"
delta = "0.3.6 -> 0.3.7"
aggregated-from = "https://raw.githubusercontent.com/zcash/zcash/master/qa/supply-chain/audits.toml"

[[audits.zcash.audits.backtrace]]
who = "Daira-Emma Hopwood <daira@jacaranda.org>"
criteria = "safe-to-deploy"
delta = "0.3.69 -> 0.3.71"
notes = "This crate inherently requires a lot of `unsafe` code, but the changes look plausible."
aggregated-from = "https://raw.githubusercontent.com/zcash/zcash/master/qa/supply-chain/audits.toml"

[[audits.zcash.audits.blake2b_simd]]
who = "Jack Grigg <jack@electriccoin.co>"
criteria = "safe-to-deploy"
delta = "1.0.1 -> 1.0.2"
notes = "Switches to `constant_time_eq 0.3.0`, which bumps its MSRV to 1.66."
aggregated-from = "https://raw.githubusercontent.com/zcash/zcash/master/qa/supply-chain/audits.toml"

[[audits.zcash.audits.blake2s_simd]]
who = "Jack Grigg <jack@electriccoin.co>"
criteria = "safe-to-deploy"
delta = "1.0.1 -> 1.0.2"
notes = "Switches to `constant_time_eq 0.3.0`, which bumps its MSRV to 1.66."
aggregated-from = "https://raw.githubusercontent.com/zcash/zcash/master/qa/supply-chain/audits.toml"

[[audits.zcash.audits.block-buffer]]
who = "Jack Grigg <jack@electriccoin.co>"
criteria = "safe-to-deploy"
delta = "0.10.3 -> 0.10.4"
notes = "Adds panics to prevent a block size of zero from causing unsoundness."
aggregated-from = "https://raw.githubusercontent.com/zcash/zcash/master/qa/supply-chain/audits.toml"

[[audits.zcash.audits.bounded-vec]]
who = "Kris Nuttycombe <kris@nutty.land>"
criteria = "safe-to-deploy"
version = "0.9.0"
notes = "Crate forbids unsafe code and uses no powerful imports. It consists primarily of safe constructors for newtype wrappers around `Vec`."
aggregated-from = "https://raw.githubusercontent.com/zcash/zcash/master/qa/supply-chain/audits.toml"

[[audits.zcash.audits.bs58]]
who = "Daira-Emma Hopwood <daira@jacaranda.org>"
criteria = "safe-to-deploy"
delta = "0.5.0 -> 0.5.1"
aggregated-from = "https://raw.githubusercontent.com/zcash/zcash/master/qa/supply-chain/audits.toml"

[[audits.zcash.audits.constant_time_eq]]
who = "Jack Grigg <jack@electriccoin.co>"
criteria = "safe-to-deploy"
delta = "0.2.4 -> 0.2.5"
notes = "No code changes."
aggregated-from = "https://raw.githubusercontent.com/zcash/zcash/master/qa/supply-chain/audits.toml"

[[audits.zcash.audits.constant_time_eq]]
who = "Jack Grigg <jack@electriccoin.co>"
criteria = "safe-to-deploy"
delta = "0.2.5 -> 0.2.6"
aggregated-from = "https://raw.githubusercontent.com/zcash/zcash/master/qa/supply-chain/audits.toml"

[[audits.zcash.audits.constant_time_eq]]
who = "Jack Grigg <jack@electriccoin.co>"
criteria = "safe-to-deploy"
delta = "0.2.6 -> 0.3.0"
notes = "Replaces some `unsafe` code by bumping MSRV to 1.66 (to access `core::hint::black_box`)."
aggregated-from = "https://raw.githubusercontent.com/zcash/zcash/master/qa/supply-chain/audits.toml"

[[audits.zcash.audits.cpufeatures]]
who = "Daira-Emma Hopwood <daira@jacaranda.org>"
criteria = "safe-to-deploy"
delta = "0.2.11 -> 0.2.12"
aggregated-from = "https://raw.githubusercontent.com/zcash/zcash/master/qa/supply-chain/audits.toml"

[[audits.zcash.audits.crossbeam-deque]]
who = "Jack Grigg <jack@electriccoin.co>"
criteria = "safe-to-deploy"
delta = "0.8.3 -> 0.8.4"
aggregated-from = "https://raw.githubusercontent.com/zcash/zcash/master/qa/supply-chain/audits.toml"

[[audits.zcash.audits.crossbeam-deque]]
who = "Daira-Emma Hopwood <daira@jacaranda.org>"
criteria = "safe-to-deploy"
delta = "0.8.4 -> 0.8.5"
notes = "Changes to `unsafe` code look okay."
aggregated-from = "https://raw.githubusercontent.com/zcash/zcash/master/qa/supply-chain/audits.toml"

[[audits.zcash.audits.crossbeam-epoch]]
who = "Jack Grigg <jack@electriccoin.co>"
criteria = "safe-to-deploy"
delta = "0.9.15 -> 0.9.16"
notes = "Moved an `unsafe` block while removing `scopeguard` dependency."
aggregated-from = "https://raw.githubusercontent.com/zcash/zcash/master/qa/supply-chain/audits.toml"

[[audits.zcash.audits.crossbeam-epoch]]
who = "Jack Grigg <jack@electriccoin.co>"
criteria = "safe-to-deploy"
delta = "0.9.16 -> 0.9.17"
notes = """
Changes to `unsafe` code are to replace manual pointer logic with equivalent
`unsafe` stdlib methods, now that MSRV is high enough to use them.
"""
aggregated-from = "https://raw.githubusercontent.com/zcash/zcash/master/qa/supply-chain/audits.toml"

[[audits.zcash.audits.crossbeam-epoch]]
who = "Daira-Emma Hopwood <daira@jacaranda.org>"
criteria = "safe-to-deploy"
delta = "0.9.17 -> 0.9.18"
aggregated-from = "https://raw.githubusercontent.com/zcash/zcash/master/qa/supply-chain/audits.toml"

[[audits.zcash.audits.curve25519-dalek]]
who = "Jack Grigg <jack@electriccoin.co>"
criteria = "safe-to-deploy"
delta = "4.1.0 -> 4.1.1"
aggregated-from = "https://raw.githubusercontent.com/zcash/zcash/master/qa/supply-chain/audits.toml"

[[audits.zcash.audits.curve25519-dalek]]
who = "Daira-Emma Hopwood <daira@jacaranda.org>"
criteria = "safe-to-deploy"
delta = "4.1.1 -> 4.1.2"
aggregated-from = "https://raw.githubusercontent.com/zcash/zcash/master/qa/supply-chain/audits.toml"

[[audits.zcash.audits.curve25519-dalek]]
who = "Jack Grigg <jack@electriccoin.co>"
criteria = "safe-to-deploy"
delta = "4.1.2 -> 4.1.3"
notes = """
- New unsafe is adding `core::ptr::read_volatile` calls for black box
  optimization barriers.
- `build.rs` changes are to use `CARGO_CFG_TARGET_POINTER_WIDTH` instead of
  `TARGET` and the `platforms` crate for deciding on the target pointer width.
"""
aggregated-from = "https://raw.githubusercontent.com/zcash/zcash/master/qa/supply-chain/audits.toml"

[[audits.zcash.audits.curve25519-dalek-derive]]
who = "Jack Grigg <jack@electriccoin.co>"
criteria = "safe-to-deploy"
delta = "0.1.0 -> 0.1.1"
aggregated-from = "https://raw.githubusercontent.com/zcash/zcash/master/qa/supply-chain/audits.toml"

[[audits.zcash.audits.der]]
who = "Daira-Emma Hopwood <daira@jacaranda.org>"
criteria = "safe-to-deploy"
delta = "0.7.8 -> 0.7.9"
notes = "The change to ignore RUSTSEC-2023-0071 is correct for this crate."
aggregated-from = "https://raw.githubusercontent.com/zcash/zcash/master/qa/supply-chain/audits.toml"

[[audits.zcash.audits.ed25519]]
who = "Jack Grigg <jack@electriccoin.co>"
criteria = "safe-to-deploy"
delta = "2.2.1 -> 2.2.2"
aggregated-from = "https://raw.githubusercontent.com/zcash/zcash/master/qa/supply-chain/audits.toml"

[[audits.zcash.audits.ed25519]]
who = "Jack Grigg <jack@electriccoin.co>"
criteria = "safe-to-deploy"
delta = "2.2.2 -> 2.2.3"
aggregated-from = "https://raw.githubusercontent.com/zcash/zcash/master/qa/supply-chain/audits.toml"

[[audits.zcash.audits.either]]
who = "Jack Grigg <jack@electriccoin.co>"
criteria = "safe-to-deploy"
delta = "1.8.1 -> 1.9.0"
aggregated-from = "https://raw.githubusercontent.com/zcash/zcash/master/qa/supply-chain/audits.toml"

[[audits.zcash.audits.either]]
who = "Daira-Emma Hopwood <daira@jacaranda.org>"
criteria = "safe-to-deploy"
delta = "1.9.0 -> 1.11.0"
aggregated-from = "https://raw.githubusercontent.com/zcash/zcash/master/qa/supply-chain/audits.toml"

[[audits.zcash.audits.errno]]
who = "Jack Grigg <jack@electriccoin.co>"
criteria = "safe-to-deploy"
delta = "0.3.3 -> 0.3.8"
aggregated-from = "https://raw.githubusercontent.com/zcash/zcash/master/qa/supply-chain/audits.toml"

[[audits.zcash.audits.errno]]
who = "Jack Grigg <jack@electriccoin.co>"
criteria = "safe-to-deploy"
delta = "0.3.10 -> 0.3.11"
notes = "The `__errno` location for vxworks and cygwin looks correct from a quick search."
aggregated-from = "https://raw.githubusercontent.com/zcash/wallet/main/supply-chain/audits.toml"

[[audits.zcash.audits.errno]]
who = "Jack Grigg <jack@electriccoin.co>"
criteria = "safe-to-deploy"
delta = "0.3.11 -> 0.3.13"
aggregated-from = "https://raw.githubusercontent.com/zcash/zcash/master/qa/supply-chain/audits.toml"

[[audits.zcash.audits.fastrand]]
who = "Daira-Emma Hopwood <daira@jacaranda.org>"
criteria = "safe-to-deploy"
delta = "2.0.1 -> 2.0.2"
aggregated-from = "https://raw.githubusercontent.com/zcash/zcash/master/qa/supply-chain/audits.toml"

[[audits.zcash.audits.futures-task]]
who = "Jack Grigg <jack@electriccoin.co>"
criteria = "safe-to-deploy"
delta = "0.3.26 -> 0.3.27"
aggregated-from = "https://raw.githubusercontent.com/zcash/zcash/master/qa/supply-chain/audits.toml"

[[audits.zcash.audits.hermit-abi]]
who = "Daira-Emma Hopwood <daira@jacaranda.org>"
criteria = "safe-to-deploy"
delta = "0.3.3 -> 0.3.9"
aggregated-from = "https://raw.githubusercontent.com/zcash/zcash/master/qa/supply-chain/audits.toml"

[[audits.zcash.audits.inout]]
who = "Daira Hopwood <daira@jacaranda.org>"
criteria = "safe-to-deploy"
version = "0.1.3"
notes = "Reviewed in full."
aggregated-from = "https://raw.githubusercontent.com/zcash/zcash/master/qa/supply-chain/audits.toml"

[[audits.zcash.audits.js-sys]]
who = "Daira-Emma Hopwood <daira@jacaranda.org>"
criteria = "safe-to-deploy"
delta = "0.3.66 -> 0.3.69"
aggregated-from = "https://raw.githubusercontent.com/zcash/zcash/master/qa/supply-chain/audits.toml"

[[audits.zcash.audits.known-folders]]
who = "Jack Grigg <thestr4d@gmail.com>"
criteria = "safe-to-deploy"
version = "1.0.1"
notes = """
Uses `unsafe` blocks to interact with `windows-sys` crate.
- `SHGetKnownFolderPath` safety requirements are met.
- `CoTaskMemFree` has no effect if passed `NULL`, so there is no issue if some
  future refactor created a pathway where `ffi::Guard` could be dropped before
  `SHGetKnownFolderPath` is called.
- Small nit: `ffi::Guard::as_pwstr` takes `&self` but returns `PWSTR` which is
  the mutable type; it should instead return `PCWSTR` which is the const type
  (and what `lstrlenW` takes) instead of implicitly const-casting the pointer,
  as this would better reflect the intent to take an immutable reference.
- The slice constructed from the `PWSTR` correctly goes out of scope before
  `guard` is dropped.
- A code comment says that `path_ptr` is valid for `len` bytes, but `PCWSTR` is
  a `*const u16` and `lstrlenW` returns its length \"in characters\" (which the
  Windows documentation confirms means the number of `WCHAR` values). This is
  likely a typo; the code checks that `len * size_of::<u16>() <= isize::MAX`.
"""
aggregated-from = "https://raw.githubusercontent.com/zcash/zcash/master/qa/supply-chain/audits.toml"

[[audits.zcash.audits.known-folders]]
who = "Jack Grigg <jack@electriccoin.co>"
criteria = "safe-to-deploy"
delta = "1.0.1 -> 1.1.0"
notes = "Addresses the notes from my previous review :)"
aggregated-from = "https://raw.githubusercontent.com/zcash/zcash/master/qa/supply-chain/audits.toml"

[[audits.zcash.audits.libm]]
who = "Jack Grigg <jack@electriccoin.co>"
criteria = "safe-to-deploy"
delta = "0.2.7 -> 0.2.8"
notes = "Forces some intermediate values to not have too much precision on the x87 FPU."
aggregated-from = "https://raw.githubusercontent.com/zcash/zcash/master/qa/supply-chain/audits.toml"

[[audits.zcash.audits.libredox]]
who = "Daira-Emma Hopwood <daira@jacaranda.org>"
criteria = "safe-to-deploy"
delta = "0.0.1 -> 0.1.3"
aggregated-from = "https://raw.githubusercontent.com/zcash/zcash/master/qa/supply-chain/audits.toml"

[[audits.zcash.audits.linux-raw-sys]]
who = "Daira-Emma Hopwood <daira@jacaranda.org>"
criteria = "safe-to-deploy"
delta = "0.4.12 -> 0.4.13"
notes = "Low-level OS interface crate, so `unsafe` code is expected."
aggregated-from = "https://raw.githubusercontent.com/zcash/zcash/master/qa/supply-chain/audits.toml"

[[audits.zcash.audits.log]]
who = "Daira-Emma Hopwood <daira@jacaranda.org>"
criteria = "safe-to-deploy"
delta = "0.4.20 -> 0.4.21"
aggregated-from = "https://raw.githubusercontent.com/zcash/zcash/master/qa/supply-chain/audits.toml"

[[audits.zcash.audits.maybe-rayon]]
who = "Sean Bowe <ewillbefull@gmail.com>"
criteria = "safe-to-deploy"
version = "0.1.1"
aggregated-from = "https://raw.githubusercontent.com/zcash/zcash/master/qa/supply-chain/audits.toml"

[[audits.zcash.audits.memchr]]
who = "Jack Grigg <jack@electriccoin.co>"
criteria = "safe-to-deploy"
delta = "2.6.4 -> 2.7.1"
notes = """
Change to an `unsafe fn` is to rework the short-tail handling of a fixed-length
comparison between `u8` pointers. The new tail code matches the existing head
code (but adapted to `u16` and `u8` reads, instead of `u32`).
"""
aggregated-from = "https://raw.githubusercontent.com/zcash/zcash/master/qa/supply-chain/audits.toml"

[[audits.zcash.audits.memchr]]
who = "Daira-Emma Hopwood <daira@jacaranda.org>"
criteria = "safe-to-deploy"
delta = "2.7.1 -> 2.7.2"
aggregated-from = "https://raw.githubusercontent.com/zcash/zcash/master/qa/supply-chain/audits.toml"

[[audits.zcash.audits.miniz_oxide]]
who = "Daira-Emma Hopwood <daira@jacaranda.org>"
criteria = "safe-to-deploy"
delta = "0.7.1 -> 0.7.2"
aggregated-from = "https://raw.githubusercontent.com/zcash/zcash/master/qa/supply-chain/audits.toml"

[[audits.zcash.audits.mio]]
who = "Daira-Emma Hopwood <daira@jacaranda.org>"
criteria = "safe-to-deploy"
delta = "0.8.10 -> 0.8.11"
aggregated-from = "https://raw.githubusercontent.com/zcash/zcash/master/qa/supply-chain/audits.toml"

[[audits.zcash.audits.nix]]
who = "Jack Grigg <jack@electriccoin.co>"
criteria = "safe-to-deploy"
delta = "0.26.2 -> 0.26.4"
notes = """
Most of the `unsafe` changes are cleaning up their usage:
- Replacing `data.len() * std::mem::size_of::<$ty>()` with `std::mem::size_of_val(data)`.
- Removing some `mem::transmute`s.
- Using `*mut` instead of `*const` to convey intended semantics.

A new unsafe trait method `SockaddrLike::set_length` is added; it's impls look fine.
"""
aggregated-from = "https://raw.githubusercontent.com/zcash/zcash/master/qa/supply-chain/audits.toml"

[[audits.zcash.audits.object]]
who = "Daira-Emma Hopwood <daira@jacaranda.org>"
criteria = "safe-to-deploy"
delta = "0.32.1 -> 0.32.2"
aggregated-from = "https://raw.githubusercontent.com/zcash/zcash/master/qa/supply-chain/audits.toml"

[[audits.zcash.audits.opaque-debug]]
who = "Daira-Emma Hopwood <daira@jacaranda.org>"
criteria = "safe-to-deploy"
delta = "0.3.0 -> 0.3.1"
aggregated-from = "https://raw.githubusercontent.com/zcash/zcash/master/qa/supply-chain/audits.toml"

[[audits.zcash.audits.phf]]
who = "Jack Grigg <jack@z.cash>"
criteria = "safe-to-deploy"
delta = "0.8.0 -> 0.11.1"
notes = """
Mostly modernisation, migrating to `PhfBorrow`, and making more things `&'static`.
No unsafe code in the new `OrderedMap` and `OrderedSet` types.
"""
aggregated-from = "https://raw.githubusercontent.com/zcash/zcash/master/qa/supply-chain/audits.toml"

[[audits.zcash.audits.phf]]
who = "Jack Grigg <thestr4d@gmail.com>"
criteria = "safe-to-deploy"
delta = "0.11.1 -> 0.11.2"
aggregated-from = "https://raw.githubusercontent.com/zcash/zcash/master/qa/supply-chain/audits.toml"

[[audits.zcash.audits.phf]]
who = "Jack Grigg <jack@electriccoin.co>"
criteria = "safe-to-deploy"
delta = "0.11.2 -> 0.11.3"
aggregated-from = "https://raw.githubusercontent.com/zcash/zcash/master/qa/supply-chain/audits.toml"

[[audits.zcash.audits.phf_generator]]
who = "Jack Grigg <jack@z.cash>"
criteria = "safe-to-deploy"
delta = "0.8.0 -> 0.11.1"
notes = "Just dependency and edition bumps and code formatting."
aggregated-from = "https://raw.githubusercontent.com/zcash/zcash/master/qa/supply-chain/audits.toml"

[[audits.zcash.audits.phf_generator]]
who = "Jack Grigg <thestr4d@gmail.com>"
criteria = "safe-to-deploy"
delta = "0.11.1 -> 0.11.2"
aggregated-from = "https://raw.githubusercontent.com/zcash/zcash/master/qa/supply-chain/audits.toml"

[[audits.zcash.audits.phf_generator]]
who = "Jack Grigg <jack@electriccoin.co>"
criteria = "safe-to-deploy"
delta = "0.11.2 -> 0.11.3"
aggregated-from = "https://raw.githubusercontent.com/zcash/zcash/master/qa/supply-chain/audits.toml"

[[audits.zcash.audits.phf_shared]]
who = "Jack Grigg <jack@z.cash>"
criteria = "safe-to-deploy"
delta = "0.8.0 -> 0.11.1"
notes = """
Adds `uncased` dependency, and newly generates unsafe code to transmute `&'static str`
into `&'static UncasedStr`. I verified that `UncasedStr` is a `#[repr(transparent)]`
newtype around `str`.
"""
aggregated-from = "https://raw.githubusercontent.com/zcash/zcash/master/qa/supply-chain/audits.toml"

[[audits.zcash.audits.phf_shared]]
who = "Jack Grigg <thestr4d@gmail.com>"
criteria = "safe-to-deploy"
delta = "0.11.1 -> 0.11.2"
aggregated-from = "https://raw.githubusercontent.com/zcash/zcash/master/qa/supply-chain/audits.toml"

[[audits.zcash.audits.phf_shared]]
who = "Jack Grigg <jack@electriccoin.co>"
criteria = "safe-to-deploy"
delta = "0.11.2 -> 0.11.3"
notes = "Bumped MSRV and dependency versions to remove an `unsafe` block."
aggregated-from = "https://raw.githubusercontent.com/zcash/zcash/master/qa/supply-chain/audits.toml"

[[audits.zcash.audits.pin-project-lite]]
who = "Daira-Emma Hopwood <daira@jacaranda.org>"
criteria = "safe-to-deploy"
delta = "0.2.13 -> 0.2.14"
aggregated-from = "https://raw.githubusercontent.com/zcash/zcash/master/qa/supply-chain/audits.toml"

[[audits.zcash.audits.proc-macro-crate]]
who = "Jack Grigg <jack@z.cash>"
criteria = "safe-to-deploy"
delta = "1.2.1 -> 1.3.0"
notes = "Migrates from `toml` to `toml_edit`."
aggregated-from = "https://raw.githubusercontent.com/zcash/zcash/master/qa/supply-chain/audits.toml"

[[audits.zcash.audits.proc-macro-crate]]
who = "Jack Grigg <jack@electriccoin.co>"
criteria = "safe-to-deploy"
delta = "1.3.0 -> 1.3.1"
notes = "Bumps MSRV to 1.60."
aggregated-from = "https://raw.githubusercontent.com/zcash/zcash/master/qa/supply-chain/audits.toml"

[[audits.zcash.audits.prost]]
who = "Jack Grigg <jack@electriccoin.co>"
criteria = "safe-to-deploy"
delta = "0.13.4 -> 0.13.5"
aggregated-from = "https://raw.githubusercontent.com/zcash/wallet/main/supply-chain/audits.toml"

[[audits.zcash.audits.prost-derive]]
who = "Jack Grigg <jack@electriccoin.co>"
criteria = "safe-to-deploy"
delta = "0.13.4 -> 0.13.5"
aggregated-from = "https://raw.githubusercontent.com/zcash/wallet/main/supply-chain/audits.toml"

[[audits.zcash.audits.prost-types]]
who = "Jack Grigg <jack@electriccoin.co>"
criteria = "safe-to-deploy"
delta = "0.13.4 -> 0.13.5"
aggregated-from = "https://raw.githubusercontent.com/zcash/wallet/main/supply-chain/audits.toml"

[[audits.zcash.audits.rand_xorshift]]
who = "Sean Bowe <ewillbefull@gmail.com>"
criteria = "safe-to-deploy"
version = "0.3.0"
aggregated-from = "https://raw.githubusercontent.com/zcash/zcash/master/qa/supply-chain/audits.toml"

[[audits.zcash.audits.redjubjub]]
who = "Daira Emma Hopwood <daira@jacaranda.org>"
criteria = "safe-to-deploy"
version = "0.7.0"
notes = """
This crate is a thin wrapper around the `reddsa` crate, which I did not review. I also
did not review tests or verify test vectors.

The comment on `batch::Verifier::verify` has an error in the batch verification equation,
filed as https://github.com/ZcashFoundation/redjubjub/issues/163 . It does not affect the
implementation which just delegates to `reddsa`. `reddsa` has the same comment bug filed as
https://github.com/ZcashFoundation/reddsa/issues/52 , but its batch verification implementation
is correct. (I checked the latter against https://zips.z.cash/protocol/protocol.pdf#reddsabatchvalidate
which has had previous cryptographic review by NCC group; see finding NCC-Zcash2018-009 in
https://research.nccgroup.com/wp-content/uploads/2020/07/NCC_Group_Zcash2018_Public_Report_2019-01-30_v1.3.pdf ).
"""
aggregated-from = "https://raw.githubusercontent.com/zcash/zcash/master/qa/supply-chain/audits.toml"

[[audits.zcash.audits.redox_users]]
who = "Jack Grigg <jack@electriccoin.co>"
criteria = "safe-to-deploy"
delta = "0.4.3 -> 0.4.4"
notes = "Switches from `redox_syscall` crate to `libredox` crate for syscalls."
aggregated-from = "https://raw.githubusercontent.com/zcash/zcash/master/qa/supply-chain/audits.toml"

[[audits.zcash.audits.redox_users]]
who = "Daira-Emma Hopwood <daira@jacaranda.org>"
criteria = "safe-to-deploy"
delta = "0.4.4 -> 0.4.5"
aggregated-from = "https://raw.githubusercontent.com/zcash/zcash/master/qa/supply-chain/audits.toml"

[[audits.zcash.audits.regex-automata]]
who = "Daira-Emma Hopwood <daira@jacaranda.org>"
criteria = "safe-to-deploy"
delta = "0.4.3 -> 0.4.6"
aggregated-from = "https://raw.githubusercontent.com/zcash/zcash/master/qa/supply-chain/audits.toml"

[[audits.zcash.audits.regex-syntax]]
who = "Sean Bowe <ewillbefull@gmail.com>"
criteria = "safe-to-deploy"
delta = "0.6.28 -> 0.6.29"
aggregated-from = "https://raw.githubusercontent.com/zcash/zcash/master/qa/supply-chain/audits.toml"

[[audits.zcash.audits.rustc-demangle]]
who = "Sean Bowe <ewillbefull@gmail.com>"
criteria = "safe-to-deploy"
delta = "0.1.21 -> 0.1.22"
aggregated-from = "https://raw.githubusercontent.com/zcash/zcash/master/qa/supply-chain/audits.toml"

[[audits.zcash.audits.rustc-demangle]]
who = "Jack Grigg <jack@electriccoin.co>"
criteria = "safe-to-deploy"
delta = "0.1.22 -> 0.1.23"
aggregated-from = "https://raw.githubusercontent.com/zcash/zcash/master/qa/supply-chain/audits.toml"

[[audits.zcash.audits.rustc_version]]
who = "Jack Grigg <jack@electriccoin.co>"
criteria = "safe-to-deploy"
version = "0.4.0"
notes = """
Most of the crate is code to parse and validate the output of `rustc -vV`. The caller can
choose which `rustc` to use, or can use `rustc_version::{version, version_meta}` which will
try `$RUSTC` followed by `rustc`.

If an adversary can arbitrarily set the `$RUSTC` environment variable then this crate will
execute arbitrary code. But when this crate is used within a build script, `$RUSTC` should
be set correctly by `cargo`.
"""
aggregated-from = "https://raw.githubusercontent.com/zcash/zcash/master/qa/supply-chain/audits.toml"

[[audits.zcash.audits.scopeguard]]
who = "Jack Grigg <jack@electriccoin.co>"
criteria = "safe-to-deploy"
delta = "1.1.0 -> 1.2.0"
notes = "Only change to an `unsafe` block is to replace a `mem::forget` with `ManuallyDrop`."
aggregated-from = "https://raw.githubusercontent.com/zcash/zcash/master/qa/supply-chain/audits.toml"

[[audits.zcash.audits.semver]]
who = "Jack Grigg <jack@electriccoin.co>"
criteria = "safe-to-deploy"
delta = "1.0.17 -> 1.0.18"
aggregated-from = "https://raw.githubusercontent.com/zcash/zcash/master/qa/supply-chain/audits.toml"

[[audits.zcash.audits.semver]]
who = "Jack Grigg <jack@electriccoin.co>"
criteria = "safe-to-deploy"
delta = "1.0.18 -> 1.0.19"
aggregated-from = "https://raw.githubusercontent.com/zcash/zcash/master/qa/supply-chain/audits.toml"

[[audits.zcash.audits.semver]]
who = "Jack Grigg <jack@electriccoin.co>"
criteria = "safe-to-deploy"
delta = "1.0.19 -> 1.0.20"
aggregated-from = "https://raw.githubusercontent.com/zcash/zcash/master/qa/supply-chain/audits.toml"

[[audits.zcash.audits.semver]]
who = "Daira-Emma Hopwood <daira@jacaranda.org>"
criteria = "safe-to-deploy"
delta = "1.0.20 -> 1.0.22"
aggregated-from = "https://raw.githubusercontent.com/zcash/zcash/master/qa/supply-chain/audits.toml"

[[audits.zcash.audits.sharded-slab]]
who = "Jack Grigg <jack@electriccoin.co>"
criteria = "safe-to-deploy"
delta = "0.1.4 -> 0.1.7"
notes = "Only change to an `unsafe` block is to fix a clippy lint."
aggregated-from = "https://raw.githubusercontent.com/zcash/zcash/master/qa/supply-chain/audits.toml"

[[audits.zcash.audits.signature]]
who = "Daira Emma Hopwood <daira@jacaranda.org>"
criteria = "safe-to-deploy"
version = "2.1.0"
notes = """
This crate uses `#![forbid(unsafe_code)]`, has no build script, and only provides traits with some trivial default implementations.
I did not review whether implementing these APIs would present any undocumented cryptographic hazards.
"""
aggregated-from = "https://raw.githubusercontent.com/zcash/zcash/master/qa/supply-chain/audits.toml"

[[audits.zcash.audits.signature]]
who = "Jack Grigg <jack@electriccoin.co>"
criteria = "safe-to-deploy"
delta = "2.1.0 -> 2.2.0"
aggregated-from = "https://raw.githubusercontent.com/zcash/zcash/master/qa/supply-chain/audits.toml"

[[audits.zcash.audits.siphasher]]
who = "Jack Grigg <jack@electriccoin.co>"
criteria = "safe-to-deploy"
delta = "0.3.11 -> 1.0.1"
notes = "No code changes, just stabilising the code in SemVer."
aggregated-from = "https://raw.githubusercontent.com/zcash/zcash/master/qa/supply-chain/audits.toml"

[[audits.zcash.audits.syn]]
who = "Jack Grigg <jack@electriccoin.co>"
criteria = "safe-to-deploy"
delta = "1.0.107 -> 1.0.109"
notes = "Fixes string literal parsing to only skip specified whitespace characters."
aggregated-from = "https://raw.githubusercontent.com/zcash/zcash/master/qa/supply-chain/audits.toml"

[[audits.zcash.audits.tempfile]]
who = "Jack Grigg <jack@electriccoin.co>"
criteria = "safe-to-deploy"
delta = "3.8.1 -> 3.9.0"
aggregated-from = "https://raw.githubusercontent.com/zcash/zcash/master/qa/supply-chain/audits.toml"

[[audits.zcash.audits.tempfile]]
who = "Daira-Emma Hopwood <daira@jacaranda.org>"
criteria = "safe-to-deploy"
delta = "3.9.0 -> 3.10.1"
aggregated-from = "https://raw.githubusercontent.com/zcash/zcash/master/qa/supply-chain/audits.toml"

[[audits.zcash.audits.thiserror]]
who = "Jack Grigg <jack@electriccoin.co>"
criteria = "safe-to-deploy"
delta = "1.0.43 -> 1.0.48"
aggregated-from = "https://raw.githubusercontent.com/zcash/zcash/master/qa/supply-chain/audits.toml"

[[audits.zcash.audits.thiserror]]
who = "Jack Grigg <jack@electriccoin.co>"
criteria = "safe-to-deploy"
delta = "1.0.48 -> 1.0.51"
aggregated-from = "https://raw.githubusercontent.com/zcash/zcash/master/qa/supply-chain/audits.toml"

[[audits.zcash.audits.thiserror]]
who = "Jack Grigg <jack@electriccoin.co>"
criteria = "safe-to-deploy"
delta = "1.0.51 -> 1.0.52"
notes = "Reruns the build script if the `RUSTC_BOOTSTRAP` env variable changes."
aggregated-from = "https://raw.githubusercontent.com/zcash/zcash/master/qa/supply-chain/audits.toml"

[[audits.zcash.audits.thiserror]]
who = "Jack Grigg <jack@electriccoin.co>"
criteria = "safe-to-deploy"
delta = "1.0.52 -> 1.0.56"
notes = """
Build script changes are to refactor the existing probe into a separate file
(which removes a filesystem write), and adjust how it gets rerun in response to
changes in the build environment.
"""
aggregated-from = "https://raw.githubusercontent.com/zcash/zcash/master/qa/supply-chain/audits.toml"

[[audits.zcash.audits.thiserror]]
who = "Daira-Emma Hopwood <daira@jacaranda.org>"
criteria = "safe-to-deploy"
delta = "1.0.56 -> 1.0.58"
aggregated-from = "https://raw.githubusercontent.com/zcash/zcash/master/qa/supply-chain/audits.toml"

[[audits.zcash.audits.thiserror-impl]]
who = "Jack Grigg <jack@electriccoin.co>"
criteria = "safe-to-deploy"
delta = "1.0.43 -> 1.0.48"
aggregated-from = "https://raw.githubusercontent.com/zcash/zcash/master/qa/supply-chain/audits.toml"

[[audits.zcash.audits.thiserror-impl]]
who = "Jack Grigg <jack@electriccoin.co>"
criteria = "safe-to-deploy"
delta = "1.0.48 -> 1.0.51"
aggregated-from = "https://raw.githubusercontent.com/zcash/zcash/master/qa/supply-chain/audits.toml"

[[audits.zcash.audits.thiserror-impl]]
who = "Jack Grigg <jack@electriccoin.co>"
criteria = "safe-to-deploy"
delta = "1.0.51 -> 1.0.52"
aggregated-from = "https://raw.githubusercontent.com/zcash/zcash/master/qa/supply-chain/audits.toml"

[[audits.zcash.audits.thiserror-impl]]
who = "Jack Grigg <jack@electriccoin.co>"
criteria = "safe-to-deploy"
delta = "1.0.52 -> 1.0.56"
aggregated-from = "https://raw.githubusercontent.com/zcash/zcash/master/qa/supply-chain/audits.toml"

[[audits.zcash.audits.thiserror-impl]]
who = "Daira-Emma Hopwood <daira@jacaranda.org>"
criteria = "safe-to-deploy"
delta = "1.0.56 -> 1.0.58"
aggregated-from = "https://raw.githubusercontent.com/zcash/zcash/master/qa/supply-chain/audits.toml"

[[audits.zcash.audits.thread_local]]
who = "Jack Grigg <jack@z.cash>"
criteria = "safe-to-deploy"
delta = "1.1.4 -> 1.1.7"
notes = """
New `unsafe` usage:
- An extra `deallocate_bucket`, to replace a `Mutex::lock` with a `compare_exchange`.
- Setting and getting a `#[thread_local] static mut Option<Thread>` on nightly.
"""
aggregated-from = "https://raw.githubusercontent.com/zcash/zcash/master/qa/supply-chain/audits.toml"

[[audits.zcash.audits.thread_local]]
who = "Daira-Emma Hopwood <daira@jacaranda.org>"
criteria = "safe-to-deploy"
delta = "1.1.7 -> 1.1.8"
notes = """
Adds `unsafe` code that makes an assumption that `ptr::null_mut::<Entry<T>>()` is a valid representation
of an `AtomicPtr<Entry<T>>`, but this is likely a correct assumption.
"""
aggregated-from = "https://raw.githubusercontent.com/zcash/zcash/master/qa/supply-chain/audits.toml"

[[audits.zcash.audits.tinyvec_macros]]
who = "Jack Grigg <jack@z.cash>"
criteria = "safe-to-deploy"
delta = "0.1.0 -> 0.1.1"
notes = "Adds `#![forbid(unsafe_code)]` and license files."
aggregated-from = "https://raw.githubusercontent.com/zcash/zcash/master/qa/supply-chain/audits.toml"

[[audits.zcash.audits.tokio]]
who = "Daira-Emma Hopwood <daira@jacaranda.org>"
criteria = "safe-to-deploy"
delta = "1.35.1 -> 1.37.0"
notes = "Cursory review, but new and changed uses of `unsafe` code look fine, as far as I can see."
aggregated-from = "https://raw.githubusercontent.com/zcash/zcash/master/qa/supply-chain/audits.toml"

[[audits.zcash.audits.tracing-subscriber]]
who = "Jack Grigg <jack@electriccoin.co>"
criteria = "safe-to-deploy"
delta = "0.3.17 -> 0.3.18"
aggregated-from = "https://raw.githubusercontent.com/zcash/zcash/master/qa/supply-chain/audits.toml"

[[audits.zcash.audits.try-lock]]
who = "Jack Grigg <jack@electriccoin.co>"
criteria = "safe-to-deploy"
delta = "0.2.4 -> 0.2.5"
notes = "Bumps MSRV to remove unsafe code block."
aggregated-from = "https://raw.githubusercontent.com/zcash/zcash/master/qa/supply-chain/audits.toml"

[[audits.zcash.audits.universal-hash]]
who = "Daira Hopwood <daira@jacaranda.org>"
criteria = "safe-to-deploy"
delta = "0.4.1 -> 0.5.0"
notes = "I checked correctness of to_blocks which uses unsafe code in a safe function."
aggregated-from = "https://raw.githubusercontent.com/zcash/zcash/master/qa/supply-chain/audits.toml"

[[audits.zcash.audits.wagyu-zcash-parameters]]
who = "Sean Bowe <ewillbefull@gmail.com>"
criteria = "safe-to-deploy"
version = "0.2.0"
aggregated-from = "https://raw.githubusercontent.com/zcash/zcash/master/qa/supply-chain/audits.toml"

[[audits.zcash.audits.wagyu-zcash-parameters-1]]
who = "Sean Bowe <ewillbefull@gmail.com>"
criteria = "safe-to-deploy"
version = "0.2.0"
aggregated-from = "https://raw.githubusercontent.com/zcash/zcash/master/qa/supply-chain/audits.toml"

[[audits.zcash.audits.wagyu-zcash-parameters-2]]
who = "Sean Bowe <ewillbefull@gmail.com>"
criteria = "safe-to-deploy"
version = "0.2.0"
aggregated-from = "https://raw.githubusercontent.com/zcash/zcash/master/qa/supply-chain/audits.toml"

[[audits.zcash.audits.wagyu-zcash-parameters-3]]
who = "Sean Bowe <ewillbefull@gmail.com>"
criteria = "safe-to-deploy"
version = "0.2.0"
aggregated-from = "https://raw.githubusercontent.com/zcash/zcash/master/qa/supply-chain/audits.toml"

[[audits.zcash.audits.wagyu-zcash-parameters-4]]
who = "Sean Bowe <ewillbefull@gmail.com>"
criteria = "safe-to-deploy"
version = "0.2.0"
aggregated-from = "https://raw.githubusercontent.com/zcash/zcash/master/qa/supply-chain/audits.toml"

[[audits.zcash.audits.wagyu-zcash-parameters-5]]
who = "Sean Bowe <ewillbefull@gmail.com>"
criteria = "safe-to-deploy"
version = "0.2.0"
aggregated-from = "https://raw.githubusercontent.com/zcash/zcash/master/qa/supply-chain/audits.toml"

[[audits.zcash.audits.wagyu-zcash-parameters-6]]
who = "Sean Bowe <ewillbefull@gmail.com>"
criteria = "safe-to-deploy"
version = "0.2.0"
aggregated-from = "https://raw.githubusercontent.com/zcash/zcash/master/qa/supply-chain/audits.toml"

[[audits.zcash.audits.want]]
who = "Jack Grigg <jack@electriccoin.co>"
criteria = "safe-to-deploy"
delta = "0.3.0 -> 0.3.1"
notes = """
Migrates to `try-lock 0.2.4` to replace some unsafe APIs that were not marked
`unsafe` (but that were being used safely).
"""
aggregated-from = "https://raw.githubusercontent.com/zcash/zcash/master/qa/supply-chain/audits.toml"

[[audits.zcash.audits.wasm-bindgen-backend]]
who = "Daira-Emma Hopwood <daira@jacaranda.org>"
criteria = "safe-to-deploy"
delta = "0.2.89 -> 0.2.92"
aggregated-from = "https://raw.githubusercontent.com/zcash/zcash/master/qa/supply-chain/audits.toml"

[[audits.zcash.audits.wasm-bindgen-macro]]
who = "Daira-Emma Hopwood <daira@jacaranda.org>"
criteria = "safe-to-deploy"
delta = "0.2.89 -> 0.2.92"
aggregated-from = "https://raw.githubusercontent.com/zcash/zcash/master/qa/supply-chain/audits.toml"

[[audits.zcash.audits.wasm-bindgen-macro-support]]
who = "Daira-Emma Hopwood <daira@jacaranda.org>"
criteria = "safe-to-deploy"
version = "0.2.92"
aggregated-from = "https://raw.githubusercontent.com/zcash/zcash/master/qa/supply-chain/audits.toml"

[[audits.zcash.audits.wasm-bindgen-shared]]
who = "Jack Grigg <jack@z.cash>"
criteria = "safe-to-deploy"
delta = "0.2.83 -> 0.2.84"
notes = "Bumps the schema version to add `linked_modules`."
aggregated-from = "https://raw.githubusercontent.com/zcash/zcash/master/qa/supply-chain/audits.toml"

[[audits.zcash.audits.wasm-bindgen-shared]]
who = "Jack Grigg <jack@electriccoin.co>"
criteria = "safe-to-deploy"
delta = "0.2.84 -> 0.2.87"
aggregated-from = "https://raw.githubusercontent.com/zcash/zcash/master/qa/supply-chain/audits.toml"

[[audits.zcash.audits.wasm-bindgen-shared]]
who = "Jack Grigg <jack@electriccoin.co>"
criteria = "safe-to-deploy"
delta = "0.2.87 -> 0.2.89"
aggregated-from = "https://raw.githubusercontent.com/zcash/zcash/master/qa/supply-chain/audits.toml"

[[audits.zcash.audits.wasm-bindgen-shared]]
who = "Daira-Emma Hopwood <daira@jacaranda.org>"
criteria = "safe-to-deploy"
delta = "0.2.89 -> 0.2.92"
aggregated-from = "https://raw.githubusercontent.com/zcash/zcash/master/qa/supply-chain/audits.toml"

[[audits.zcash.audits.web-sys]]
who = "Daira-Emma Hopwood <daira@jacaranda.org>"
criteria = "safe-to-deploy"
delta = "0.3.66 -> 0.3.69"
aggregated-from = "https://raw.githubusercontent.com/zcash/zcash/master/qa/supply-chain/audits.toml"<|MERGE_RESOLUTION|>--- conflicted
+++ resolved
@@ -448,13 +448,8 @@
 user-name = "Kris Nuttycombe"
 
 [[publisher.zcash_client_sqlite]]
-<<<<<<< HEAD
-version = "0.19.0"
-when = "2025-11-05"
-=======
-version = "0.18.10"
+version = "0.19.1"
 when = "2025-11-25"
->>>>>>> 63bd2657
 user-id = 169181
 user-login = "nuttycom"
 user-name = "Kris Nuttycombe"
@@ -753,7 +748,6 @@
 refactoring into helpers to dedupe unsafe blocks in my personal opinion.
 """
 
-<<<<<<< HEAD
 [[audits.bytecode-alliance.audits.foldhash]]
 who = "Alex Crichton <alex@alexcrichton.com>"
 criteria = "safe-to-deploy"
@@ -763,8 +757,6 @@
 initialization which looks correct to me.
 """
 
-=======
->>>>>>> 63bd2657
 [[audits.bytecode-alliance.audits.futures-channel]]
 who = "Joel Dice <joel.dice@gmail.com>"
 criteria = "safe-to-deploy"
@@ -2999,6 +2991,13 @@
 who = "Erich Gubler <erichdongubler@gmail.com>"
 criteria = "safe-to-deploy"
 delta = "1.0.226 -> 1.0.227"
+aggregated-from = "https://hg.mozilla.org/mozilla-central/raw-file/tip/supply-chain/audits.toml"
+
+[[audits.mozilla.audits.serde_spanned]]
+who = "Ben Dean-Kawamura <bdk@mozilla.com>"
+criteria = "safe-to-deploy"
+version = "1.0.3"
+notes = "Relatively simple Serde trait implementations.  No IO or unsafe code."
 aggregated-from = "https://hg.mozilla.org/mozilla-central/raw-file/tip/supply-chain/audits.toml"
 
 [[audits.mozilla.audits.sha2]]
