--- conflicted
+++ resolved
@@ -334,13 +334,8 @@
 user-name = "Jack Grigg"
 
 [[publisher.zcash_keys]]
-<<<<<<< HEAD
 version = "0.10.1"
 when = "2025-08-14"
-=======
-version = "0.10.0"
-when = "2025-08-06"
->>>>>>> 9a621030
 user-id = 169181
 user-login = "nuttycom"
 user-name = "Kris Nuttycombe"
