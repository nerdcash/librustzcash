
# cargo-vet imports lock

[[publisher.bumpalo]]
version = "3.16.0"
when = "2024-04-08"
user-id = 696
user-login = "fitzgen"
user-name = "Nick Fitzgerald"

[[publisher.core-foundation-sys]]
version = "0.8.4"
when = "2023-04-03"
user-id = 5946
user-login = "jrmuizel"
user-name = "Jeff Muizelaar"

[[publisher.equihash]]
version = "0.2.2"
when = "2025-03-05"
user-id = 6289
user-login = "str4d"
user-name = "Jack Grigg"

[[publisher.f4jumble]]
version = "0.1.1"
when = "2024-12-13"
user-id = 6289
user-login = "str4d"
user-name = "Jack Grigg"

[[publisher.halo2_gadgets]]
version = "0.3.1"
when = "2024-12-16"
user-id = 6289
user-login = "str4d"
user-name = "Jack Grigg"

[[publisher.halo2_legacy_pdqsort]]
version = "0.1.0"
when = "2023-03-10"
user-id = 199950
user-login = "daira"
user-name = "Daira-Emma Hopwood"

[[publisher.halo2_poseidon]]
version = "0.1.0"
when = "2024-12-16"
user-id = 6289
user-login = "str4d"
user-name = "Jack Grigg"

[[publisher.halo2_proofs]]
version = "0.3.0"
when = "2023-03-22"
user-id = 1244
user-login = "ebfull"

[[publisher.incrementalmerkletree]]
version = "0.8.2"
when = "2025-02-01"
user-id = 169181
user-login = "nuttycom"
user-name = "Kris Nuttycombe"

[[publisher.incrementalmerkletree-testing]]
version = "0.3.0"
when = "2025-01-31"
user-id = 169181
user-login = "nuttycom"
user-name = "Kris Nuttycombe"

[[publisher.memuse]]
version = "0.2.2"
when = "2024-12-13"
user-id = 6289
user-login = "str4d"
user-name = "Jack Grigg"

[[publisher.orchard]]
version = "0.11.0"
when = "2025-02-21"
user-id = 169181
user-login = "nuttycom"
user-name = "Kris Nuttycombe"

[[publisher.pczt]]
version = "0.4.0"
when = "2025-09-25"
user-id = 6289
user-login = "str4d"
user-name = "Jack Grigg"

[[publisher.sapling-crypto]]
version = "0.5.0"
when = "2025-02-21"
user-id = 169181
user-login = "nuttycom"
user-name = "Kris Nuttycombe"

[[publisher.schemerz]]
version = "0.2.0"
when = "2024-10-16"
user-id = 6289
user-login = "str4d"
user-name = "Jack Grigg"

[[publisher.schemerz-rusqlite]]
version = "0.370.0"
when = "2025-10-26"
user-id = 6289
user-login = "str4d"
user-name = "Jack Grigg"

[[publisher.shardtree]]
version = "0.6.1"
when = "2025-01-31"
user-id = 169181
user-login = "nuttycom"
user-name = "Kris Nuttycombe"

[[publisher.sinsemilla]]
version = "0.1.0"
when = "2024-12-14"
user-id = 6289
user-login = "str4d"
user-name = "Jack Grigg"

[[publisher.unicode-normalization]]
version = "0.1.24"
when = "2024-09-17"
user-id = 1139
user-login = "Manishearth"
user-name = "Manish Goregaokar"

[[publisher.unicode-segmentation]]
version = "1.12.0"
when = "2024-09-13"
user-id = 1139
user-login = "Manishearth"
user-name = "Manish Goregaokar"

[[publisher.wasip2]]
version = "1.0.1+wasi-0.2.4"
when = "2025-09-15"
user-id = 1
user-login = "alexcrichton"
user-name = "Alex Crichton"

[[publisher.windows]]
version = "0.61.3"
when = "2025-06-12"
user-id = 64539
user-login = "kennykerr"
user-name = "Kenny Kerr"

[[publisher.windows-collections]]
version = "0.2.0"
when = "2025-03-18"
user-id = 64539
user-login = "kennykerr"
user-name = "Kenny Kerr"

[[publisher.windows-core]]
version = "0.61.2"
when = "2025-05-19"
user-id = 64539
user-login = "kennykerr"
user-name = "Kenny Kerr"

[[publisher.windows-future]]
version = "0.2.1"
when = "2025-05-15"
user-id = 64539
user-login = "kennykerr"
user-name = "Kenny Kerr"

[[publisher.windows-implement]]
version = "0.60.2"
when = "2025-10-06"
user-id = 64539
user-login = "kennykerr"
user-name = "Kenny Kerr"

[[publisher.windows-interface]]
version = "0.59.3"
when = "2025-10-06"
user-id = 64539
user-login = "kennykerr"
user-name = "Kenny Kerr"

[[publisher.windows-numerics]]
version = "0.2.0"
when = "2025-03-18"
user-id = 64539
user-login = "kennykerr"
user-name = "Kenny Kerr"

[[publisher.windows-result]]
version = "0.3.4"
when = "2025-05-19"
user-id = 64539
user-login = "kennykerr"
user-name = "Kenny Kerr"

[[publisher.windows-strings]]
version = "0.4.2"
when = "2025-05-19"
user-id = 64539
user-login = "kennykerr"
user-name = "Kenny Kerr"

[[publisher.windows-sys]]
version = "0.48.0"
when = "2023-03-31"
user-id = 64539
user-login = "kennykerr"
user-name = "Kenny Kerr"

[[publisher.windows-sys]]
version = "0.52.0"
when = "2023-11-15"
user-id = 64539
user-login = "kennykerr"
user-name = "Kenny Kerr"

[[publisher.windows-sys]]
version = "0.59.0"
when = "2024-07-30"
user-id = 64539
user-login = "kennykerr"
user-name = "Kenny Kerr"

[[publisher.windows-targets]]
version = "0.48.5"
when = "2023-08-18"
user-id = 64539
user-login = "kennykerr"
user-name = "Kenny Kerr"

[[publisher.windows-targets]]
version = "0.52.6"
when = "2024-07-03"
user-id = 64539
user-login = "kennykerr"
user-name = "Kenny Kerr"

[[publisher.windows-targets]]
version = "0.53.0"
when = "2025-01-07"
user-id = 64539
user-login = "kennykerr"
user-name = "Kenny Kerr"

[[publisher.windows-threading]]
version = "0.1.0"
when = "2025-05-15"
user-id = 64539
user-login = "kennykerr"
user-name = "Kenny Kerr"

[[publisher.windows_aarch64_gnullvm]]
version = "0.48.5"
when = "2023-08-18"
user-id = 64539
user-login = "kennykerr"
user-name = "Kenny Kerr"

[[publisher.windows_aarch64_gnullvm]]
version = "0.52.6"
when = "2024-07-03"
user-id = 64539
user-login = "kennykerr"
user-name = "Kenny Kerr"

[[publisher.windows_aarch64_gnullvm]]
version = "0.53.0"
when = "2025-01-07"
user-id = 64539
user-login = "kennykerr"
user-name = "Kenny Kerr"

[[publisher.windows_aarch64_msvc]]
version = "0.48.5"
when = "2023-08-18"
user-id = 64539
user-login = "kennykerr"
user-name = "Kenny Kerr"

[[publisher.windows_aarch64_msvc]]
version = "0.52.6"
when = "2024-07-03"
user-id = 64539
user-login = "kennykerr"
user-name = "Kenny Kerr"

[[publisher.windows_aarch64_msvc]]
version = "0.53.0"
when = "2025-01-07"
user-id = 64539
user-login = "kennykerr"
user-name = "Kenny Kerr"

[[publisher.windows_i686_gnu]]
version = "0.48.5"
when = "2023-08-18"
user-id = 64539
user-login = "kennykerr"
user-name = "Kenny Kerr"

[[publisher.windows_i686_gnu]]
version = "0.52.6"
when = "2024-07-03"
user-id = 64539
user-login = "kennykerr"
user-name = "Kenny Kerr"

[[publisher.windows_i686_gnu]]
version = "0.53.0"
when = "2025-01-07"
user-id = 64539
user-login = "kennykerr"
user-name = "Kenny Kerr"

[[publisher.windows_i686_gnullvm]]
version = "0.52.6"
when = "2024-07-03"
user-id = 64539
user-login = "kennykerr"
user-name = "Kenny Kerr"

[[publisher.windows_i686_gnullvm]]
version = "0.53.0"
when = "2025-01-07"
user-id = 64539
user-login = "kennykerr"
user-name = "Kenny Kerr"

[[publisher.windows_i686_msvc]]
version = "0.48.5"
when = "2023-08-18"
user-id = 64539
user-login = "kennykerr"
user-name = "Kenny Kerr"

[[publisher.windows_i686_msvc]]
version = "0.52.6"
when = "2024-07-03"
user-id = 64539
user-login = "kennykerr"
user-name = "Kenny Kerr"

[[publisher.windows_i686_msvc]]
version = "0.53.0"
when = "2025-01-07"
user-id = 64539
user-login = "kennykerr"
user-name = "Kenny Kerr"

[[publisher.windows_x86_64_gnu]]
version = "0.48.5"
when = "2023-08-18"
user-id = 64539
user-login = "kennykerr"
user-name = "Kenny Kerr"

[[publisher.windows_x86_64_gnu]]
version = "0.52.6"
when = "2024-07-03"
user-id = 64539
user-login = "kennykerr"
user-name = "Kenny Kerr"

[[publisher.windows_x86_64_gnu]]
version = "0.53.0"
when = "2025-01-07"
user-id = 64539
user-login = "kennykerr"
user-name = "Kenny Kerr"

[[publisher.windows_x86_64_gnullvm]]
version = "0.48.5"
when = "2023-08-18"
user-id = 64539
user-login = "kennykerr"
user-name = "Kenny Kerr"

[[publisher.windows_x86_64_gnullvm]]
version = "0.52.6"
when = "2024-07-03"
user-id = 64539
user-login = "kennykerr"
user-name = "Kenny Kerr"

[[publisher.windows_x86_64_gnullvm]]
version = "0.53.0"
when = "2025-01-07"
user-id = 64539
user-login = "kennykerr"
user-name = "Kenny Kerr"

[[publisher.windows_x86_64_msvc]]
version = "0.48.5"
when = "2023-08-18"
user-id = 64539
user-login = "kennykerr"
user-name = "Kenny Kerr"

[[publisher.windows_x86_64_msvc]]
version = "0.52.6"
when = "2024-07-03"
user-id = 64539
user-login = "kennykerr"
user-name = "Kenny Kerr"

[[publisher.windows_x86_64_msvc]]
version = "0.53.0"
when = "2025-01-07"
user-id = 64539
user-login = "kennykerr"
user-name = "Kenny Kerr"

[[publisher.wit-bindgen]]
version = "0.43.0"
when = "2025-06-24"
user-id = 73222
user-login = "wasmtime-publish"

[[publisher.zcash]]
version = "0.1.0"
when = "2024-07-15"
user-id = 6289
user-login = "str4d"
user-name = "Jack Grigg"

[[publisher.zcash_address]]
<<<<<<< HEAD
version = "0.10.0"
when = "2025-10-02"
=======
version = "0.10.1"
when = "2025-10-20"
>>>>>>> c222cc52
user-id = 169181
user-login = "nuttycom"
user-name = "Kris Nuttycombe"

[[publisher.zcash_client_backend]]
version = "0.20.0"
when = "2025-09-25"
user-id = 6289
user-login = "str4d"
user-name = "Jack Grigg"

[[publisher.zcash_client_sqlite]]
version = "0.18.9"
when = "2025-10-23"
user-id = 169181
user-login = "nuttycom"
user-name = "Kris Nuttycombe"

[[publisher.zcash_encoding]]
version = "0.3.0"
when = "2025-02-21"
user-id = 169181
user-login = "nuttycom"
user-name = "Kris Nuttycombe"

[[publisher.zcash_extensions]]
version = "0.1.0"
when = "2024-07-15"
user-id = 6289
user-login = "str4d"
user-name = "Jack Grigg"

[[publisher.zcash_history]]
version = "0.4.0"
when = "2024-03-01"
user-id = 6289
user-login = "str4d"
user-name = "Jack Grigg"

[[publisher.zcash_keys]]
version = "0.12.0"
when = "2025-10-13"
user-id = 169181
user-login = "nuttycom"
user-name = "Kris Nuttycombe"

[[publisher.zcash_primitives]]
<<<<<<< HEAD
version = "0.26.0"
when = "2025-10-02"
=======
version = "0.26.1"
when = "2025-10-20"
>>>>>>> c222cc52
user-id = 169181
user-login = "nuttycom"
user-name = "Kris Nuttycombe"

[[publisher.zcash_proofs]]
<<<<<<< HEAD
version = "0.26.0"
when = "2025-10-02"
=======
version = "0.26.1"
when = "2025-10-20"
>>>>>>> c222cc52
user-id = 169181
user-login = "nuttycom"
user-name = "Kris Nuttycombe"

[[publisher.zcash_protocol]]
<<<<<<< HEAD
version = "0.7.0"
when = "2025-10-02"
=======
version = "0.7.1"
when = "2025-10-20"
>>>>>>> c222cc52
user-id = 169181
user-login = "nuttycom"
user-name = "Kris Nuttycombe"

[[publisher.zcash_script]]
version = "0.4.2"
when = "2025-10-24"
user-id = 6289
user-login = "str4d"
user-name = "Jack Grigg"

[[publisher.zcash_spec]]
version = "0.2.1"
when = "2025-02-20"
user-id = 199950
user-login = "daira"
user-name = "Daira-Emma Hopwood"

[[publisher.zcash_transparent]]
<<<<<<< HEAD
version = "0.6.1"
when = "2025-10-27"
user-id = 6289
user-login = "str4d"
user-name = "Jack Grigg"
=======
version = "0.6.0"
when = "2025-10-02"
user-id = 169181
user-login = "nuttycom"
user-name = "Kris Nuttycombe"
>>>>>>> c222cc52

[[publisher.zip32]]
version = "0.2.0"
when = "2025-02-20"
user-id = 169181
user-login = "nuttycom"
user-name = "Kris Nuttycombe"

[[publisher.zip321]]
version = "0.6.0"
when = "2025-10-02"
user-id = 169181
user-login = "nuttycom"
user-name = "Kris Nuttycombe"

[[audits.bytecode-alliance.wildcard-audits.bumpalo]]
who = "Nick Fitzgerald <fitzgen@gmail.com>"
criteria = "safe-to-deploy"
user-id = 696 # Nick Fitzgerald (fitzgen)
start = "2019-03-16"
end = "2026-08-21"

[[audits.bytecode-alliance.wildcard-audits.wasip2]]
who = "Alex Crichton <alex@alexcrichton.com>"
criteria = "safe-to-deploy"
user-id = 1 # Alex Crichton (alexcrichton)
start = "2025-08-10"
end = "2026-08-21"
notes = """
This is a Bytecode Alliance authored crate.
"""

[[audits.bytecode-alliance.wildcard-audits.wit-bindgen]]
who = "Alex Crichton <alex@alexcrichton.com>"
criteria = "safe-to-deploy"
user-id = 73222 # wasmtime-publish
start = "2023-01-01"
end = "2026-06-03"
notes = """
The Bytecode Alliance uses the `wasmtime-publish` crates.io account to automate
publication of this crate from CI. This repository requires all PRs are reviewed
by a Bytecode Alliance maintainer and it owned by the Bytecode Alliance itself.
"""

[[audits.bytecode-alliance.audits.adler]]
who = "Alex Crichton <alex@alexcrichton.com>"
criteria = "safe-to-deploy"
version = "1.0.2"
notes = "This is a small crate which forbids unsafe code and is a straightforward implementation of the adler hashing algorithm."

[[audits.bytecode-alliance.audits.anes]]
who = "Pat Hickey <phickey@fastly.com>"
criteria = "safe-to-deploy"
version = "0.1.6"
notes = "Contains no unsafe code, no IO, no build.rs."

[[audits.bytecode-alliance.audits.anyhow]]
who = "Pat Hickey <phickey@fastly.com>"
criteria = "safe-to-deploy"
delta = "1.0.69 -> 1.0.71"

[[audits.bytecode-alliance.audits.arrayref]]
who = "Nick Fitzgerald <fitzgen@gmail.com>"
criteria = "safe-to-deploy"
version = "0.3.6"
notes = """
Unsafe code, but its logic looks good to me. Necessary given what it is
doing. Well tested, has quickchecks.
"""

[[audits.bytecode-alliance.audits.atomic-waker]]
who = "Alex Crichton <alex@alexcrichton.com>"
criteria = "safe-to-deploy"
version = "1.1.2"
notes = "Contains `unsafe` code but it's well-documented and scoped to what it's intended to be doing. Otherwise a well-focused and straightforward crate."

[[audits.bytecode-alliance.audits.base64]]
who = "Pat Hickey <phickey@fastly.com>"
criteria = "safe-to-deploy"
version = "0.21.0"
notes = "This crate has no dependencies, no build.rs, and contains no unsafe code."

[[audits.bytecode-alliance.audits.base64]]
who = "Andrew Brown <andrew.brown@intel.com>"
criteria = "safe-to-deploy"
delta = "0.21.3 -> 0.22.1"

[[audits.bytecode-alliance.audits.bitflags]]
who = "Jamey Sharp <jsharp@fastly.com>"
criteria = "safe-to-deploy"
delta = "2.1.0 -> 2.2.1"
notes = """
This version adds unsafe impls of traits from the bytemuck crate when built
with that library enabled, but I believe the impls satisfy the documented
safety requirements for bytemuck. The other changes are minor.
"""

[[audits.bytecode-alliance.audits.bitflags]]
who = "Alex Crichton <alex@alexcrichton.com>"
criteria = "safe-to-deploy"
delta = "2.3.2 -> 2.3.3"
notes = """
Nothing outside the realm of what one would expect from a bitflags generator,
all as expected.
"""

[[audits.bytecode-alliance.audits.bitflags]]
who = "Alex Crichton <alex@alexcrichton.com>"
criteria = "safe-to-deploy"
delta = "2.4.1 -> 2.6.0"
notes = """
Changes in how macros are invoked and various bits and pieces of macro-fu.
Otherwise no major changes and nothing dealing with `unsafe`.
"""

[[audits.bytecode-alliance.audits.block-buffer]]
who = "Benjamin Bouvier <public@benj.me>"
criteria = "safe-to-deploy"
delta = "0.9.0 -> 0.10.2"

[[audits.bytecode-alliance.audits.ciborium-io]]
who = "Pat Hickey <phickey@fastly.com>"
criteria = "safe-to-deploy"
version = "0.2.0"

[[audits.bytecode-alliance.audits.ciborium-ll]]
who = "Pat Hickey <phickey@fastly.com>"
criteria = "safe-to-deploy"
version = "0.2.0"

[[audits.bytecode-alliance.audits.cipher]]
who = "Andrew Brown <andrew.brown@intel.com>"
criteria = "safe-to-deploy"
version = "0.4.4"
notes = "Most unsafe is hidden by `inout` dependency; only remaining unsafe is raw-splitting a slice and an unreachable hint. Older versions of this regularly reach ~150k daily downloads."

[[audits.bytecode-alliance.audits.cobs]]
who = "Alex Crichton <alex@alexcrichton.com>"
criteria = "safe-to-deploy"
version = "0.2.3"
notes = "No `unsafe` code in the crate and no usage of `std`"

[[audits.bytecode-alliance.audits.constant_time_eq]]
who = "Nick Fitzgerald <fitzgen@gmail.com>"
criteria = "safe-to-deploy"
version = "0.2.4"
notes = "A few tiny blocks of `unsafe` but each of them is very obviously correct."

[[audits.bytecode-alliance.audits.core-foundation-sys]]
who = "Dan Gohman <dev@sunfishcode.online>"
criteria = "safe-to-deploy"
delta = "0.8.4 -> 0.8.6"
notes = """
The changes here are all typical bindings updates: new functions, types, and
constants. I have not audited all the bindings for ABI conformance.
"""

[[audits.bytecode-alliance.audits.crypto-common]]
who = "Benjamin Bouvier <public@benj.me>"
criteria = "safe-to-deploy"
version = "0.1.3"

[[audits.bytecode-alliance.audits.digest]]
who = "Benjamin Bouvier <public@benj.me>"
criteria = "safe-to-deploy"
delta = "0.9.0 -> 0.10.3"

[[audits.bytecode-alliance.audits.embedded-io]]
who = "Alex Crichton <alex@alexcrichton.com>"
criteria = "safe-to-deploy"
version = "0.4.0"
notes = "No `unsafe` code and only uses `std` in ways one would expect the crate to do so."

[[audits.bytecode-alliance.audits.embedded-io]]
who = "Alex Crichton <alex@alexcrichton.com>"
criteria = "safe-to-deploy"
delta = "0.4.0 -> 0.6.1"
notes = "Major updates, but almost all safe code. Lots of pruning/deletions, nothing out of the ordrinary."

[[audits.bytecode-alliance.audits.errno]]
who = "Dan Gohman <dev@sunfishcode.online>"
criteria = "safe-to-deploy"
version = "0.3.0"
notes = "This crate uses libc and windows-sys APIs to get and set the raw OS error value."

[[audits.bytecode-alliance.audits.errno]]
who = "Dan Gohman <dev@sunfishcode.online>"
criteria = "safe-to-deploy"
delta = "0.3.0 -> 0.3.1"
notes = "Just a dependency version bump and a bug fix for redox"

[[audits.bytecode-alliance.audits.errno]]
who = "Dan Gohman <dev@sunfishcode.online>"
criteria = "safe-to-deploy"
delta = "0.3.9 -> 0.3.10"

[[audits.bytecode-alliance.audits.fallible-iterator]]
who = "Alex Crichton <alex@alexcrichton.com>"
criteria = "safe-to-deploy"
delta = "0.2.0 -> 0.3.0"
notes = """
This major version update has a few minor breaking changes but everything
this crate has to do with iterators and `Result` and such. No `unsafe` or
anything like that, all looks good.
"""

[[audits.bytecode-alliance.audits.fastrand]]
who = "Alex Crichton <alex@alexcrichton.com>"
criteria = "safe-to-deploy"
delta = "2.0.0 -> 2.0.1"
notes = """
This update had a few doc updates but no otherwise-substantial source code
updates.
"""

[[audits.bytecode-alliance.audits.fixedbitset]]
who = "Nick Fitzgerald <fitzgen@gmail.com>"
criteria = "safe-to-deploy"
version = "0.4.2"
notes = """
No ambient I/O. Uses some `unsafe`, but the uses look good and are guarded by
relevant assertions, although could use some comments and some slight
refactoring into helpers to dedupe unsafe blocks in my personal opinion.
"""

<<<<<<< HEAD
=======
[[audits.bytecode-alliance.audits.foldhash]]
who = "Alex Crichton <alex@alexcrichton.com>"
criteria = "safe-to-deploy"
version = "0.1.3"
notes = """
Only a minor amount of `unsafe` code in this crate related to global per-process
initialization which looks correct to me.
"""

>>>>>>> c222cc52
[[audits.bytecode-alliance.audits.futures-channel]]
who = "Joel Dice <joel.dice@gmail.com>"
criteria = "safe-to-deploy"
version = "0.3.31"

[[audits.bytecode-alliance.audits.futures-core]]
who = "Pat Hickey <phickey@fastly.com>"
criteria = "safe-to-deploy"
version = "0.3.27"
notes = "Unsafe used to implement a concurrency primitive AtomicWaker. Well-commented and not obviously incorrect. Like my other audits of these concurrency primitives inside the futures family, I couldn't certify that it is correct without formal methods, but that is out of scope for this vetting."

[[audits.bytecode-alliance.audits.futures-core]]
who = "Pat Hickey <pat@moreproductive.org>"
criteria = "safe-to-deploy"
delta = "0.3.28 -> 0.3.31"

[[audits.bytecode-alliance.audits.futures-executor]]
who = "Pat Hickey <phickey@fastly.com>"
criteria = "safe-to-deploy"
version = "0.3.27"
notes = "Unsafe used to implement the unpark mutex, which is well commented and not obviously incorrect. Like with futures-channel I wouldn't be able to certify it as correct without formal methods."

[[audits.bytecode-alliance.audits.futures-io]]
who = "Joel Dice <joel.dice@gmail.com>"
criteria = "safe-to-deploy"
version = "0.3.31"

[[audits.bytecode-alliance.audits.futures-macro]]
who = "Joel Dice <joel.dice@gmail.com>"
criteria = "safe-to-deploy"
version = "0.3.31"

[[audits.bytecode-alliance.audits.futures-sink]]
who = "Pat Hickey <phickey@fastly.com>"
criteria = "safe-to-deploy"
version = "0.3.27"

[[audits.bytecode-alliance.audits.futures-sink]]
who = "Pat Hickey <pat@moreproductive.org>"
criteria = "safe-to-deploy"
delta = "0.3.28 -> 0.3.31"

[[audits.bytecode-alliance.audits.futures-task]]
who = "Pat Hickey <pat@moreproductive.org>"
criteria = "safe-to-deploy"
delta = "0.3.27 -> 0.3.31"

[[audits.bytecode-alliance.audits.futures-util]]
who = "Pat Hickey <pat@moreproductive.org>"
criteria = "safe-to-deploy"
delta = "0.3.27 -> 0.3.31"
notes = "New waker_ref module contains \"FIXME: panics on Arc::clone / refcount changes could wreak havoc...\" comment, but this corner case feels low risk."

[[audits.bytecode-alliance.audits.hashbrown]]
who = "Chris Fallin <chris@cfallin.org>"
criteria = "safe-to-deploy"
delta = "0.14.5 -> 0.15.2"

[[audits.bytecode-alliance.audits.heck]]
who = "Alex Crichton <alex@alexcrichton.com>"
criteria = "safe-to-deploy"
delta = "0.4.1 -> 0.5.0"
notes = "Minor changes for a `no_std` upgrade but otherwise everything looks as expected."

[[audits.bytecode-alliance.audits.http-body]]
who = "Pat Hickey <phickey@fastly.com>"
criteria = "safe-to-deploy"
version = "1.0.0-rc.2"

[[audits.bytecode-alliance.audits.http-body]]
who = "Alex Crichton <alex@alexcrichton.com>"
criteria = "safe-to-deploy"
delta = "1.0.0-rc.2 -> 1.0.0"
notes = "Only minor changes made for a stable release."

[[audits.bytecode-alliance.audits.http-body-util]]
who = "Pat Hickey <phickey@fastly.com>"
criteria = "safe-to-deploy"
version = "0.1.0-rc.2"
notes = "only one use of unsafe related to pin projection. unclear to me why pin_project! is used in many modules of the project, but the expanded output of that macro is inlined in either.rs"

[[audits.bytecode-alliance.audits.http-body-util]]
who = "Alex Crichton <alex@alexcrichton.com>"
criteria = "safe-to-deploy"
delta = "0.1.0-rc.2 -> 0.1.0"
notes = "Minor documentation updates an additions, nothing major."

[[audits.bytecode-alliance.audits.iana-time-zone-haiku]]
who = "Dan Gohman <dev@sunfishcode.online>"
criteria = "safe-to-deploy"
version = "0.1.2"

[[audits.bytecode-alliance.audits.itertools]]
who = "Nick Fitzgerald <fitzgen@gmail.com>"
criteria = "safe-to-deploy"
delta = "0.10.5 -> 0.12.1"
notes = """
Minimal `unsafe` usage. Few blocks that existed looked reasonable. Does what it
says on the tin: lots of iterators.
"""

[[audits.bytecode-alliance.audits.itertools]]
who = "Alex Crichton <alex@alexcrichton.com>"
criteria = "safe-to-deploy"
delta = "0.12.1 -> 0.14.0"
notes = """
Lots of new iterators and shuffling some things around. Some new unsafe code but
it's well-documented and well-tested. Nothing suspicious.
"""

[[audits.bytecode-alliance.audits.libm]]
who = "Alex Crichton <alex@alexcrichton.com>"
criteria = "safe-to-deploy"
delta = "0.2.2 -> 0.2.4"
notes = """
This diff primarily fixes a few issues with the `fma`-related functions,
but also contains some other minor fixes as well. Everything looks A-OK and
as expected.
"""

[[audits.bytecode-alliance.audits.libm]]
who = "Alex Crichton <alex@alexcrichton.com>"
criteria = "safe-to-deploy"
delta = "0.2.4 -> 0.2.7"
notes = """
This is a minor update which has some testing affordances as well as some
updated math algorithms.
"""

[[audits.bytecode-alliance.audits.matchers]]
who = "Pat Hickey <phickey@fastly.com>"
criteria = "safe-to-deploy"
version = "0.1.0"

[[audits.bytecode-alliance.audits.miniz_oxide]]
who = "Alex Crichton <alex@alexcrichton.com>"
criteria = "safe-to-deploy"
version = "0.7.1"
notes = """
This crate is a Rust implementation of zlib compression/decompression and has
been used by default by the Rust standard library for quite some time. It's also
a default dependency of the popular `backtrace` crate for decompressing debug
information. This crate forbids unsafe code and does not otherwise access system
resources. It's originally a port of the `miniz.c` library as well, and given
its own longevity should be relatively hardened against some of the more common
compression-related issues.
"""

[[audits.bytecode-alliance.audits.nu-ansi-term]]
who = "Pat Hickey <phickey@fastly.com>"
criteria = "safe-to-deploy"
version = "0.46.0"
notes = "one use of unsafe to call windows specific api to get console handle."

[[audits.bytecode-alliance.audits.overload]]
who = "Pat Hickey <phickey@fastly.com>"
criteria = "safe-to-deploy"
version = "0.1.1"
notes = "small crate, only defines macro-rules!, nicely documented as well"

[[audits.bytecode-alliance.audits.percent-encoding]]
who = "Alex Crichton <alex@alexcrichton.com>"
criteria = "safe-to-deploy"
version = "2.2.0"
notes = """
This crate is a single-file crate that does what it says on the tin. There are
a few `unsafe` blocks related to utf-8 validation which are locally verifiable
as correct and otherwise this crate is good to go.
"""

[[audits.bytecode-alliance.audits.pin-utils]]
who = "Pat Hickey <phickey@fastly.com>"
criteria = "safe-to-deploy"
version = "0.1.0"

[[audits.bytecode-alliance.audits.pkg-config]]
who = "Pat Hickey <phickey@fastly.com>"
criteria = "safe-to-deploy"
version = "0.3.25"
notes = "This crate shells out to the pkg-config executable, but it appears to sanitize inputs reasonably."

[[audits.bytecode-alliance.audits.pkg-config]]
who = "Alex Crichton <alex@alexcrichton.com>"
criteria = "safe-to-deploy"
delta = "0.3.26 -> 0.3.29"
notes = """
No `unsafe` additions or anything outside of the purview of the crate in this
change.
"""

[[audits.bytecode-alliance.audits.rustc-demangle]]
who = "Alex Crichton <alex@alexcrichton.com>"
criteria = "safe-to-deploy"
version = "0.1.21"
notes = "I am the author of this crate."

[[audits.bytecode-alliance.audits.semver]]
who = "Pat Hickey <phickey@fastly.com>"
criteria = "safe-to-deploy"
version = "1.0.17"
notes = "plenty of unsafe pointer and vec tricks, but in well-structured and commented code that appears to be correct"

[[audits.bytecode-alliance.audits.sharded-slab]]
who = "Pat Hickey <phickey@fastly.com>"
criteria = "safe-to-deploy"
version = "0.1.4"
notes = "I always really enjoy reading eliza's code, she left perfect comments at every use of unsafe."

[[audits.bytecode-alliance.audits.shlex]]
who = "Alex Crichton <alex@alexcrichton.com>"
criteria = "safe-to-deploy"
version = "1.1.0"
notes = "Only minor `unsafe` code blocks which look valid and otherwise does what it says on the tin."

[[audits.bytecode-alliance.audits.signal-hook-registry]]
who = "Pat Hickey <phickey@fastly.com>"
criteria = "safe-to-deploy"
version = "1.4.1"

[[audits.bytecode-alliance.audits.thread_local]]
who = "Pat Hickey <phickey@fastly.com>"
criteria = "safe-to-deploy"
version = "1.1.4"
notes = "uses unsafe to implement thread local storage of objects"

[[audits.bytecode-alliance.audits.tinyvec]]
who = "Alex Crichton <alex@alexcrichton.com>"
criteria = "safe-to-deploy"
version = "1.6.0"
notes = """
This crate, while it implements collections, does so without `std::*` APIs and
without `unsafe`. Skimming the crate everything looks reasonable and what one
would expect from idiomatic safe collections in Rust.
"""

<<<<<<< HEAD
=======
[[audits.bytecode-alliance.audits.tracing-attributes]]
who = "Alex Crichton <alex@alexcrichton.com>"
criteria = "safe-to-deploy"
delta = "0.1.28 -> 0.1.30"
notes = "Few code changes, a pretty minor update."

[[audits.bytecode-alliance.audits.tracing-core]]
who = "Alex Crichton <alex@alexcrichton.com>"
criteria = "safe-to-deploy"
delta = "0.1.33 -> 0.1.34"
notes = "Mostly just an update with Rust stylistic conventions changing. Nothing awry."

>>>>>>> c222cc52
[[audits.bytecode-alliance.audits.tracing-log]]
who = "Alex Crichton <alex@alexcrichton.com>"
criteria = "safe-to-deploy"
version = "0.1.3"
notes = """
This is a standard adapter between the `log` ecosystem and the `tracing`
ecosystem. There's one `unsafe` block in this crate and it's well-scoped.
"""

[[audits.bytecode-alliance.audits.tracing-log]]
who = "Alex Crichton <alex@alexcrichton.com>"
criteria = "safe-to-deploy"
delta = "0.1.3 -> 0.2.0"
notes = "Nothing out of the ordinary, a typical major version update and nothing awry."

[[audits.bytecode-alliance.audits.tracing-subscriber]]
who = "Pat Hickey <phickey@fastly.com>"
criteria = "safe-to-deploy"
version = "0.3.17"

[[audits.bytecode-alliance.audits.try-lock]]
who = "Pat Hickey <phickey@fastly.com>"
criteria = "safe-to-deploy"
version = "0.2.4"
notes = "Implements a concurrency primitive with atomics, and is not obviously incorrect"

[[audits.bytecode-alliance.audits.vcpkg]]
who = "Pat Hickey <phickey@fastly.com>"
criteria = "safe-to-deploy"
version = "0.2.15"
notes = "no build.rs, no macros, no unsafe. It reads the filesystem and makes copies of DLLs into OUT_DIR."

[[audits.bytecode-alliance.audits.want]]
who = "Pat Hickey <phickey@fastly.com>"
criteria = "safe-to-deploy"
version = "0.3.0"

[[audits.bytecode-alliance.audits.webpki-roots]]
who = "Pat Hickey <phickey@fastly.com>"
criteria = "safe-to-deploy"
delta = "0.22.4 -> 0.23.0"

[[audits.bytecode-alliance.audits.webpki-roots]]
who = "Pat Hickey <phickey@fastly.com>"
criteria = "safe-to-deploy"
delta = "0.23.0 -> 0.25.2"

[[audits.bytecode-alliance.audits.wit-bindgen]]
who = "Alex Crichton <alex@alexcrichton.com>"
criteria = "safe-to-deploy"
delta = "0.43.0 -> 0.45.0"
notes = "The Bytecode Alliance is the author of this crate"

[[audits.bytecode-alliance.audits.wit-bindgen]]
who = "Alex Crichton <alex@alexcrichton.com>"
criteria = "safe-to-deploy"
delta = "0.45.0 -> 0.45.1"
notes = "The Bytecode Alliance is the author of this crate"

[[audits.bytecode-alliance.audits.wit-bindgen]]
who = "Alex Crichton <alex@alexcrichton.com>"
criteria = "safe-to-deploy"
delta = "0.45.1 -> 0.46.0"
notes = "The Bytecode Alliance is the author of this crate"

[[audits.embark-studios.audits.anyhow]]
who = "Johan Andersson <opensource@embark-studios.com>"
criteria = "safe-to-deploy"
version = "1.0.58"

[[audits.embark-studios.audits.ident_case]]
who = "Johan Andersson <opensource@embark-studios.com>"
criteria = "safe-to-deploy"
version = "1.0.1"
notes = "No unsafe usage or ambient capabilities"

[[audits.embark-studios.audits.num_enum]]
who = "Johan Andersson <opensource@embark-studios.com>"
criteria = "safe-to-deploy"
version = "0.5.11"
notes = "No unsafe usage or ambient capabilities"

[[audits.embark-studios.audits.num_enum]]
who = "Johan Andersson <opensource@embark-studios.com>"
criteria = "safe-to-deploy"
delta = "0.5.11 -> 0.6.1"
notes = "Minor changes"

[[audits.embark-studios.audits.num_enum]]
who = "Johan Andersson <opensource@embark-studios.com>"
criteria = "safe-to-deploy"
delta = "0.6.1 -> 0.7.0"

[[audits.embark-studios.audits.num_enum_derive]]
who = "Johan Andersson <opensource@embark-studios.com>"
criteria = "safe-to-deploy"
version = "0.5.11"
notes = "Proc macro that generates some unsafe code for conversion but looks sound, no ambient capabilities"

[[audits.embark-studios.audits.num_enum_derive]]
who = "Johan Andersson <opensource@embark-studios.com>"
criteria = "safe-to-deploy"
delta = "0.5.11 -> 0.6.1"
notes = "Minor changes"

[[audits.embark-studios.audits.num_enum_derive]]
who = "Johan Andersson <opensource@embark-studios.com>"
criteria = "safe-to-deploy"
delta = "0.6.1 -> 0.7.0"

[[audits.embark-studios.audits.tap]]
who = "Johan Andersson <opensource@embark-studios.com>"
criteria = "safe-to-deploy"
version = "1.0.1"
notes = "No unsafe usage or ambient capabilities"

[[audits.embark-studios.audits.thiserror]]
who = "Johan Andersson <opensource@embark-studios.com>"
criteria = "safe-to-deploy"
version = "1.0.40"
notes = "Wrapper over implementation crate, found no unsafe or ambient capabilities used"

[[audits.embark-studios.audits.thiserror-impl]]
who = "Johan Andersson <opensource@embark-studios.com>"
criteria = "safe-to-deploy"
version = "1.0.40"
notes = "Found no unsafe or ambient capabilities used"

[[audits.embark-studios.audits.valuable]]
who = "Johan Andersson <opensource@embark-studios.com>"
criteria = "safe-to-deploy"
version = "0.1.0"
notes = "No unsafe usage or ambient capabilities, sane build script"

[[audits.embark-studios.audits.webpki-roots]]
who = "Johan Andersson <opensource@embark-studios.com>"
criteria = "safe-to-deploy"
version = "0.22.4"
notes = "Inspected it to confirm that it only contains data definitions and no runtime code"

[audits.fermyon.audits]

[[audits.google.audits.ahash]]
who = "Nicholas Bishop <nicholasbishop@google.com>"
criteria = "safe-to-run"
version = "0.8.3"
notes = """
Note on does-not-implement-crypto: the aHash documentation explicitly
states it is not a cryptographically secure hash.
"""
aggregated-from = "https://chromium.googlesource.com/chromiumos/third_party/rust_crates/+/refs/heads/main/cargo-vet/audits.toml?format=TEXT"

[[audits.google.audits.ahash]]
who = "Nicholas Bishop <nicholasbishop@google.com>"
criteria = "safe-to-run"
delta = "0.8.3 -> 0.8.5"
aggregated-from = "https://chromium.googlesource.com/chromiumos/third_party/rust_crates/+/refs/heads/main/cargo-vet/audits.toml?format=TEXT"

[[audits.google.audits.ahash]]
who = "Nicholas Bishop <nicholasbishop@google.com>"
criteria = "safe-to-run"
delta = "0.8.5 -> 0.8.11"
aggregated-from = "https://chromium.googlesource.com/chromiumos/third_party/rust_crates/+/refs/heads/main/cargo-vet/audits.toml?format=TEXT"

[[audits.google.audits.autocfg]]
who = "Lukasz Anforowicz <lukasza@chromium.org>"
criteria = "safe-to-deploy"
version = "1.1.0"
notes = """
Grepped for `-i cipher`, `-i crypto`, `'\bfs\b'``, `'\bnet\b'``, `'\bunsafe\b'``
and there were no hits except for reasonable, client-controlled usage of
`std::fs` in `AutoCfg::with_dir`.

This crate has been added to Chromium in
https://source.chromium.org/chromium/chromium/src/+/591a0f30c5eac93b6a3d981c2714ffa4db28dbcb
The CL description contains a link to a Google-internal document with audit details.
"""
aggregated-from = "https://chromium.googlesource.com/chromium/src/+/main/third_party/rust/chromium_crates_io/supply-chain/audits.toml?format=TEXT"

[[audits.google.audits.autocfg]]
who = "Lukasz Anforowicz <lukasza@chromium.org>"
criteria = "safe-to-deploy"
delta = "1.1.0 -> 1.2.0"
notes = '''
Grepped for `-i cipher`, `-i crypto`, `'\bfs\b'``, `'\bnet\b'``, `'\bunsafe\b'``
and nothing changed from the baseline audit of 1.1.0.  Skimmed through the
1.1.0 => 1.2.0 delta and everything seemed okay.
'''
aggregated-from = "https://chromium.googlesource.com/chromium/src/+/main/third_party/rust/chromium_crates_io/supply-chain/audits.toml?format=TEXT"

[[audits.google.audits.bitflags]]
who = "Lukasz Anforowicz <lukasza@chromium.org>"
criteria = "safe-to-deploy"
version = "1.3.2"
notes = """
Security review of earlier versions of the crate can be found at
(Google-internal, sorry): go/image-crate-chromium-security-review

The crate exposes a function marked as `unsafe`, but doesn't use any
`unsafe` blocks (except for tests of the single `unsafe` function).  I
think this justifies marking this crate as `ub-risk-1`.

Additional review comments can be found at https://crrev.com/c/4723145/31
"""
aggregated-from = "https://chromium.googlesource.com/chromium/src/+/main/third_party/rust/chromium_crates_io/supply-chain/audits.toml?format=TEXT"

[[audits.google.audits.bitflags]]
who = "Lukasz Anforowicz <lukasza@chromium.org>"
criteria = "safe-to-deploy"
delta = "2.6.0 -> 2.8.0"
notes = "No changes related to `unsafe impl ... bytemuck` pieces from `src/external.rs`."
aggregated-from = "https://chromium.googlesource.com/chromium/src/+/main/third_party/rust/chromium_crates_io/supply-chain/audits.toml?format=TEXT"

[[audits.google.audits.bitflags]]
who = "Daniel Cheng <dcheng@chromium.org>"
criteria = "safe-to-deploy"
delta = "2.8.0 -> 2.9.0"
notes = "Adds a straightforward clear() function, but no new unsafe code."
aggregated-from = "https://chromium.googlesource.com/chromium/src/+/main/third_party/rust/chromium_crates_io/supply-chain/audits.toml?format=TEXT"

[[audits.google.audits.bstr]]
who = "danakj <danakj@chromium.org>"
criteria = "safe-to-deploy"
version = "1.10.0"
notes = """
WARNING: This certification is a result of a **partial** audit.  The
`unicode` feature has **not** been audited.  The unicode feature has
soundness that depends on the correctness of regex automata that are
shipped as binary blobs. They have not been reviewed here.Ability to
track partial audits is tracked in
https://github.com/mozilla/cargo-vet/issues/380.
"""
aggregated-from = "https://chromium.googlesource.com/chromium/src/+/main/third_party/rust/chromium_crates_io/supply-chain/audits.toml?format=TEXT"

[[audits.google.audits.bstr]]
who = "Adrian Taylor <adetaylor@chromium.org>"
criteria = "safe-to-deploy"
delta = "1.10.0 -> 1.11.0"
notes = "Changes two unsafe blocks to use core::mem::align_of<usize> instead of core::mem::size_of<usize> which shouldn't differ on mainstream platforms."
aggregated-from = "https://chromium.googlesource.com/chromium/src/+/main/third_party/rust/chromium_crates_io/supply-chain/audits.toml?format=TEXT"

[[audits.google.audits.bstr]]
who = "Lukasz Anforowicz <lukasza@chromium.org>"
criteria = "safe-to-deploy"
delta = "1.11.0 -> 1.11.1"
notes = "This release just excludes Unicode data files from being published to crates.io"
aggregated-from = "https://chromium.googlesource.com/chromium/src/+/main/third_party/rust/chromium_crates_io/supply-chain/audits.toml?format=TEXT"

[[audits.google.audits.bstr]]
who = "Dustin J. Mitchell <djmitche@chromium.org>"
criteria = "safe-to-deploy"
delta = "1.11.1 -> 1.11.3"
notes = "No unsafe changes"
aggregated-from = "https://chromium.googlesource.com/chromium/src/+/main/third_party/rust/chromium_crates_io/supply-chain/audits.toml?format=TEXT"

[[audits.google.audits.bytemuck]]
who = "Lukasz Anforowicz <lukasza@chromium.org>"
criteria = "safe-to-deploy"
version = "1.16.3"
notes = """
Review notes from the original audit (of 1.14.3) may be found in
https://crrev.com/c/5362675.  Note that this audit has initially missed UB risk
that was fixed in 1.16.2 - see https://github.com/Lokathor/bytemuck/pull/258.
Because of this, the original audit has been edited to certify version `1.16.3`
instead (see also https://crrev.com/c/5771867).
"""
aggregated-from = "https://chromium.googlesource.com/chromium/src/+/main/third_party/rust/chromium_crates_io/supply-chain/audits.toml?format=TEXT"

[[audits.google.audits.byteorder]]
who = "danakj <danakj@chromium.org>"
criteria = "safe-to-deploy"
version = "1.5.0"
notes = "Unsafe review in https://crrev.com/c/5838022"
aggregated-from = "https://chromium.googlesource.com/chromium/src/+/main/third_party/rust/chromium_crates_io/supply-chain/audits.toml?format=TEXT"

[[audits.google.audits.cfg-if]]
who = "George Burgess IV <gbiv@google.com>"
criteria = "safe-to-deploy"
version = "1.0.0"
aggregated-from = "https://chromium.googlesource.com/chromiumos/third_party/rust_crates/+/refs/heads/main/cargo-vet/audits.toml?format=TEXT"

[[audits.google.audits.clap]]
who = "Lukasz Anforowicz <lukasza@chromium.org>"
criteria = "safe-to-deploy"
version = "4.5.15"
notes = '''
Grepped for `-i cipher`, `-i crypto`, `'\bfs\b'`, `'\bnet\b'`, `'\bunsafe\b'`
and there were no hits, except for `std::net::IpAddr` usage in
`examples/typed-derive.rs`.
'''
aggregated-from = "https://chromium.googlesource.com/chromium/src/+/main/third_party/rust/chromium_crates_io/supply-chain/audits.toml?format=TEXT"

[[audits.google.audits.clap]]
who = "danakj <danakj@chromium.org>"
criteria = "safe-to-deploy"
delta = "4.5.15 -> 4.5.17"
notes = "Minor code change and toml changes."
aggregated-from = "https://chromium.googlesource.com/chromium/src/+/main/third_party/rust/chromium_crates_io/supply-chain/audits.toml?format=TEXT"

[[audits.google.audits.clap]]
who = "Lukasz Anforowicz <lukasza@chromium.org>"
criteria = "safe-to-deploy"
delta = "4.5.17 -> 4.5.18"
aggregated-from = "https://chromium.googlesource.com/chromium/src/+/main/third_party/rust/chromium_crates_io/supply-chain/audits.toml?format=TEXT"

[[audits.google.audits.clap]]
who = "danakj <danakj@chromium.org>"
criteria = "safe-to-deploy"
delta = "4.5.18 -> 4.5.20"
notes = "Trivial changes"
aggregated-from = "https://chromium.googlesource.com/chromium/src/+/main/third_party/rust/chromium_crates_io/supply-chain/audits.toml?format=TEXT"

[[audits.google.audits.clap_builder]]
who = "Lukasz Anforowicz <lukasza@chromium.org>"
criteria = "safe-to-deploy"
version = "4.5.15"
notes = '''
Grepped for `-i cipher`, `-i crypto`, `'\bfs\b'`, `'\bnet\b'`, `'\bunsafe\b'`
and there were no hits.
'''
aggregated-from = "https://chromium.googlesource.com/chromium/src/+/main/third_party/rust/chromium_crates_io/supply-chain/audits.toml?format=TEXT"

[[audits.google.audits.clap_builder]]
who = "danakj <danakj@chromium.org>"
criteria = "safe-to-deploy"
delta = "4.5.15 -> 4.5.17"
notes = "No new unsafe, net, fs"
aggregated-from = "https://chromium.googlesource.com/chromium/src/+/main/third_party/rust/chromium_crates_io/supply-chain/audits.toml?format=TEXT"

[[audits.google.audits.clap_builder]]
who = "Lukasz Anforowicz <lukasza@chromium.org>"
criteria = "safe-to-deploy"
delta = "4.5.17 -> 4.5.18"
aggregated-from = "https://chromium.googlesource.com/chromium/src/+/main/third_party/rust/chromium_crates_io/supply-chain/audits.toml?format=TEXT"

[[audits.google.audits.cpp_demangle]]
who = "Hidenori Kobayashi <hidenorik@chromium.org>"
criteria = "safe-to-run"
version = "0.4.3"
aggregated-from = "https://chromium.googlesource.com/chromiumos/third_party/rust_crates/+/refs/heads/main/cargo-vet/audits.toml?format=TEXT"

[[audits.google.audits.crc32fast]]
who = "Lukasz Anforowicz <lukasza@chromium.org>"
criteria = "safe-to-deploy"
version = "1.4.2"
notes = """
Security review of earlier versions of the crate can be found at
(Google-internal, sorry): go/image-crate-chromium-security-review

Audit comments for 1.4.2 can be found at https://crrev.com/c/4723145.
"""
aggregated-from = "https://chromium.googlesource.com/chromium/src/+/main/third_party/rust/chromium_crates_io/supply-chain/audits.toml?format=TEXT"

[[audits.google.audits.equivalent]]
who = "George Burgess IV <gbiv@google.com>"
criteria = "safe-to-deploy"
version = "1.0.1"
aggregated-from = "https://chromium.googlesource.com/chromiumos/third_party/rust_crates/+/refs/heads/main/cargo-vet/audits.toml?format=TEXT"

[[audits.google.audits.fastrand]]
who = "George Burgess IV <gbiv@google.com>"
criteria = "safe-to-deploy"
version = "1.9.0"
notes = """
`does-not-implement-crypto` is certified because this crate explicitly says
that the RNG here is not cryptographically secure.
"""
aggregated-from = "https://chromium.googlesource.com/chromiumos/third_party/rust_crates/+/refs/heads/main/cargo-vet/audits.toml?format=TEXT"

[[audits.google.audits.flate2]]
who = "Lukasz Anforowicz <lukasza@chromium.org>"
criteria = "safe-to-deploy"
version = "1.0.30"
notes = '''
WARNING: This certification is a result of a **partial** audit.  The
`any_zlib` code has **not** been audited.  Ability to track partial
audits is tracked in https://github.com/mozilla/cargo-vet/issues/380
Chromium does use the `any_zlib` feature(s).  Accidentally depending on
this feature in the future is prevented using the `ban_features` feature
of `gnrt` - see:
https://crrev.com/c/4723145/31/third_party/rust/chromium_crates_io/gnrt_config.toml

Security review of earlier versions of the crate can be found at
(Google-internal, sorry): go/image-crate-chromium-security-review

I grepped for `-i cipher`, `-i crypto`, `'\bfs\b'`, `'\bnet\b'`, `'\bunsafe\b'`.

All `unsafe` in `flate2` is gated behind `#[cfg(feature = "any_zlib")]`:

* The code under `src/ffi/...` will not be used because the `mod c`
  declaration in `src/ffi/mod.rs` depends on the `any_zlib` config
* 7 uses of `unsafe` in `src/mem.rs` also all depend on the
  `any_zlib` config:
    - 2 in `fn set_dictionary` (under `impl Compress`)
    - 2 in `fn set_level` (under `impl Compress`)
    - 3 in `fn set_dictionary` (under `impl Decompress`)

All hits of `'\bfs\b'` are in comments, or example code, or test code
(but not in product code).

There were no hits of `-i cipher`, `-i crypto`, `'\bnet\b'`.
'''
aggregated-from = "https://chromium.googlesource.com/chromium/src/+/main/third_party/rust/chromium_crates_io/supply-chain/audits.toml?format=TEXT"

[[audits.google.audits.foldhash]]
who = "Adrian Taylor <adetaylor@chromium.org>"
criteria = "safe-to-deploy"
delta = "0.1.3 -> 0.1.4"
notes = "No changes to safety-relevant code"
aggregated-from = "https://chromium.googlesource.com/chromium/src/+/main/third_party/rust/chromium_crates_io/supply-chain/audits.toml?format=TEXT"

[[audits.google.audits.foldhash]]
who = "Chris Palmer <palmer@google.com>"
criteria = "safe-to-deploy"
delta = "0.1.4 -> 0.1.5"
notes = "No new `unsafe`."
aggregated-from = "https://chromium.googlesource.com/chromium/src/+/main/third_party/rust/chromium_crates_io/supply-chain/audits.toml?format=TEXT"

[[audits.google.audits.futures]]
who = "George Burgess IV <gbiv@google.com>"
criteria = "safe-to-deploy"
version = "0.3.28"
notes = """
`futures` has no logic other than tests - it simply `pub use`s things from
other crates.
"""
aggregated-from = "https://chromium.googlesource.com/chromiumos/third_party/rust_crates/+/refs/heads/main/cargo-vet/audits.toml?format=TEXT"

[[audits.google.audits.heck]]
who = "Lukasz Anforowicz <lukasza@chromium.org>"
criteria = "safe-to-deploy"
version = "0.4.1"
notes = """
Grepped for `-i cipher`, `-i crypto`, `'\bfs\b'``, `'\bnet\b'``, `'\bunsafe\b'``
and there were no hits.

`heck` (version `0.3.3`) has been added to Chromium in
https://source.chromium.org/chromium/chromium/src/+/28841c33c77833cc30b286f9ae24c97e7a8f4057
"""
aggregated-from = "https://chromium.googlesource.com/chromium/src/+/main/third_party/rust/chromium_crates_io/supply-chain/audits.toml?format=TEXT"

[[audits.google.audits.httpdate]]
who = "George Burgess IV <gbiv@google.com>"
criteria = "safe-to-deploy"
version = "1.0.3"
aggregated-from = "https://chromium.googlesource.com/chromiumos/third_party/rust_crates/+/refs/heads/main/cargo-vet/audits.toml?format=TEXT"

[[audits.google.audits.indexmap]]
who = "Lukasz Anforowicz <lukasza@chromium.org>"
criteria = "safe-to-deploy"
version = "2.7.1"
notes = '''
Grepped for `-i cipher`, `-i crypto`, `'\bfs\b'`, `'\bnet\b'`
and there were no hits.

There is a little bit of `unsafe` Rust code - the audit can be found at
https://chromium-review.googlesource.com/c/chromium/src/+/6187726/2
'''
aggregated-from = "https://chromium.googlesource.com/chromium/src/+/main/third_party/rust/chromium_crates_io/supply-chain/audits.toml?format=TEXT"

[[audits.google.audits.indexmap]]
who = "Lukasz Anforowicz <lukasza@chromium.org>"
criteria = "safe-to-deploy"
delta = "2.7.1 -> 2.8.0"
notes = """
No `unsafe` introduced or affected in:
* `indexmap_with_default!` and `indexset_with_default!` macros
* New `PartialEq` implementations
* `fn slice_eq` in `util.rs`
"""
aggregated-from = "https://chromium.googlesource.com/chromium/src/+/main/third_party/rust/chromium_crates_io/supply-chain/audits.toml?format=TEXT"

[[audits.google.audits.is-terminal]]
who = "George Burgess IV <gbiv@google.com>"
criteria = "safe-to-run"
version = "0.4.2"
aggregated-from = "https://chromium.googlesource.com/chromiumos/third_party/rust_crates/+/refs/heads/main/cargo-vet/audits.toml?format=TEXT"

[[audits.google.audits.is-terminal]]
who = "George Burgess IV <gbiv@google.com>"
criteria = "safe-to-run"
delta = "0.4.2 -> 0.4.9"
aggregated-from = "https://chromium.googlesource.com/chromiumos/third_party/rust_crates/+/refs/heads/main/cargo-vet/audits.toml?format=TEXT"

[[audits.google.audits.itoa]]
who = "Lukasz Anforowicz <lukasza@chromium.org>"
criteria = "safe-to-deploy"
version = "1.0.10"
notes = '''
I grepped for \"crypt\", \"cipher\", \"fs\", \"net\" - there were no hits.

There are a few places where `unsafe` is used.  Unsafe review notes can be found
in https://crrev.com/c/5350697.

Version 1.0.1 of this crate has been added to Chromium in
https://crrev.com/c/3321896.
'''
aggregated-from = "https://chromium.googlesource.com/chromium/src/+/main/third_party/rust/chromium_crates_io/supply-chain/audits.toml?format=TEXT"

[[audits.google.audits.itoa]]
who = "Lukasz Anforowicz <lukasza@chromium.org>"
criteria = "safe-to-deploy"
delta = "1.0.10 -> 1.0.11"
notes = """
Straightforward diff between 1.0.10 and 1.0.11 - only 3 commits:

* Bumping up the version
* A touch up of comments
* And my own PR to make `unsafe` blocks more granular:
  https://github.com/dtolnay/itoa/pull/42
"""
aggregated-from = "https://chromium.googlesource.com/chromium/src/+/main/third_party/rust/chromium_crates_io/supply-chain/audits.toml?format=TEXT"

[[audits.google.audits.lazy_static]]
who = "Lukasz Anforowicz <lukasza@chromium.org>"
criteria = "safe-to-deploy"
version = "1.4.0"
notes = '''
I grepped for \"crypt\", \"cipher\", \"fs\", \"net\" - there were no hits.

There are two places where `unsafe` is used.  Unsafe review notes can be found
in https://crrev.com/c/5347418.

This crate has been added to Chromium in https://crrev.com/c/3321895.
'''
aggregated-from = "https://chromium.googlesource.com/chromium/src/+/main/third_party/rust/chromium_crates_io/supply-chain/audits.toml?format=TEXT"

[[audits.google.audits.lazy_static]]
who = "Lukasz Anforowicz <lukasza@chromium.org>"
criteria = "safe-to-deploy"
delta = "1.4.0 -> 1.5.0"
notes = "Unsafe review notes: https://crrev.com/c/5650836"
aggregated-from = "https://chromium.googlesource.com/chromium/src/+/main/third_party/rust/chromium_crates_io/supply-chain/audits.toml?format=TEXT"

[[audits.google.audits.nix]]
who = "David Koloski <dkoloski@google.com>"
criteria = "safe-to-run"
version = "0.26.2"
notes = """
Reviewed on https://fxrev.dev/780283
Issues:
- https://github.com/nix-rust/nix/issues/1975
- https://github.com/nix-rust/nix/issues/1977
- https://github.com/nix-rust/nix/pull/1978
- https://github.com/nix-rust/nix/pull/1979
- https://github.com/nix-rust/nix/issues/1980
- https://github.com/nix-rust/nix/issues/1981
- https://github.com/nix-rust/nix/pull/1983
- https://github.com/nix-rust/nix/issues/1990
- https://github.com/nix-rust/nix/pull/1992
- https://github.com/nix-rust/nix/pull/1993
"""
aggregated-from = "https://fuchsia.googlesource.com/fuchsia/+/refs/heads/main/third_party/rust_crates/supply-chain/audits.toml?format=TEXT"

[[audits.google.audits.nom]]
who = "danakj@chromium.org"
criteria = "safe-to-deploy"
version = "7.1.3"
notes = """
Reviewed in https://chromium-review.googlesource.com/c/chromium/src/+/5046153
"""
aggregated-from = "https://chromium.googlesource.com/chromium/src/+/main/third_party/rust/chromium_crates_io/supply-chain/audits.toml?format=TEXT"

[[audits.google.audits.num-iter]]
who = "George Burgess IV <gbiv@google.com>"
criteria = "safe-to-deploy"
version = "0.1.43"
aggregated-from = "https://chromium.googlesource.com/chromiumos/third_party/rust_crates/+/refs/heads/main/cargo-vet/audits.toml?format=TEXT"

[[audits.google.audits.pin-project-lite]]
who = "David Koloski <dkoloski@google.com>"
criteria = "safe-to-deploy"
version = "0.2.9"
notes = "Reviewed on https://fxrev.dev/824504"
aggregated-from = "https://fuchsia.googlesource.com/fuchsia/+/refs/heads/main/third_party/rust_crates/supply-chain/audits.toml?format=TEXT"

[[audits.google.audits.pin-project-lite]]
who = "David Koloski <dkoloski@google.com>"
criteria = "safe-to-deploy"
delta = "0.2.9 -> 0.2.13"
notes = "Audited at https://fxrev.dev/946396"
aggregated-from = "https://fuchsia.googlesource.com/fuchsia/+/refs/heads/main/third_party/rust_crates/supply-chain/audits.toml?format=TEXT"

[[audits.google.audits.quote]]
who = "Lukasz Anforowicz <lukasza@chromium.org>"
criteria = "safe-to-deploy"
version = "1.0.35"
notes = """
Grepped for \"unsafe\", \"crypt\", \"cipher\", \"fs\", \"net\" - there were no hits
(except for benign \"net\" hit in tests and \"fs\" hit in README.md)
"""
aggregated-from = "https://chromium.googlesource.com/chromium/src/+/main/third_party/rust/chromium_crates_io/supply-chain/audits.toml?format=TEXT"

[[audits.google.audits.quote]]
who = "Adrian Taylor <adetaylor@chromium.org>"
criteria = "safe-to-deploy"
delta = "1.0.35 -> 1.0.36"
aggregated-from = "https://chromium.googlesource.com/chromium/src/+/main/third_party/rust/chromium_crates_io/supply-chain/audits.toml?format=TEXT"

[[audits.google.audits.rand]]
who = "Lukasz Anforowicz <lukasza@chromium.org>"
criteria = "safe-to-deploy"
version = "0.8.5"
notes = """
For more detailed unsafe review notes please see https://crrev.com/c/6362797
"""
aggregated-from = "https://chromium.googlesource.com/chromium/src/+/main/third_party/rust/chromium_crates_io/supply-chain/audits.toml?format=TEXT"

[[audits.google.audits.rand_chacha]]
who = "Lukasz Anforowicz <lukasza@chromium.org>"
criteria = "safe-to-deploy"
version = "0.3.1"
notes = """
For more detailed unsafe review notes please see https://crrev.com/c/6362797
"""
aggregated-from = "https://chromium.googlesource.com/chromium/src/+/main/third_party/rust/chromium_crates_io/supply-chain/audits.toml?format=TEXT"

[[audits.google.audits.rand_core]]
who = "Lukasz Anforowicz <lukasza@chromium.org>"
criteria = "safe-to-deploy"
version = "0.6.4"
notes = """
For more detailed unsafe review notes please see https://crrev.com/c/6362797
"""
aggregated-from = "https://chromium.googlesource.com/chromium/src/+/main/third_party/rust/chromium_crates_io/supply-chain/audits.toml?format=TEXT"

[[audits.google.audits.regex-syntax]]
who = "Manish Goregaokar <manishearth@google.com>"
criteria = "safe-to-deploy"
version = "0.8.5"
notes = "Contains no unsafe"
aggregated-from = "https://chromium.googlesource.com/chromium/src/+/main/third_party/rust/chromium_crates_io/supply-chain/audits.toml?format=TEXT"

[[audits.google.audits.rustversion]]
who = "Lukasz Anforowicz <lukasza@chromium.org>"
criteria = "safe-to-deploy"
version = "1.0.14"
notes = """
Grepped for `-i cipher`, `-i crypto`, `'\bfs\b'``, `'\bnet\b'``, `'\bunsafe\b'``
and there were no hits except for:

* Using trivially-safe `unsafe` in test code:

    ```
    tests/test_const.rs:unsafe fn _unsafe() {}
    tests/test_const.rs:const _UNSAFE: () = unsafe { _unsafe() };
    ```

* Using `unsafe` in a string:

    ```
    src/constfn.rs:            \"unsafe\" => Qualifiers::Unsafe,
    ```

* Using `std::fs` in `build/build.rs` to write `${OUT_DIR}/version.expr`
  which is later read back via `include!` used in `src/lib.rs`.

Version `1.0.6` of this crate has been added to Chromium in
https://source.chromium.org/chromium/chromium/src/+/28841c33c77833cc30b286f9ae24c97e7a8f4057
"""
aggregated-from = "https://chromium.googlesource.com/chromium/src/+/main/third_party/rust/chromium_crates_io/supply-chain/audits.toml?format=TEXT"

[[audits.google.audits.rustversion]]
who = "Adrian Taylor <adetaylor@chromium.org>"
criteria = "safe-to-deploy"
delta = "1.0.14 -> 1.0.15"
aggregated-from = "https://chromium.googlesource.com/chromium/src/+/main/third_party/rust/chromium_crates_io/supply-chain/audits.toml?format=TEXT"

[[audits.google.audits.serde]]
who = "Lukasz Anforowicz <lukasza@chromium.org>"
criteria = "safe-to-deploy"
version = "1.0.197"
notes = """
Grepped for `-i cipher`, `-i crypto`, `'\bfs\b'`, `'\bnet\b'`, `'\bunsafe\b'`.

There were some hits for `net`, but they were related to serialization and
not actually opening any connections or anything like that.

There were 2 hits of `unsafe` when grepping:
* In `fn as_str` in `impl Buf`
* In `fn serialize` in `impl Serialize for net::Ipv4Addr`

Unsafe review comments can be found in https://crrev.com/c/5350573/2 (this
review also covered `serde_json_lenient`).

Version 1.0.130 of the crate has been added to Chromium in
https://crrev.com/c/3265545.  The CL description contains a link to a
(Google-internal, sorry) document with a mini security review.
"""
aggregated-from = "https://chromium.googlesource.com/chromium/src/+/main/third_party/rust/chromium_crates_io/supply-chain/audits.toml?format=TEXT"

[[audits.google.audits.serde]]
who = "Dustin J. Mitchell <djmitche@chromium.org>"
criteria = "safe-to-deploy"
delta = "1.0.197 -> 1.0.198"
aggregated-from = "https://chromium.googlesource.com/chromium/src/+/main/third_party/rust/chromium_crates_io/supply-chain/audits.toml?format=TEXT"

[[audits.google.audits.serde]]
who = "danakj <danakj@chromium.org>"
criteria = "safe-to-deploy"
delta = "1.0.198 -> 1.0.201"
aggregated-from = "https://chromium.googlesource.com/chromium/src/+/main/third_party/rust/chromium_crates_io/supply-chain/audits.toml?format=TEXT"

[[audits.google.audits.serde]]
who = "Lukasz Anforowicz <lukasza@chromium.org>"
criteria = "safe-to-deploy"
delta = "1.0.202 -> 1.0.203"
notes = "s/doc_cfg/docsrs/ + tuple_impls/tuple_impl_body-related changes"
aggregated-from = "https://chromium.googlesource.com/chromium/src/+/main/third_party/rust/chromium_crates_io/supply-chain/audits.toml?format=TEXT"

[[audits.google.audits.serde]]
who = "Adrian Taylor <adetaylor@chromium.org>"
criteria = "safe-to-deploy"
delta = "1.0.203 -> 1.0.204"
aggregated-from = "https://chromium.googlesource.com/chromium/src/+/main/third_party/rust/chromium_crates_io/supply-chain/audits.toml?format=TEXT"

[[audits.google.audits.serde]]
who = "Lukasz Anforowicz <lukasza@chromium.org>"
criteria = "safe-to-deploy"
delta = "1.0.204 -> 1.0.207"
notes = "The small change in `src/private/ser.rs` should have no impact on `ub-risk-2`."
aggregated-from = "https://chromium.googlesource.com/chromium/src/+/main/third_party/rust/chromium_crates_io/supply-chain/audits.toml?format=TEXT"

[[audits.google.audits.serde]]
who = "Lukasz Anforowicz <lukasza@chromium.org>"
criteria = "safe-to-deploy"
delta = "1.0.207 -> 1.0.209"
notes = """
The delta carries fairly small changes in `src/private/de.rs` and
`src/private/ser.rs` (see https://crrev.com/c/5812194/2..5).  AFAICT the
delta has no impact on the `unsafe`, `from_utf8_unchecked`-related parts
of the crate (in `src/de/format.rs` and `src/ser/impls.rs`).
"""
aggregated-from = "https://chromium.googlesource.com/chromium/src/+/main/third_party/rust/chromium_crates_io/supply-chain/audits.toml?format=TEXT"

[[audits.google.audits.serde]]
who = "Adrian Taylor <adetaylor@chromium.org>"
criteria = "safe-to-deploy"
delta = "1.0.209 -> 1.0.210"
notes = "Almost no new code - just feature rearrangement"
aggregated-from = "https://chromium.googlesource.com/chromium/src/+/main/third_party/rust/chromium_crates_io/supply-chain/audits.toml?format=TEXT"

[[audits.google.audits.serde]]
who = "Liza Burakova <liza@chromium.org>"
criteria = "safe-to-deploy"
delta = "1.0.210 -> 1.0.213"
aggregated-from = "https://chromium.googlesource.com/chromium/src/+/main/third_party/rust/chromium_crates_io/supply-chain/audits.toml?format=TEXT"

[[audits.google.audits.serde]]
who = "Dustin J. Mitchell <djmitche@chromium.org>"
criteria = "safe-to-deploy"
delta = "1.0.213 -> 1.0.214"
notes = "No unsafe, no crypto"
aggregated-from = "https://chromium.googlesource.com/chromium/src/+/main/third_party/rust/chromium_crates_io/supply-chain/audits.toml?format=TEXT"

[[audits.google.audits.serde]]
who = "Adrian Taylor <adetaylor@chromium.org>"
criteria = "safe-to-deploy"
delta = "1.0.214 -> 1.0.215"
aggregated-from = "https://chromium.googlesource.com/chromium/src/+/main/third_party/rust/chromium_crates_io/supply-chain/audits.toml?format=TEXT"

[[audits.google.audits.serde]]
who = "Lukasz Anforowicz <lukasza@chromium.org>"
criteria = "safe-to-deploy"
delta = "1.0.215 -> 1.0.216"
notes = "The delta makes minor changes in `build.rs` - switching to the `?` syntax sugar."
aggregated-from = "https://chromium.googlesource.com/chromium/src/+/main/third_party/rust/chromium_crates_io/supply-chain/audits.toml?format=TEXT"

[[audits.google.audits.serde]]
who = "Dustin J. Mitchell <djmitche@chromium.org>"
criteria = "safe-to-deploy"
delta = "1.0.216 -> 1.0.217"
notes = "Minimal changes, nothing unsafe"
aggregated-from = "https://chromium.googlesource.com/chromium/src/+/main/third_party/rust/chromium_crates_io/supply-chain/audits.toml?format=TEXT"

[[audits.google.audits.serde]]
who = "Daniel Cheng <dcheng@chromium.org>"
criteria = "safe-to-deploy"
delta = "1.0.217 -> 1.0.218"
notes = "No changes outside comments and documentation."
aggregated-from = "https://chromium.googlesource.com/chromium/src/+/main/third_party/rust/chromium_crates_io/supply-chain/audits.toml?format=TEXT"

[[audits.google.audits.serde]]
who = "Lukasz Anforowicz <lukasza@chromium.org>"
criteria = "safe-to-deploy"
delta = "1.0.218 -> 1.0.219"
notes = "Just allowing `clippy::elidable_lifetime_names`."
aggregated-from = "https://chromium.googlesource.com/chromium/src/+/main/third_party/rust/chromium_crates_io/supply-chain/audits.toml?format=TEXT"

[[audits.google.audits.serde_derive]]
who = "Lukasz Anforowicz <lukasza@chromium.org>"
criteria = "safe-to-deploy"
version = "1.0.197"
notes = "Grepped for \"unsafe\", \"crypt\", \"cipher\", \"fs\", \"net\" - there were no hits"
aggregated-from = "https://chromium.googlesource.com/chromium/src/+/main/third_party/rust/chromium_crates_io/supply-chain/audits.toml?format=TEXT"

[[audits.google.audits.serde_derive]]
who = "danakj <danakj@chromium.org>"
criteria = "safe-to-deploy"
delta = "1.0.197 -> 1.0.201"
aggregated-from = "https://chromium.googlesource.com/chromium/src/+/main/third_party/rust/chromium_crates_io/supply-chain/audits.toml?format=TEXT"

[[audits.google.audits.serde_derive]]
who = "Lukasz Anforowicz <lukasza@chromium.org>"
criteria = "safe-to-deploy"
delta = "1.0.202 -> 1.0.203"
notes = "Grepped for \"unsafe\", \"crypt\", \"cipher\", \"fs\", \"net\" - there were no hits"
aggregated-from = "https://chromium.googlesource.com/chromium/src/+/main/third_party/rust/chromium_crates_io/supply-chain/audits.toml?format=TEXT"

[[audits.google.audits.serde_derive]]
who = "Adrian Taylor <adetaylor@chromium.org>"
criteria = "safe-to-deploy"
delta = "1.0.203 -> 1.0.204"
aggregated-from = "https://chromium.googlesource.com/chromium/src/+/main/third_party/rust/chromium_crates_io/supply-chain/audits.toml?format=TEXT"

[[audits.google.audits.serde_derive]]
who = "Lukasz Anforowicz <lukasza@chromium.org>"
criteria = "safe-to-deploy"
delta = "1.0.204 -> 1.0.207"
notes = 'Grepped for \"unsafe\", \"crypt\", \"cipher\", \"fs\", \"net\" - there were no hits'
aggregated-from = "https://chromium.googlesource.com/chromium/src/+/main/third_party/rust/chromium_crates_io/supply-chain/audits.toml?format=TEXT"

[[audits.google.audits.serde_derive]]
who = "Lukasz Anforowicz <lukasza@chromium.org>"
criteria = "safe-to-deploy"
delta = "1.0.207 -> 1.0.209"
notes = '''
There are no code changes in this delta - see https://crrev.com/c/5812194/2..5

I've neverthless also grepped for `-i cipher`, `-i crypto`, `\bfs\b`,
`\bnet\b`, and `\bunsafe\b`.  There were no hits.
'''
aggregated-from = "https://chromium.googlesource.com/chromium/src/+/main/third_party/rust/chromium_crates_io/supply-chain/audits.toml?format=TEXT"

[[audits.google.audits.serde_derive]]
who = "Adrian Taylor <adetaylor@chromium.org>"
criteria = "safe-to-deploy"
delta = "1.0.209 -> 1.0.210"
notes = "Almost no new code - just feature rearrangement"
aggregated-from = "https://chromium.googlesource.com/chromium/src/+/main/third_party/rust/chromium_crates_io/supply-chain/audits.toml?format=TEXT"

[[audits.google.audits.serde_derive]]
who = "Liza Burakova <liza@chromium.org>"
criteria = "safe-to-deploy"
delta = "1.0.210 -> 1.0.213"
notes = "Grepped for 'unsafe', 'crypt', 'cipher', 'fs', 'net' - there were no hits"
aggregated-from = "https://chromium.googlesource.com/chromium/src/+/main/third_party/rust/chromium_crates_io/supply-chain/audits.toml?format=TEXT"

[[audits.google.audits.serde_derive]]
who = "Dustin J. Mitchell <djmitche@chromium.org>"
criteria = "safe-to-deploy"
delta = "1.0.213 -> 1.0.214"
notes = "No changes to unsafe, no crypto"
aggregated-from = "https://chromium.googlesource.com/chromium/src/+/main/third_party/rust/chromium_crates_io/supply-chain/audits.toml?format=TEXT"

[[audits.google.audits.serde_derive]]
who = "Adrian Taylor <adetaylor@chromium.org>"
criteria = "safe-to-deploy"
delta = "1.0.214 -> 1.0.215"
notes = "Minor changes should not impact UB risk"
aggregated-from = "https://chromium.googlesource.com/chromium/src/+/main/third_party/rust/chromium_crates_io/supply-chain/audits.toml?format=TEXT"

[[audits.google.audits.serde_derive]]
who = "Lukasz Anforowicz <lukasza@chromium.org>"
criteria = "safe-to-deploy"
delta = "1.0.215 -> 1.0.216"
notes = "The delta adds `#[automatically_derived]` in a few places.  Still no `unsafe`."
aggregated-from = "https://chromium.googlesource.com/chromium/src/+/main/third_party/rust/chromium_crates_io/supply-chain/audits.toml?format=TEXT"

[[audits.google.audits.serde_derive]]
who = "Dustin J. Mitchell <djmitche@chromium.org>"
criteria = "safe-to-deploy"
delta = "1.0.216 -> 1.0.217"
notes = "No changes"
aggregated-from = "https://chromium.googlesource.com/chromium/src/+/main/third_party/rust/chromium_crates_io/supply-chain/audits.toml?format=TEXT"

[[audits.google.audits.serde_derive]]
who = "Daniel Cheng <dcheng@chromium.org>"
criteria = "safe-to-deploy"
delta = "1.0.217 -> 1.0.218"
notes = "No changes outside comments and documentation."
aggregated-from = "https://chromium.googlesource.com/chromium/src/+/main/third_party/rust/chromium_crates_io/supply-chain/audits.toml?format=TEXT"

[[audits.google.audits.serde_derive]]
who = "Lukasz Anforowicz <lukasza@chromium.org>"
criteria = "safe-to-deploy"
delta = "1.0.218 -> 1.0.219"
notes = "Minor changes (clippy tweaks, using `mem::take` instead of `mem::replace`)."
aggregated-from = "https://chromium.googlesource.com/chromium/src/+/main/third_party/rust/chromium_crates_io/supply-chain/audits.toml?format=TEXT"

[[audits.google.audits.sha1]]
who = "David Koloski <dkoloski@google.com>"
criteria = "safe-to-deploy"
version = "0.10.5"
notes = "Reviewed on https://fxrev.dev/712371."
aggregated-from = "https://fuchsia.googlesource.com/fuchsia/+/refs/heads/main/third_party/rust_crates/supply-chain/audits.toml?format=TEXT"

[[audits.google.audits.smallvec]]
who = "Manish Goregaokar <manishearth@google.com>"
criteria = "safe-to-deploy"
version = "1.13.2"
aggregated-from = "https://chromium.googlesource.com/chromium/src/+/main/third_party/rust/chromium_crates_io/supply-chain/audits.toml?format=TEXT"

[[audits.google.audits.stable_deref_trait]]
who = "Manish Goregaokar <manishearth@google.com>"
criteria = "safe-to-deploy"
version = "1.2.0"
notes = "Purely a trait, crates using this should be carefully vetted since self-referential stuff can be super tricky around various unsafe rust edges."
aggregated-from = "https://chromium.googlesource.com/chromium/src/+/main/third_party/rust/chromium_crates_io/supply-chain/audits.toml?format=TEXT"

[[audits.google.audits.static_assertions]]
who = "Lukasz Anforowicz <lukasza@chromium.org>"
criteria = "safe-to-deploy"
version = "1.1.0"
notes = """
Grepped for `-i cipher`, `-i crypto`, `'\bfs\b'`, `'\bnet\b'`, `'\bunsafe\b'`
and there were no hits except for one `unsafe`.

The lambda where `unsafe` is used is never invoked (e.g. the `unsafe` code
never runs) and is only introduced for some compile-time checks.  Additional
unsafe review comments can be found in https://crrev.com/c/5353376.

This crate has been added to Chromium in https://crrev.com/c/3736562.  The CL
description contains a link to a document with an additional security review.
"""
aggregated-from = "https://chromium.googlesource.com/chromium/src/+/main/third_party/rust/chromium_crates_io/supply-chain/audits.toml?format=TEXT"

[[audits.google.audits.strsim]]
who = "danakj@chromium.org"
criteria = "safe-to-deploy"
version = "0.10.0"
notes = """
Reviewed in https://crrev.com/c/5171063

Previously reviewed during security review and the audit is grandparented in.
"""
aggregated-from = "https://chromium.googlesource.com/chromium/src/+/main/third_party/rust/chromium_crates_io/supply-chain/audits.toml?format=TEXT"

[[audits.google.audits.strum]]
who = "danakj@chromium.org"
criteria = "safe-to-deploy"
version = "0.25.0"
notes = """
Reviewed in https://crrev.com/c/5171063

Previously reviewed during security review and the audit is grandparented in.
"""
aggregated-from = "https://chromium.googlesource.com/chromium/src/+/main/third_party/rust/chromium_crates_io/supply-chain/audits.toml?format=TEXT"

[[audits.google.audits.strum_macros]]
who = "danakj@chromium.org"
criteria = "safe-to-deploy"
version = "0.25.3"
notes = """
Reviewed in https://crrev.com/c/5171063

Previously reviewed during security review and the audit is grandparented in.
"""
aggregated-from = "https://chromium.googlesource.com/chromium/src/+/main/third_party/rust/chromium_crates_io/supply-chain/audits.toml?format=TEXT"

[[audits.google.audits.synstructure]]
who = "Manish Goregaokar <manishearth@google.com>"
criteria = "safe-to-deploy"
version = "0.13.1"
notes = "Exposes unsafe codegen APIs but does not itself contain unsafe"
aggregated-from = "https://chromium.googlesource.com/chromium/src/+/main/third_party/rust/chromium_crates_io/supply-chain/audits.toml?format=TEXT"

[[audits.google.audits.tinyvec]]
who = "Adrian Taylor <adetaylor@chromium.org>"
criteria = "safe-to-deploy"
delta = "1.6.0 -> 1.6.1"
aggregated-from = "https://chromium.googlesource.com/chromium/src/+/main/third_party/rust/chromium_crates_io/supply-chain/audits.toml?format=TEXT"

[[audits.google.audits.tinyvec]]
who = "Adrian Taylor <adetaylor@chromium.org>"
criteria = "safe-to-deploy"
delta = "1.6.1 -> 1.7.0"
aggregated-from = "https://chromium.googlesource.com/chromium/src/+/main/third_party/rust/chromium_crates_io/supply-chain/audits.toml?format=TEXT"

[[audits.google.audits.tinyvec]]
who = "Dustin J. Mitchell <djmitche@chromium.org>"
criteria = "safe-to-deploy"
delta = "1.7.0 -> 1.8.0"
aggregated-from = "https://chromium.googlesource.com/chromium/src/+/main/third_party/rust/chromium_crates_io/supply-chain/audits.toml?format=TEXT"

[[audits.google.audits.tinyvec_macros]]
who = "George Burgess IV <gbiv@google.com>"
criteria = "safe-to-deploy"
version = "0.1.0"
aggregated-from = "https://chromium.googlesource.com/chromiumos/third_party/rust_crates/+/refs/heads/main/cargo-vet/audits.toml?format=TEXT"

[[audits.google.audits.tokio-stream]]
who = "David Koloski <dkoloski@google.com>"
criteria = "safe-to-deploy"
version = "0.1.11"
notes = "Reviewed on https://fxrev.dev/804724"
aggregated-from = "https://fuchsia.googlesource.com/fuchsia/+/refs/heads/main/third_party/rust_crates/supply-chain/audits.toml?format=TEXT"

[[audits.google.audits.tokio-stream]]
who = "David Koloski <dkoloski@google.com>"
criteria = "safe-to-deploy"
delta = "0.1.11 -> 0.1.14"
notes = "Reviewed on https://fxrev.dev/907732."
aggregated-from = "https://fuchsia.googlesource.com/fuchsia/+/refs/heads/main/third_party/rust_crates/supply-chain/audits.toml?format=TEXT"

[[audits.google.audits.unicode-ident]]
who = "Lukasz Anforowicz <lukasza@chromium.org>"
criteria = "safe-to-deploy"
version = "1.0.12"
notes = '''
I grepped for \"crypt\", \"cipher\", \"fs\", \"net\" - there were no hits.

All two functions from the public API of this crate use `unsafe` to avoid bound
checks for an array access.  Cross-module analysis shows that the offsets can
be statically proven to be within array bounds.  More details can be found in
the unsafe review CL at https://crrev.com/c/5350386.

This crate has been added to Chromium in https://crrev.com/c/3891618.
'''
aggregated-from = "https://chromium.googlesource.com/chromium/src/+/main/third_party/rust/chromium_crates_io/supply-chain/audits.toml?format=TEXT"

[[audits.google.audits.unicode-xid]]
who = "George Burgess IV <gbiv@google.com>"
criteria = "safe-to-deploy"
version = "0.2.4"
aggregated-from = "https://chromium.googlesource.com/chromiumos/third_party/rust_crates/+/refs/heads/main/cargo-vet/audits.toml?format=TEXT"

[[audits.google.audits.version_check]]
who = "George Burgess IV <gbiv@google.com>"
criteria = "safe-to-deploy"
version = "0.9.4"
aggregated-from = "https://chromium.googlesource.com/chromiumos/third_party/rust_crates/+/refs/heads/main/cargo-vet/audits.toml?format=TEXT"

[[audits.google.audits.void]]
who = "George Burgess IV <gbiv@google.com>"
criteria = "safe-to-deploy"
version = "1.0.2"
aggregated-from = "https://chromium.googlesource.com/chromiumos/third_party/rust_crates/+/refs/heads/main/cargo-vet/audits.toml?format=TEXT"

[[audits.google.audits.windows-core]]
who = "Manish Goregaokar <manishearth@google.com>"
criteria = "safe-to-deploy"
version = "0.52.0"
notes = "Implements Windows system APIs"
aggregated-from = "https://chromium.googlesource.com/chromium/src/+/main/third_party/rust/chromium_crates_io/supply-chain/audits.toml?format=TEXT"

[[audits.google.audits.zerofrom]]
who = "Manish Goregaokar <manishearth@google.com>"
criteria = "safe-to-deploy"
version = "0.1.5"
notes = "Contains no unsafe"
aggregated-from = "https://chromium.googlesource.com/chromium/src/+/main/third_party/rust/chromium_crates_io/supply-chain/audits.toml?format=TEXT"

[[audits.google.audits.zerofrom]]
who = "Daniel Cheng <dcheng@chromium.org>"
criteria = "safe-to-deploy"
delta = "0.1.5 -> 0.1.6"
notes = "Only minor cfg tweaks."
aggregated-from = "https://chromium.googlesource.com/chromium/src/+/main/third_party/rust/chromium_crates_io/supply-chain/audits.toml?format=TEXT"

[[audits.google.audits.zerovec]]
who = "Manish Goregaokar <manishearth@google.com>"
criteria = "safe-to-deploy"
delta = "0.11.0 -> 0.11.1"
notes = """
Some unsafe changed:
  - VarZeroCow unsafe moved around but not changed much, comments improved.
  - Added a ULE impl for ()
"""
aggregated-from = "https://chromium.googlesource.com/chromium/src/+/main/third_party/rust/chromium_crates_io/supply-chain/audits.toml?format=TEXT"

[[audits.isrg.audits.aes]]
who = "Tim Geoghegan <timg@divviup.org>"
criteria = "safe-to-deploy"
delta = "0.8.3 -> 0.8.4"
notes = """
Change affects some unsafe code. The only functional change is to add an
assertion checking alignment and to change an `as *mut u32` cast to a
call to `std::pointer::cast`.
"""

[[audits.isrg.audits.base64]]
who = "Tim Geoghegan <timg@letsencrypt.org>"
criteria = "safe-to-deploy"
delta = "0.21.0 -> 0.21.1"

[[audits.isrg.audits.base64]]
who = "Brandon Pitman <bran@bran.land>"
criteria = "safe-to-deploy"
delta = "0.21.1 -> 0.21.2"

[[audits.isrg.audits.base64]]
who = "David Cook <dcook@divviup.org>"
criteria = "safe-to-deploy"
delta = "0.21.2 -> 0.21.3"

[[audits.isrg.audits.block-buffer]]
who = "David Cook <dcook@divviup.org>"
criteria = "safe-to-deploy"
version = "0.9.0"

[[audits.isrg.audits.crunchy]]
who = "David Cook <dcook@divviup.org>"
criteria = "safe-to-deploy"
version = "0.2.2"

[[audits.isrg.audits.digest]]
who = "David Cook <dcook@divviup.org>"
criteria = "safe-to-deploy"
delta = "0.10.6 -> 0.10.7"

[[audits.isrg.audits.either]]
who = "David Cook <dcook@divviup.org>"
criteria = "safe-to-deploy"
version = "1.6.1"

[[audits.isrg.audits.fiat-crypto]]
who = "David Cook <dcook@divviup.org>"
criteria = "safe-to-deploy"
version = "0.1.17"
notes = """
This crate does not contain any unsafe code, and does not use any items from
the standard library or other crates, aside from operations backed by
`std::ops`. All paths with array indexing use integer literals for indexes, so
there are no panics due to indexes out of bounds (as rustc would catch an
out-of-bounds literal index). I did not check whether arithmetic overflows
could cause a panic, and I am relying on the Coq code having satisfied the
necessary preconditions to ensure panics due to overflows are unreachable.
"""

[[audits.isrg.audits.fiat-crypto]]
who = "Brandon Pitman <bran@bran.land>"
criteria = "safe-to-deploy"
delta = "0.1.17 -> 0.1.18"

[[audits.isrg.audits.fiat-crypto]]
who = "David Cook <dcook@divviup.org>"
criteria = "safe-to-deploy"
delta = "0.1.18 -> 0.1.19"
notes = """
This release renames many items and adds a new module. The code in the new
module is entirely composed of arithmetic and array accesses.
"""

[[audits.isrg.audits.fiat-crypto]]
who = "David Cook <dcook@divviup.org>"
criteria = "safe-to-deploy"
delta = "0.1.19 -> 0.1.20"

[[audits.isrg.audits.fiat-crypto]]
who = "David Cook <dcook@divviup.org>"
criteria = "safe-to-deploy"
delta = "0.1.20 -> 0.2.0"

[[audits.isrg.audits.fiat-crypto]]
who = "Brandon Pitman <bran@bran.land>"
criteria = "safe-to-deploy"
delta = "0.2.0 -> 0.2.1"

[[audits.isrg.audits.fiat-crypto]]
who = "Tim Geoghegan <timg@divviup.org>"
criteria = "safe-to-deploy"
delta = "0.2.1 -> 0.2.2"
notes = "No changes to `unsafe` code, or any functional changes that I can detect at all."

[[audits.isrg.audits.fiat-crypto]]
who = "Brandon Pitman <bran@bran.land>"
criteria = "safe-to-deploy"
delta = "0.2.2 -> 0.2.4"

[[audits.isrg.audits.fiat-crypto]]
who = "David Cook <dcook@divviup.org>"
criteria = "safe-to-deploy"
delta = "0.2.4 -> 0.2.5"

[[audits.isrg.audits.fiat-crypto]]
who = "Brandon Pitman <bran@bran.land>"
criteria = "safe-to-deploy"
delta = "0.2.5 -> 0.2.6"

[[audits.isrg.audits.fiat-crypto]]
who = "Brandon Pitman <bran@bran.land>"
criteria = "safe-to-deploy"
delta = "0.2.6 -> 0.2.7"

[[audits.isrg.audits.fiat-crypto]]
who = "David Cook <dcook@divviup.org>"
criteria = "safe-to-deploy"
delta = "0.2.7 -> 0.2.8"

[[audits.isrg.audits.fiat-crypto]]
who = "Tim Geoghegan <timg@divviup.org>"
criteria = "safe-to-deploy"
delta = "0.2.8 -> 0.2.9"
notes = "No changes to Rust code between 0.2.8 and 0.2.9"

[[audits.isrg.audits.getrandom]]
who = "David Cook <dcook@divviup.org>"
criteria = "safe-to-deploy"
delta = "0.2.11 -> 0.2.12"

[[audits.isrg.audits.getrandom]]
who = "David Cook <dcook@divviup.org>"
criteria = "safe-to-deploy"
delta = "0.2.12 -> 0.2.14"

[[audits.isrg.audits.getrandom]]
who = "David Cook <dcook@divviup.org>"
criteria = "safe-to-deploy"
delta = "0.2.14 -> 0.2.15"

[[audits.isrg.audits.hmac]]
who = "David Cook <dcook@divviup.org>"
criteria = "safe-to-deploy"
version = "0.12.1"

[[audits.isrg.audits.keccak]]
who = "David Cook <dcook@divviup.org>"
criteria = "safe-to-deploy"
version = "0.1.2"

[[audits.isrg.audits.keccak]]
who = "Brandon Pitman <bran@bran.land>"
criteria = "safe-to-deploy"
delta = "0.1.2 -> 0.1.3"

[[audits.isrg.audits.keccak]]
who = "Brandon Pitman <bran@bran.land>"
criteria = "safe-to-deploy"
delta = "0.1.3 -> 0.1.4"

[[audits.isrg.audits.num-bigint]]
who = "David Cook <dcook@divviup.org>"
criteria = "safe-to-deploy"
delta = "0.4.3 -> 0.4.4"

[[audits.isrg.audits.num-integer]]
who = "David Cook <dcook@divviup.org>"
criteria = "safe-to-deploy"
delta = "0.1.45 -> 0.1.46"

[[audits.isrg.audits.num-iter]]
who = "David Cook <dcook@divviup.org>"
criteria = "safe-to-deploy"
delta = "0.1.43 -> 0.1.44"

[[audits.isrg.audits.num-iter]]
who = "David Cook <dcook@divviup.org>"
criteria = "safe-to-deploy"
delta = "0.1.44 -> 0.1.45"

[[audits.isrg.audits.num-traits]]
who = "David Cook <dcook@divviup.org>"
criteria = "safe-to-deploy"
delta = "0.2.15 -> 0.2.16"

[[audits.isrg.audits.num-traits]]
who = "Ameer Ghani <inahga@divviup.org>"
criteria = "safe-to-deploy"
delta = "0.2.16 -> 0.2.17"

[[audits.isrg.audits.num-traits]]
who = "David Cook <dcook@divviup.org>"
criteria = "safe-to-deploy"
delta = "0.2.17 -> 0.2.18"

[[audits.isrg.audits.num-traits]]
who = "David Cook <dcook@divviup.org>"
criteria = "safe-to-deploy"
delta = "0.2.18 -> 0.2.19"

[[audits.isrg.audits.once_cell]]
who = "Brandon Pitman <bran@bran.land>"
criteria = "safe-to-deploy"
delta = "1.18.0 -> 1.19.0"

[[audits.isrg.audits.opaque-debug]]
who = "David Cook <dcook@divviup.org>"
criteria = "safe-to-deploy"
version = "0.3.0"

[[audits.isrg.audits.rand]]
who = "David Cook <dcook@divviup.org>"
criteria = "safe-to-deploy"
delta = "0.8.5 -> 0.9.1"

[[audits.isrg.audits.rand]]
who = "Tim Geoghegan <timg@divviup.org>"
criteria = "safe-to-deploy"
delta = "0.9.1 -> 0.9.2"

[[audits.isrg.audits.rand_chacha]]
who = "David Cook <dcook@divviup.org>"
criteria = "safe-to-deploy"
delta = "0.3.1 -> 0.9.0"

[[audits.isrg.audits.rand_core]]
who = "David Cook <dcook@divviup.org>"
criteria = "safe-to-deploy"
delta = "0.6.4 -> 0.9.3"

[[audits.isrg.audits.rayon]]
who = "Brandon Pitman <bran@bran.land>"
criteria = "safe-to-deploy"
delta = "1.6.1 -> 1.7.0"

[[audits.isrg.audits.rayon]]
who = "David Cook <dcook@divviup.org>"
criteria = "safe-to-deploy"
delta = "1.7.0 -> 1.8.0"

[[audits.isrg.audits.rayon]]
who = "Ameer Ghani <inahga@divviup.org>"
criteria = "safe-to-deploy"
delta = "1.8.0 -> 1.8.1"

[[audits.isrg.audits.rayon]]
who = "Brandon Pitman <bran@bran.land>"
criteria = "safe-to-deploy"
delta = "1.8.1 -> 1.9.0"

[[audits.isrg.audits.rayon]]
who = "Brandon Pitman <bran@bran.land>"
criteria = "safe-to-deploy"
delta = "1.9.0 -> 1.10.0"

[[audits.isrg.audits.rayon-core]]
who = "Ameer Ghani <inahga@divviup.org>"
criteria = "safe-to-deploy"
version = "1.12.1"

[[audits.isrg.audits.serde]]
who = "J.C. Jones <jc@divviup.org>"
criteria = "safe-to-deploy"
delta = "1.0.219 -> 1.0.224"

[[audits.isrg.audits.serde]]
who = "J.C. Jones <jc@divviup.org>"
criteria = "safe-to-deploy"
delta = "1.0.224 -> 1.0.225"

[[audits.isrg.audits.serde]]
who = "Tim Geoghegan <timg@divviup.org>"
criteria = "safe-to-deploy"
delta = "1.0.225 -> 1.0.226"

[[audits.isrg.audits.serde_core]]
who = "J.C. Jones <jc@divviup.org>"
criteria = "safe-to-deploy"
version = "1.0.224"

[[audits.isrg.audits.serde_core]]
who = "J.C. Jones <jc@divviup.org>"
criteria = "safe-to-deploy"
delta = "1.0.224 -> 1.0.225"

[[audits.isrg.audits.serde_core]]
who = "Tim Geoghegan <timg@divviup.org>"
criteria = "safe-to-deploy"
delta = "1.0.225 -> 1.0.226"

[[audits.isrg.audits.serde_derive]]
who = "J.C. Jones <jc@divviup.org>"
criteria = "safe-to-deploy"
delta = "1.0.219 -> 1.0.224"

[[audits.isrg.audits.serde_derive]]
who = "J.C. Jones <jc@divviup.org>"
criteria = "safe-to-deploy"
delta = "1.0.224 -> 1.0.225"

[[audits.isrg.audits.serde_derive]]
who = "Tim Geoghegan <timg@divviup.org>"
criteria = "safe-to-deploy"
delta = "1.0.225 -> 1.0.226"

[[audits.isrg.audits.sha2]]
who = "David Cook <dcook@divviup.org>"
criteria = "safe-to-deploy"
version = "0.10.2"

[[audits.isrg.audits.sha3]]
who = "David Cook <dcook@divviup.org>"
criteria = "safe-to-deploy"
version = "0.10.6"

[[audits.isrg.audits.sha3]]
who = "Brandon Pitman <bran@bran.land>"
criteria = "safe-to-deploy"
delta = "0.10.6 -> 0.10.7"

[[audits.isrg.audits.sha3]]
who = "Brandon Pitman <bran@bran.land>"
criteria = "safe-to-deploy"
delta = "0.10.7 -> 0.10.8"

[[audits.isrg.audits.subtle]]
who = "David Cook <dcook@divviup.org>"
criteria = "safe-to-deploy"
delta = "2.5.0 -> 2.6.1"

[[audits.isrg.audits.thiserror]]
who = "Brandon Pitman <bran@bran.land>"
criteria = "safe-to-deploy"
delta = "1.0.40 -> 1.0.43"

[[audits.isrg.audits.thiserror-impl]]
who = "Brandon Pitman <bran@bran.land>"
criteria = "safe-to-deploy"
delta = "1.0.40 -> 1.0.43"

[[audits.isrg.audits.universal-hash]]
who = "David Cook <dcook@divviup.org>"
criteria = "safe-to-deploy"
version = "0.4.1"

[[audits.isrg.audits.universal-hash]]
who = "David Cook <dcook@divviup.org>"
criteria = "safe-to-deploy"
delta = "0.5.0 -> 0.5.1"

[[audits.isrg.audits.wasm-bindgen-shared]]
who = "David Cook <dcook@divviup.org>"
criteria = "safe-to-deploy"
version = "0.2.83"

[[audits.mozilla.wildcard-audits.core-foundation-sys]]
who = "Bobby Holley <bobbyholley@gmail.com>"
criteria = "safe-to-deploy"
user-id = 5946 # Jeff Muizelaar (jrmuizel)
start = "2020-10-14"
end = "2023-05-04"
renew = false
notes = "I've reviewed every source contribution that was neither authored nor reviewed by Mozilla."
aggregated-from = "https://hg.mozilla.org/mozilla-central/raw-file/tip/supply-chain/audits.toml"

[[audits.mozilla.wildcard-audits.unicode-normalization]]
who = "Manish Goregaokar <manishsmail@gmail.com>"
criteria = "safe-to-deploy"
user-id = 1139 # Manish Goregaokar (Manishearth)
start = "2019-11-06"
end = "2026-02-01"
notes = "All code written or reviewed by Manish"
aggregated-from = "https://hg.mozilla.org/mozilla-central/raw-file/tip/supply-chain/audits.toml"

[[audits.mozilla.wildcard-audits.unicode-segmentation]]
who = "Manish Goregaokar <manishsmail@gmail.com>"
criteria = "safe-to-deploy"
user-id = 1139 # Manish Goregaokar (Manishearth)
start = "2019-05-15"
end = "2026-02-01"
notes = "All code written or reviewed by Manish"
aggregated-from = "https://hg.mozilla.org/mozilla-central/raw-file/tip/supply-chain/audits.toml"

[[audits.mozilla.audits.android-tzdata]]
who = "Mark Hammond <mhammond@skippinet.com.au>"
criteria = "safe-to-deploy"
version = "0.1.1"
notes = "Small crate parsing a file. No unsafe code"
aggregated-from = "https://hg.mozilla.org/mozilla-central/raw-file/tip/supply-chain/audits.toml"

[[audits.mozilla.audits.android_system_properties]]
who = "Nicolas Silva <nical@fastmail.com>"
criteria = "safe-to-deploy"
version = "0.1.2"
notes = "I wrote this crate, reviewed by jimb. It is mostly a Rust port of some C++ code we already ship."
aggregated-from = "https://hg.mozilla.org/mozilla-central/raw-file/tip/supply-chain/audits.toml"

[[audits.mozilla.audits.android_system_properties]]
who = "Mike Hommey <mh+mozilla@glandium.org>"
criteria = "safe-to-deploy"
delta = "0.1.2 -> 0.1.4"
aggregated-from = "https://hg.mozilla.org/mozilla-central/raw-file/tip/supply-chain/audits.toml"

[[audits.mozilla.audits.android_system_properties]]
who = "Mike Hommey <mh+mozilla@glandium.org>"
criteria = "safe-to-deploy"
delta = "0.1.4 -> 0.1.5"
aggregated-from = "https://hg.mozilla.org/mozilla-central/raw-file/tip/supply-chain/audits.toml"

[[audits.mozilla.audits.anyhow]]
who = "Mike Hommey <mh+mozilla@glandium.org>"
criteria = "safe-to-deploy"
delta = "1.0.57 -> 1.0.61"
aggregated-from = "https://hg.mozilla.org/mozilla-central/raw-file/tip/supply-chain/audits.toml"

[[audits.mozilla.audits.anyhow]]
who = "Bobby Holley <bobbyholley@gmail.com>"
criteria = "safe-to-deploy"
delta = "1.0.58 -> 1.0.57"
notes = "No functional differences, just CI config and docs."
aggregated-from = "https://hg.mozilla.org/mozilla-central/raw-file/tip/supply-chain/audits.toml"

[[audits.mozilla.audits.anyhow]]
who = "Mike Hommey <mh+mozilla@glandium.org>"
criteria = "safe-to-deploy"
delta = "1.0.61 -> 1.0.62"
aggregated-from = "https://hg.mozilla.org/mozilla-central/raw-file/tip/supply-chain/audits.toml"

[[audits.mozilla.audits.anyhow]]
who = "Mike Hommey <mh+mozilla@glandium.org>"
criteria = "safe-to-deploy"
delta = "1.0.62 -> 1.0.68"
aggregated-from = "https://hg.mozilla.org/mozilla-central/raw-file/tip/supply-chain/audits.toml"

[[audits.mozilla.audits.anyhow]]
who = "Mike Hommey <mh+mozilla@glandium.org>"
criteria = "safe-to-deploy"
delta = "1.0.68 -> 1.0.69"
aggregated-from = "https://hg.mozilla.org/mozilla-central/raw-file/tip/supply-chain/audits.toml"

[[audits.mozilla.audits.ascii]]
who = "Glenn Watson <git@chillybin.org>"
criteria = "safe-to-deploy"
version = "1.1.0"
aggregated-from = "https://hg.mozilla.org/mozilla-central/raw-file/tip/supply-chain/audits.toml"

[[audits.mozilla.audits.bit-set]]
who = "Aria Beingessner <a.beingessner@gmail.com>"
criteria = "safe-to-deploy"
version = "0.5.2"
notes = "Another crate I own via contain-rs that is ancient and maintenance mode, no known issues."
aggregated-from = "https://hg.mozilla.org/mozilla-central/raw-file/tip/supply-chain/audits.toml"

[[audits.mozilla.audits.bit-set]]
who = "Mike Hommey <mh+mozilla@glandium.org>"
criteria = "safe-to-deploy"
delta = "0.5.2 -> 0.5.3"
aggregated-from = "https://hg.mozilla.org/mozilla-central/raw-file/tip/supply-chain/audits.toml"

[[audits.mozilla.audits.bit-vec]]
who = "Aria Beingessner <a.beingessner@gmail.com>"
criteria = "safe-to-deploy"
version = "0.6.3"
notes = "Another crate I own via contain-rs that is ancient and in maintenance mode but otherwise perfectly fine."
aggregated-from = "https://hg.mozilla.org/mozilla-central/raw-file/tip/supply-chain/audits.toml"

[[audits.mozilla.audits.bitflags]]
who = "Alex Franchuk <afranchuk@mozilla.com>"
criteria = "safe-to-deploy"
delta = "1.3.2 -> 2.0.2"
notes = "Removal of some unsafe code/methods. No changes to externals, just some refactoring (mostly internal)."
aggregated-from = "https://hg.mozilla.org/mozilla-central/raw-file/tip/supply-chain/audits.toml"

[[audits.mozilla.audits.bitflags]]
who = "Nicolas Silva <nical@fastmail.com>"
criteria = "safe-to-deploy"
delta = "2.0.2 -> 2.1.0"
aggregated-from = "https://hg.mozilla.org/mozilla-central/raw-file/tip/supply-chain/audits.toml"

[[audits.mozilla.audits.bitflags]]
who = "Teodor Tanasoaia <ttanasoaia@mozilla.com>"
criteria = "safe-to-deploy"
delta = "2.2.1 -> 2.3.2"
aggregated-from = "https://hg.mozilla.org/mozilla-central/raw-file/tip/supply-chain/audits.toml"

[[audits.mozilla.audits.bitflags]]
who = "Mike Hommey <mh+mozilla@glandium.org>"
criteria = "safe-to-deploy"
delta = "2.3.3 -> 2.4.0"
aggregated-from = "https://hg.mozilla.org/mozilla-central/raw-file/tip/supply-chain/audits.toml"

[[audits.mozilla.audits.bitflags]]
who = "Jan-Erik Rediger <jrediger@mozilla.com>"
criteria = "safe-to-deploy"
delta = "2.4.0 -> 2.4.1"
notes = "Only allowing new clippy lints"
aggregated-from = "https://raw.githubusercontent.com/mozilla/glean/main/supply-chain/audits.toml"

[[audits.mozilla.audits.block-buffer]]
who = "Mike Hommey <mh+mozilla@glandium.org>"
criteria = "safe-to-deploy"
delta = "0.10.2 -> 0.10.3"
aggregated-from = "https://hg.mozilla.org/mozilla-central/raw-file/tip/supply-chain/audits.toml"

[[audits.mozilla.audits.crossbeam-channel]]
who = "Jan-Erik Rediger <jrediger@mozilla.com>"
criteria = "safe-to-deploy"
delta = "0.5.8 -> 0.5.11"
aggregated-from = "https://raw.githubusercontent.com/mozilla/glean/main/supply-chain/audits.toml"

[[audits.mozilla.audits.crossbeam-channel]]
who = "Jan-Erik Rediger <jrediger@mozilla.com>"
criteria = "safe-to-deploy"
delta = "0.5.11 -> 0.5.12"
notes = "Minimal change fixing a memory leak."
aggregated-from = "https://raw.githubusercontent.com/mozilla/glean/main/supply-chain/audits.toml"

[[audits.mozilla.audits.crossbeam-channel]]
who = "Glenn Watson <git@intuitionlibrary.com>"
criteria = "safe-to-deploy"
delta = "0.5.12 -> 0.5.13"
aggregated-from = "https://hg.mozilla.org/mozilla-central/raw-file/tip/supply-chain/audits.toml"

[[audits.mozilla.audits.crossbeam-channel]]
who = "Jan-Erik Rediger <jrediger@mozilla.com>"
criteria = "safe-to-deploy"
delta = "0.5.13 -> 0.5.14"
aggregated-from = "https://raw.githubusercontent.com/mozilla/glean/main/supply-chain/audits.toml"

[[audits.mozilla.audits.crossbeam-channel]]
who = "Jan-Erik Rediger <jrediger@mozilla.com>"
criteria = "safe-to-deploy"
delta = "0.5.14 -> 0.5.15"
notes = "Fixes a regression from an earlier version which could lead to a double free"
aggregated-from = "https://raw.githubusercontent.com/mozilla/glean/main/supply-chain/audits.toml"

[[audits.mozilla.audits.crossbeam-queue]]
who = "Matthew Gregan <kinetik@flim.org>"
criteria = "safe-to-deploy"
version = "0.3.8"
aggregated-from = "https://hg.mozilla.org/mozilla-central/raw-file/tip/supply-chain/audits.toml"

[[audits.mozilla.audits.crossbeam-utils]]
who = "Alex Franchuk <afranchuk@mozilla.com>"
criteria = "safe-to-deploy"
delta = "0.8.19 -> 0.8.20"
notes = "Minor changes."
aggregated-from = "https://hg.mozilla.org/mozilla-central/raw-file/tip/supply-chain/audits.toml"

[[audits.mozilla.audits.crypto-common]]
who = "Mike Hommey <mh+mozilla@glandium.org>"
criteria = "safe-to-deploy"
delta = "0.1.3 -> 0.1.6"
aggregated-from = "https://hg.mozilla.org/mozilla-central/raw-file/tip/supply-chain/audits.toml"

[[audits.mozilla.audits.debugid]]
who = "Gabriele Svelto <gsvelto@mozilla.com>"
criteria = "safe-to-deploy"
version = "0.8.0"
notes = "This crates was written by Sentry and I've fully audited it as Firefox crash reporting machinery relies on it."
aggregated-from = "https://hg.mozilla.org/mozilla-central/raw-file/tip/supply-chain/audits.toml"

[[audits.mozilla.audits.deranged]]
who = "Alex Franchuk <afranchuk@mozilla.com>"
criteria = "safe-to-deploy"
version = "0.3.11"
notes = """
This crate contains a decent bit of `unsafe` code, however all internal
unsafety is verified with copious assertions (many are compile-time), and
otherwise the unsafety is documented and left to the caller to verify.
"""
aggregated-from = "https://hg.mozilla.org/mozilla-central/raw-file/tip/supply-chain/audits.toml"

[[audits.mozilla.audits.digest]]
who = "Mike Hommey <mh+mozilla@glandium.org>"
criteria = "safe-to-deploy"
delta = "0.10.3 -> 0.10.6"
aggregated-from = "https://hg.mozilla.org/mozilla-central/raw-file/tip/supply-chain/audits.toml"

[[audits.mozilla.audits.displaydoc]]
who = "Makoto Kato <m_kato@ga2.so-net.ne.jp>"
criteria = "safe-to-deploy"
version = "0.2.3"
notes = """
This crate is convenient macros to implement core::fmt::Display trait.
Although `unsafe` is used for test code to call `libc::abort()`, it has no `unsafe` code in this crate. And there is no file access.
It meets the criteria for safe-to-deploy.
"""
aggregated-from = "https://hg.mozilla.org/mozilla-central/raw-file/tip/supply-chain/audits.toml"

[[audits.mozilla.audits.displaydoc]]
who = "Mike Hommey <mh+mozilla@glandium.org>"
criteria = "safe-to-deploy"
delta = "0.2.3 -> 0.2.4"
aggregated-from = "https://hg.mozilla.org/mozilla-central/raw-file/tip/supply-chain/audits.toml"

[[audits.mozilla.audits.document-features]]
who = "Erich Gubler <erichdongubler@gmail.com>"
criteria = "safe-to-deploy"
version = "0.2.8"
aggregated-from = "https://hg.mozilla.org/mozilla-central/raw-file/tip/supply-chain/audits.toml"

[[audits.mozilla.audits.either]]
who = "Mike Hommey <mh+mozilla@glandium.org>"
criteria = "safe-to-deploy"
delta = "1.6.1 -> 1.7.0"
aggregated-from = "https://hg.mozilla.org/mozilla-central/raw-file/tip/supply-chain/audits.toml"

[[audits.mozilla.audits.either]]
who = "Mike Hommey <mh+mozilla@glandium.org>"
criteria = "safe-to-deploy"
delta = "1.7.0 -> 1.8.0"
aggregated-from = "https://hg.mozilla.org/mozilla-central/raw-file/tip/supply-chain/audits.toml"

[[audits.mozilla.audits.either]]
who = "Mike Hommey <mh+mozilla@glandium.org>"
criteria = "safe-to-deploy"
delta = "1.8.0 -> 1.8.1"
aggregated-from = "https://hg.mozilla.org/mozilla-central/raw-file/tip/supply-chain/audits.toml"

[[audits.mozilla.audits.errno]]
who = "Mike Hommey <mh+mozilla@glandium.org>"
criteria = "safe-to-deploy"
delta = "0.3.1 -> 0.3.3"
aggregated-from = "https://hg.mozilla.org/mozilla-central/raw-file/tip/supply-chain/audits.toml"

[[audits.mozilla.audits.fastrand]]
who = "Mike Hommey <mh+mozilla@glandium.org>"
criteria = "safe-to-deploy"
delta = "1.9.0 -> 2.0.0"
aggregated-from = "https://hg.mozilla.org/mozilla-central/raw-file/tip/supply-chain/audits.toml"

[[audits.mozilla.audits.fnv]]
who = "Bobby Holley <bobbyholley@gmail.com>"
criteria = "safe-to-deploy"
version = "1.0.7"
notes = "Simple hasher implementation with no unsafe code."
aggregated-from = "https://hg.mozilla.org/mozilla-central/raw-file/tip/supply-chain/audits.toml"

[[audits.mozilla.audits.futures-core]]
who = "Mike Hommey <mh+mozilla@glandium.org>"
criteria = "safe-to-deploy"
delta = "0.3.27 -> 0.3.28"
aggregated-from = "https://hg.mozilla.org/mozilla-central/raw-file/tip/supply-chain/audits.toml"

[[audits.mozilla.audits.futures-executor]]
who = "Mike Hommey <mh+mozilla@glandium.org>"
criteria = "safe-to-deploy"
delta = "0.3.27 -> 0.3.28"
aggregated-from = "https://hg.mozilla.org/mozilla-central/raw-file/tip/supply-chain/audits.toml"

[[audits.mozilla.audits.futures-sink]]
who = "Mike Hommey <mh+mozilla@glandium.org>"
criteria = "safe-to-deploy"
delta = "0.3.27 -> 0.3.28"
aggregated-from = "https://hg.mozilla.org/mozilla-central/raw-file/tip/supply-chain/audits.toml"

[[audits.mozilla.audits.hashbrown]]
who = "Mike Hommey <mh+mozilla@glandium.org>"
criteria = "safe-to-deploy"
version = "0.12.3"
notes = "This version is used in rust's libstd, so effectively we're already trusting it"
aggregated-from = "https://hg.mozilla.org/mozilla-central/raw-file/tip/supply-chain/audits.toml"

[[audits.mozilla.audits.hashbrown]]
who = "Erich Gubler <erichdongubler@gmail.com>"
criteria = "safe-to-deploy"
delta = "0.15.2 -> 0.15.5"
aggregated-from = "https://hg.mozilla.org/mozilla-central/raw-file/tip/supply-chain/audits.toml"

[[audits.mozilla.audits.hashbrown]]
who = "Erich Gubler <erichdongubler@gmail.com>"
criteria = "safe-to-deploy"
delta = "0.15.5 -> 0.16.0"
aggregated-from = "https://hg.mozilla.org/mozilla-central/raw-file/tip/supply-chain/audits.toml"

[[audits.mozilla.audits.hashlink]]
who = "Mike Hommey <mh+mozilla@glandium.org>"
criteria = "safe-to-deploy"
delta = "0.7.0 -> 0.8.1"
aggregated-from = "https://hg.mozilla.org/mozilla-central/raw-file/tip/supply-chain/audits.toml"

[[audits.mozilla.audits.hashlink]]
who = "Mark Hammond <mhammond@mozilla.com>"
criteria = "safe-to-deploy"
delta = "0.8.1 -> 0.9.1"
notes = "New CursorMut struct and other relatively straight-forward changes."
aggregated-from = "https://hg.mozilla.org/mozilla-central/raw-file/tip/supply-chain/audits.toml"

[[audits.mozilla.audits.hashlink]]
who = "Erich Gubler <erichdongubler@gmail.com>"
criteria = "safe-to-deploy"
delta = "0.9.1 -> 0.10.0"
aggregated-from = "https://hg.mozilla.org/mozilla-central/raw-file/tip/supply-chain/audits.toml"

[[audits.mozilla.audits.hex]]
who = "Simon Friedberger <simon@mozilla.com>"
criteria = "safe-to-deploy"
version = "0.4.3"
aggregated-from = "https://hg.mozilla.org/mozilla-central/raw-file/tip/supply-chain/audits.toml"

[[audits.mozilla.audits.indexmap]]
who = "Erich Gubler <erichdongubler@gmail.com>"
criteria = "safe-to-deploy"
delta = "2.8.0 -> 2.11.4"
aggregated-from = "https://hg.mozilla.org/mozilla-central/raw-file/tip/supply-chain/audits.toml"

[[audits.mozilla.audits.libsqlite3-sys]]
who = "Ben Dean-Kawamura <bdk@mozilla.com>"
criteria = "safe-to-deploy"
delta = "0.25.2 -> 0.26.0"
aggregated-from = "https://hg.mozilla.org/mozilla-central/raw-file/tip/supply-chain/audits.toml"

[[audits.mozilla.audits.libsqlite3-sys]]
who = "Mark Hammond <mhammond@mozilla.com>"
criteria = "safe-to-deploy"
delta = "0.26.0 -> 0.27.0"
aggregated-from = "https://hg.mozilla.org/mozilla-central/raw-file/tip/supply-chain/audits.toml"

[[audits.mozilla.audits.libsqlite3-sys]]
who = "Mark Hammond <mhammond@mozilla.com>"
criteria = "safe-to-deploy"
delta = "0.27.0 -> 0.28.0"
aggregated-from = "https://hg.mozilla.org/mozilla-central/raw-file/tip/supply-chain/audits.toml"

[[audits.mozilla.audits.libsqlite3-sys]]
who = "Erich Gubler <erichdongubler@gmail.com>"
criteria = "safe-to-deploy"
delta = "0.28.0 -> 0.31.0"
aggregated-from = "https://hg.mozilla.org/mozilla-central/raw-file/tip/supply-chain/audits.toml"

[[audits.mozilla.audits.libsqlite3-sys]]
who = "Mark Hammond <mhammond@skippinet.com.au>"
criteria = "safe-to-deploy"
delta = "0.31.0 -> 0.35.0"
aggregated-from = "https://hg.mozilla.org/mozilla-central/raw-file/tip/supply-chain/audits.toml"

[[audits.mozilla.audits.litrs]]
who = "Erich Gubler <erichdongubler@gmail.com>"
criteria = "safe-to-deploy"
version = "0.4.1"
aggregated-from = "https://hg.mozilla.org/mozilla-central/raw-file/tip/supply-chain/audits.toml"

[[audits.mozilla.audits.log]]
who = "Mike Hommey <mh+mozilla@glandium.org>"
criteria = "safe-to-deploy"
version = "0.4.17"
aggregated-from = "https://hg.mozilla.org/mozilla-central/raw-file/tip/supply-chain/audits.toml"

[[audits.mozilla.audits.log]]
who = "Jan-Erik Rediger <jrediger@mozilla.com>"
criteria = "safe-to-deploy"
delta = "0.4.17 -> 0.4.18"
notes = "One dependency removed, others updated (which we don't rely on), some APIs (which we don't use) changed."
aggregated-from = "https://raw.githubusercontent.com/mozilla/glean/main/supply-chain/audits.toml"

[[audits.mozilla.audits.log]]
who = "Kagami Sascha Rosylight <krosylight@mozilla.com>"
criteria = "safe-to-deploy"
delta = "0.4.18 -> 0.4.20"
notes = "Only cfg attribute and internal macro changes and module refactorings"
aggregated-from = "https://raw.githubusercontent.com/mozilla/glean/main/supply-chain/audits.toml"

[[audits.mozilla.audits.memmap2]]
who = "Mike Hommey <mh+mozilla@glandium.org>"
criteria = "safe-to-deploy"
delta = "0.5.4 -> 0.5.7"
aggregated-from = "https://hg.mozilla.org/mozilla-central/raw-file/tip/supply-chain/audits.toml"

[[audits.mozilla.audits.memmap2]]
who = "Mike Hommey <mh+mozilla@glandium.org>"
criteria = "safe-to-deploy"
delta = "0.5.7 -> 0.5.8"
aggregated-from = "https://hg.mozilla.org/mozilla-central/raw-file/tip/supply-chain/audits.toml"

[[audits.mozilla.audits.memmap2]]
who = "Mike Hommey <mh+mozilla@glandium.org>"
criteria = "safe-to-deploy"
delta = "0.5.8 -> 0.5.9"
aggregated-from = "https://hg.mozilla.org/mozilla-central/raw-file/tip/supply-chain/audits.toml"

[[audits.mozilla.audits.memmap2]]
who = "Gabriele Svelto <gsvelto@mozilla.com>"
criteria = "safe-to-deploy"
delta = "0.5.9 -> 0.8.0"
aggregated-from = "https://hg.mozilla.org/mozilla-central/raw-file/tip/supply-chain/audits.toml"

[[audits.mozilla.audits.memmap2]]
who = "Mike Hommey <mh+mozilla@glandium.org>"
criteria = "safe-to-deploy"
delta = "0.8.0 -> 0.9.3"
aggregated-from = "https://hg.mozilla.org/mozilla-central/raw-file/tip/supply-chain/audits.toml"

[[audits.mozilla.audits.num-bigint]]
who = "Josh Stone <jistone@redhat.com>"
criteria = "safe-to-deploy"
version = "0.4.3"
notes = "All code written or reviewed by Josh Stone."
aggregated-from = "https://hg.mozilla.org/mozilla-central/raw-file/tip/supply-chain/audits.toml"

[[audits.mozilla.audits.num-conv]]
who = "Alex Franchuk <afranchuk@mozilla.com>"
criteria = "safe-to-deploy"
version = "0.1.0"
notes = """
Very straightforward, simple crate. No dependencies, unsafe, extern,
side-effectful std functions, etc.
"""
aggregated-from = "https://hg.mozilla.org/mozilla-central/raw-file/tip/supply-chain/audits.toml"

[[audits.mozilla.audits.num-integer]]
who = "Josh Stone <jistone@redhat.com>"
criteria = "safe-to-deploy"
version = "0.1.45"
notes = "All code written or reviewed by Josh Stone."
aggregated-from = "https://hg.mozilla.org/mozilla-central/raw-file/tip/supply-chain/audits.toml"

[[audits.mozilla.audits.num-traits]]
who = "Josh Stone <jistone@redhat.com>"
criteria = "safe-to-deploy"
version = "0.2.15"
notes = "All code written or reviewed by Josh Stone."
aggregated-from = "https://hg.mozilla.org/mozilla-central/raw-file/tip/supply-chain/audits.toml"

[[audits.mozilla.audits.option-ext]]
who = "Nika Layzell <nika@thelayzells.com>"
criteria = "safe-to-deploy"
version = "0.2.0"
aggregated-from = "https://raw.githubusercontent.com/mozilla/cargo-vet/main/supply-chain/audits.toml"

[[audits.mozilla.audits.percent-encoding]]
who = "Valentin Gosu <valentin.gosu@gmail.com>"
criteria = "safe-to-deploy"
delta = "2.2.0 -> 2.3.0"
aggregated-from = "https://hg.mozilla.org/mozilla-central/raw-file/tip/supply-chain/audits.toml"

[[audits.mozilla.audits.percent-encoding]]
who = "Valentin Gosu <valentin.gosu@gmail.com>"
criteria = "safe-to-deploy"
delta = "2.3.0 -> 2.3.1"
aggregated-from = "https://hg.mozilla.org/mozilla-central/raw-file/tip/supply-chain/audits.toml"

[[audits.mozilla.audits.pkg-config]]
who = "Mike Hommey <mh+mozilla@glandium.org>"
criteria = "safe-to-deploy"
delta = "0.3.25 -> 0.3.26"
aggregated-from = "https://hg.mozilla.org/mozilla-central/raw-file/tip/supply-chain/audits.toml"

[[audits.mozilla.audits.powerfmt]]
who = "Alex Franchuk <afranchuk@mozilla.com>"
criteria = "safe-to-deploy"
version = "0.2.0"
notes = """
A tiny bit of unsafe code to implement functionality that isn't in stable rust
yet, but it's all valid. Otherwise it's a pretty simple crate.
"""
aggregated-from = "https://hg.mozilla.org/mozilla-central/raw-file/tip/supply-chain/audits.toml"

[[audits.mozilla.audits.rand_distr]]
who = "Ben Dean-Kawamura <bdk@mozilla.com>"
criteria = "safe-to-deploy"
version = "0.4.3"
notes = """
Simple crate that extends `rand`.  It has little unsafe code and uses Miri to test it.
As far as I can tell, it does not have any file IO or network access.
"""
aggregated-from = "https://hg.mozilla.org/mozilla-central/raw-file/tip/supply-chain/audits.toml"

[[audits.mozilla.audits.rayon]]
who = "Josh Stone <jistone@redhat.com>"
criteria = "safe-to-deploy"
version = "1.5.3"
notes = "All code written or reviewed by Josh Stone or Niko Matsakis."
aggregated-from = "https://hg.mozilla.org/mozilla-central/raw-file/tip/supply-chain/audits.toml"

[[audits.mozilla.audits.rayon]]
who = "Mike Hommey <mh+mozilla@glandium.org>"
criteria = "safe-to-deploy"
delta = "1.5.3 -> 1.6.1"
aggregated-from = "https://hg.mozilla.org/mozilla-central/raw-file/tip/supply-chain/audits.toml"

[[audits.mozilla.audits.regex-syntax]]
who = "Mike Hommey <mh+mozilla@glandium.org>"
criteria = "safe-to-deploy"
delta = "0.6.26 -> 0.6.27"
aggregated-from = "https://hg.mozilla.org/mozilla-central/raw-file/tip/supply-chain/audits.toml"

[[audits.mozilla.audits.regex-syntax]]
who = "Mike Hommey <mh+mozilla@glandium.org>"
criteria = "safe-to-deploy"
delta = "0.6.27 -> 0.6.28"
aggregated-from = "https://hg.mozilla.org/mozilla-central/raw-file/tip/supply-chain/audits.toml"

[[audits.mozilla.audits.serde]]
who = "Erich Gubler <erichdongubler@gmail.com>"
criteria = "safe-to-deploy"
delta = "1.0.226 -> 1.0.227"
aggregated-from = "https://hg.mozilla.org/mozilla-central/raw-file/tip/supply-chain/audits.toml"

[[audits.mozilla.audits.serde-value]]
who = "Nika Layzell <nika@thelayzells.com>"
criteria = "safe-to-deploy"
version = "0.7.0"
notes = "Basic implementation of a serde value type. No use of unsafe code."
aggregated-from = "https://raw.githubusercontent.com/mozilla/cargo-vet/main/supply-chain/audits.toml"

[[audits.mozilla.audits.serde_core]]
who = "Erich Gubler <erichdongubler@gmail.com>"
criteria = "safe-to-deploy"
delta = "1.0.226 -> 1.0.227"
aggregated-from = "https://hg.mozilla.org/mozilla-central/raw-file/tip/supply-chain/audits.toml"

[[audits.mozilla.audits.serde_derive]]
who = "Erich Gubler <erichdongubler@gmail.com>"
criteria = "safe-to-deploy"
delta = "1.0.226 -> 1.0.227"
aggregated-from = "https://hg.mozilla.org/mozilla-central/raw-file/tip/supply-chain/audits.toml"

[[audits.mozilla.audits.sha2]]
who = "Mike Hommey <mh+mozilla@glandium.org>"
criteria = "safe-to-deploy"
delta = "0.10.2 -> 0.10.6"
aggregated-from = "https://hg.mozilla.org/mozilla-central/raw-file/tip/supply-chain/audits.toml"

[[audits.mozilla.audits.sha2]]
who = "Jeff Muizelaar <jmuizelaar@mozilla.com>"
criteria = "safe-to-deploy"
delta = "0.10.6 -> 0.10.8"
notes = """
The bulk of this is https://github.com/RustCrypto/hashes/pull/490 which adds aarch64 support along with another PR adding longson.
I didn't check the implementation thoroughly but there wasn't anything obviously nefarious. 0.10.8 has been out for more than a year
which suggests no one else has found anything either.
"""
aggregated-from = "https://hg.mozilla.org/mozilla-central/raw-file/tip/supply-chain/audits.toml"

[[audits.mozilla.audits.shlex]]
who = "Max Inden <mail@max-inden.de>"
criteria = "safe-to-deploy"
delta = "1.1.0 -> 1.3.0"
aggregated-from = "https://hg.mozilla.org/mozilla-central/raw-file/tip/supply-chain/audits.toml"

[[audits.mozilla.audits.siphasher]]
who = "Jan-Erik Rediger <jrediger@mozilla.com>"
criteria = "safe-to-deploy"
delta = "0.3.10 -> 0.3.11"
aggregated-from = "https://raw.githubusercontent.com/mozilla/glean/main/supply-chain/audits.toml"

[[audits.mozilla.audits.strsim]]
who = "Ben Dean-Kawamura <bdk@mozilla.com>"
criteria = "safe-to-deploy"
delta = "0.10.0 -> 0.11.1"
aggregated-from = "https://hg.mozilla.org/mozilla-central/raw-file/tip/supply-chain/audits.toml"

[[audits.mozilla.audits.strum]]
who = "Teodor Tanasoaia <ttanasoaia@mozilla.com>"
criteria = "safe-to-deploy"
delta = "0.25.0 -> 0.26.3"
aggregated-from = "https://hg.mozilla.org/mozilla-central/raw-file/tip/supply-chain/audits.toml"

[[audits.mozilla.audits.strum]]
who = "Erich Gubler <erichdongubler@gmail.com>"
criteria = "safe-to-deploy"
delta = "0.26.3 -> 0.27.1"
aggregated-from = "https://hg.mozilla.org/mozilla-central/raw-file/tip/supply-chain/audits.toml"

[[audits.mozilla.audits.strum_macros]]
who = "Teodor Tanasoaia <ttanasoaia@mozilla.com>"
criteria = "safe-to-deploy"
delta = "0.25.3 -> 0.26.4"
aggregated-from = "https://hg.mozilla.org/mozilla-central/raw-file/tip/supply-chain/audits.toml"

[[audits.mozilla.audits.strum_macros]]
who = "Erich Gubler <erichdongubler@gmail.com>"
criteria = "safe-to-deploy"
delta = "0.26.4 -> 0.27.1"
aggregated-from = "https://hg.mozilla.org/mozilla-central/raw-file/tip/supply-chain/audits.toml"

[[audits.mozilla.audits.subtle]]
who = "Simon Friedberger <simon@mozilla.com>"
criteria = "safe-to-deploy"
version = "2.5.0"
notes = "The goal is to provide some constant-time correctness for cryptographic implementations. The approach is reasonable, it is known to be insufficient but this is pointed out in the documentation."
aggregated-from = "https://hg.mozilla.org/mozilla-central/raw-file/tip/supply-chain/audits.toml"

[[audits.mozilla.audits.syn]]
who = "Mike Hommey <mh+mozilla@glandium.org>"
criteria = "safe-to-deploy"
delta = "1.0.96 -> 1.0.99"
aggregated-from = "https://hg.mozilla.org/mozilla-central/raw-file/tip/supply-chain/audits.toml"

[[audits.mozilla.audits.syn]]
who = "Mike Hommey <mh+mozilla@glandium.org>"
criteria = "safe-to-deploy"
delta = "1.0.99 -> 1.0.107"
aggregated-from = "https://hg.mozilla.org/mozilla-central/raw-file/tip/supply-chain/audits.toml"

[[audits.mozilla.audits.time]]
who = "Alex Franchuk <afranchuk@mozilla.com>"
criteria = "safe-to-deploy"
delta = "0.3.23 -> 0.3.36"
notes = """
There's a bit of new unsafe code that is self-imposed because they now assert
that ordinals are non-zero. All unsafe code was checked to ensure that the
invariants claimed were true.
"""
aggregated-from = "https://hg.mozilla.org/mozilla-central/raw-file/tip/supply-chain/audits.toml"

[[audits.mozilla.audits.time-core]]
who = "Kershaw Chang <kershaw@mozilla.com>"
criteria = "safe-to-deploy"
version = "0.1.0"
aggregated-from = "https://hg.mozilla.org/mozilla-central/raw-file/tip/supply-chain/audits.toml"

[[audits.mozilla.audits.time-core]]
who = "Kershaw Chang <kershaw@mozilla.com>"
criteria = "safe-to-deploy"
delta = "0.1.0 -> 0.1.1"
aggregated-from = "https://hg.mozilla.org/mozilla-central/raw-file/tip/supply-chain/audits.toml"

[[audits.mozilla.audits.time-core]]
who = "Alex Franchuk <afranchuk@mozilla.com>"
criteria = "safe-to-deploy"
delta = "0.1.1 -> 0.1.2"
aggregated-from = "https://hg.mozilla.org/mozilla-central/raw-file/tip/supply-chain/audits.toml"

[[audits.mozilla.audits.time-macros]]
who = "Kershaw Chang <kershaw@mozilla.com>"
criteria = "safe-to-deploy"
version = "0.2.6"
aggregated-from = "https://hg.mozilla.org/mozilla-central/raw-file/tip/supply-chain/audits.toml"

[[audits.mozilla.audits.time-macros]]
who = "Kershaw Chang <kershaw@mozilla.com>"
criteria = "safe-to-deploy"
delta = "0.2.6 -> 0.2.10"
aggregated-from = "https://hg.mozilla.org/mozilla-central/raw-file/tip/supply-chain/audits.toml"

[[audits.mozilla.audits.time-macros]]
who = "Alex Franchuk <afranchuk@mozilla.com>"
criteria = "safe-to-deploy"
delta = "0.2.10 -> 0.2.18"
aggregated-from = "https://hg.mozilla.org/mozilla-central/raw-file/tip/supply-chain/audits.toml"

[[audits.mozilla.audits.tinystr]]
who = "Makoto Kato <m_kato@ga2.so-net.ne.jp>"
criteria = "safe-to-deploy"
version = "0.7.0"
notes = "One of original auther was Zibi Braniecki who worked at Mozilla and maintained by ICU4X developers (Google and Mozilla). I've vetted the one instance of unsafe code."
aggregated-from = "https://hg.mozilla.org/mozilla-central/raw-file/tip/supply-chain/audits.toml"

[[audits.mozilla.audits.tinystr]]
who = "Mike Hommey <mh+mozilla@glandium.org>"
criteria = "safe-to-deploy"
delta = "0.7.0 -> 0.7.1"
aggregated-from = "https://hg.mozilla.org/mozilla-central/raw-file/tip/supply-chain/audits.toml"

[[audits.mozilla.audits.tinystr]]
who = "Makoto Kato <m_kato@ga2.so-net.ne.jp>"
criteria = "safe-to-deploy"
delta = "0.7.1 -> 0.7.4"
aggregated-from = "https://hg.mozilla.org/mozilla-central/raw-file/tip/supply-chain/audits.toml"

[[audits.mozilla.audits.tinystr]]
who = "Makoto Kato <m_kato@ga2.so-net.ne.jp>"
criteria = "safe-to-deploy"
delta = "0.7.4 -> 0.7.6"
aggregated-from = "https://hg.mozilla.org/mozilla-central/raw-file/tip/supply-chain/audits.toml"

[[audits.mozilla.audits.tinystr]]
who = "Makoto Kato <m_kato@ga2.so-net.ne.jp>"
criteria = "safe-to-deploy"
delta = "0.7.6 -> 0.8.1"
aggregated-from = "https://hg.mozilla.org/mozilla-central/raw-file/tip/supply-chain/audits.toml"

[[audits.mozilla.audits.tracing]]
who = "Alex Franchuk <afranchuk@mozilla.com>"
criteria = "safe-to-deploy"
version = "0.1.37"
notes = """
There's only one unsafe impl, and its purpose is to ensure correct behavior by
creating a non-Send marker type (it has nothing to do with soundness). All
dependencies make sense, and no side-effectful std functions are used.
"""
aggregated-from = "https://hg.mozilla.org/mozilla-central/raw-file/tip/supply-chain/audits.toml"

[[audits.mozilla.audits.tracing]]
who = "Mark Hammond <mhammond@skippinet.com.au>"
criteria = "safe-to-deploy"
delta = "0.1.37 -> 0.1.41"
aggregated-from = "https://hg.mozilla.org/mozilla-central/raw-file/tip/supply-chain/audits.toml"

[[audits.mozilla.audits.tracing-attributes]]
who = "Alex Franchuk <afranchuk@mozilla.com>"
criteria = "safe-to-deploy"
version = "0.1.24"
notes = "No unsafe code, macros extensively tested and produce reasonable code."
aggregated-from = "https://hg.mozilla.org/mozilla-central/raw-file/tip/supply-chain/audits.toml"

[[audits.mozilla.audits.tracing-attributes]]
who = "Mark Hammond <mhammond@skippinet.com.au>"
criteria = "safe-to-deploy"
delta = "0.1.24 -> 0.1.28"
aggregated-from = "https://hg.mozilla.org/mozilla-central/raw-file/tip/supply-chain/audits.toml"

[[audits.mozilla.audits.tracing-core]]
who = "Alex Franchuk <afranchuk@mozilla.com>"
criteria = "safe-to-deploy"
version = "0.1.30"
notes = """
Most unsafe code is in implementing non-std sync primitives. Unsafe impls are
logically correct and justified in comments, and unsafe code is sound and
justified in comments.
"""
aggregated-from = "https://hg.mozilla.org/mozilla-central/raw-file/tip/supply-chain/audits.toml"

[[audits.mozilla.audits.tracing-core]]
who = "Mark Hammond <mhammond@skippinet.com.au>"
criteria = "safe-to-deploy"
delta = "0.1.30 -> 0.1.33"
aggregated-from = "https://hg.mozilla.org/mozilla-central/raw-file/tip/supply-chain/audits.toml"

[[audits.mozilla.audits.unicode-xid]]
who = "Teodor Tanasoaia <ttanasoaia@mozilla.com>"
criteria = "safe-to-deploy"
delta = "0.2.4 -> 0.2.5"
aggregated-from = "https://hg.mozilla.org/mozilla-central/raw-file/tip/supply-chain/audits.toml"

[[audits.mozilla.audits.unicode-xid]]
who = "Jim Blandy <jimb@red-bean.com>"
criteria = "safe-to-deploy"
delta = "0.2.5 -> 0.2.6"
aggregated-from = "https://hg.mozilla.org/mozilla-central/raw-file/tip/supply-chain/audits.toml"

[[audits.mozilla.audits.windows-link]]
who = "Mark Hammond <mhammond@skippinet.com.au>"
criteria = "safe-to-deploy"
version = "0.1.1"
notes = "A microsoft crate allowing unsafe calls to windows apis."
aggregated-from = "https://hg.mozilla.org/mozilla-central/raw-file/tip/supply-chain/audits.toml"

[[audits.mozilla.audits.windows-link]]
who = "Erich Gubler <erichdongubler@gmail.com>"
criteria = "safe-to-deploy"
delta = "0.1.1 -> 0.2.0"
aggregated-from = "https://hg.mozilla.org/mozilla-central/raw-file/tip/supply-chain/audits.toml"

[[audits.mozilla.audits.zerocopy]]
who = "Alex Franchuk <afranchuk@mozilla.com>"
criteria = "safe-to-deploy"
version = "0.7.32"
notes = """
This crate is `no_std` so doesn't use any side-effectful std functions. It
contains quite a lot of `unsafe` code, however. I verified portions of this. It
also has a large, thorough test suite. The project claims to run tests with
Miri to have stronger soundness checks, and also claims to use formal
verification tools to prove correctness.
"""
aggregated-from = "https://hg.mozilla.org/mozilla-central/raw-file/tip/supply-chain/audits.toml"

[[audits.mozilla.audits.zerocopy-derive]]
who = "Alex Franchuk <afranchuk@mozilla.com>"
criteria = "safe-to-deploy"
version = "0.7.32"
notes = "Clean, safe macros for zerocopy."
aggregated-from = "https://hg.mozilla.org/mozilla-central/raw-file/tip/supply-chain/audits.toml"

[[audits.mozilla.audits.zeroize_derive]]
who = "Benjamin Beurdouche <beurdouche@mozilla.com>"
criteria = "safe-to-deploy"
version = "1.4.2"
aggregated-from = "https://hg.mozilla.org/mozilla-central/raw-file/tip/supply-chain/audits.toml"

[[audits.zcash.audits.aho-corasick]]
who = "Daira-Emma Hopwood <daira@jacaranda.org>"
criteria = "safe-to-deploy"
delta = "1.1.2 -> 1.1.3"
aggregated-from = "https://raw.githubusercontent.com/zcash/zcash/master/qa/supply-chain/audits.toml"

[[audits.zcash.audits.anyhow]]
who = "Jack Grigg <jack@electriccoin.co>"
criteria = "safe-to-deploy"
delta = "1.0.71 -> 1.0.75"
notes = """
`unsafe` changes are migrating from `core::any::Demand` to `std::error::Request` when the
nightly features are available.
"""
aggregated-from = "https://raw.githubusercontent.com/zcash/zcash/master/qa/supply-chain/audits.toml"

[[audits.zcash.audits.anyhow]]
who = "Jack Grigg <jack@electriccoin.co>"
criteria = "safe-to-deploy"
delta = "1.0.75 -> 1.0.77"
notes = """
- Build script changes are to rerun cargo if the `RUSTC_BOOTSTRAP` env variable
  changes, and enable a few more `rustc` config flags.
- Some `unsafe fn`s were altered to add `unsafe` blocks, to make the safety
  contracts in the code clearer (instead of using the `unsafe fn`'s implicit
  `unsafe` block); no actual `unsafe` changes were made.
"""
aggregated-from = "https://raw.githubusercontent.com/zcash/zcash/master/qa/supply-chain/audits.toml"

[[audits.zcash.audits.anyhow]]
who = "Jack Grigg <jack@electriccoin.co>"
criteria = "safe-to-deploy"
delta = "1.0.77 -> 1.0.79"
notes = """
Build script changes are to refactor the existing probe into a separate file
(which removes a filesystem write), and adjust how it gets rerun in response to
changes in the build environment.
"""
aggregated-from = "https://raw.githubusercontent.com/zcash/zcash/master/qa/supply-chain/audits.toml"

[[audits.zcash.audits.anyhow]]
who = "Daira-Emma Hopwood <daira@jacaranda.org>"
criteria = "safe-to-deploy"
delta = "1.0.79 -> 1.0.82"
aggregated-from = "https://raw.githubusercontent.com/zcash/zcash/master/qa/supply-chain/audits.toml"

[[audits.zcash.audits.arrayref]]
who = "Sean Bowe <ewillbefull@gmail.com>"
criteria = "safe-to-deploy"
delta = "0.3.6 -> 0.3.7"
aggregated-from = "https://raw.githubusercontent.com/zcash/zcash/master/qa/supply-chain/audits.toml"

[[audits.zcash.audits.backtrace]]
who = "Daira-Emma Hopwood <daira@jacaranda.org>"
criteria = "safe-to-deploy"
delta = "0.3.69 -> 0.3.71"
notes = "This crate inherently requires a lot of `unsafe` code, but the changes look plausible."
aggregated-from = "https://raw.githubusercontent.com/zcash/zcash/master/qa/supply-chain/audits.toml"

[[audits.zcash.audits.blake2b_simd]]
who = "Jack Grigg <jack@electriccoin.co>"
criteria = "safe-to-deploy"
delta = "1.0.1 -> 1.0.2"
notes = "Switches to `constant_time_eq 0.3.0`, which bumps its MSRV to 1.66."
aggregated-from = "https://raw.githubusercontent.com/zcash/zcash/master/qa/supply-chain/audits.toml"

[[audits.zcash.audits.blake2s_simd]]
who = "Jack Grigg <jack@electriccoin.co>"
criteria = "safe-to-deploy"
delta = "1.0.1 -> 1.0.2"
notes = "Switches to `constant_time_eq 0.3.0`, which bumps its MSRV to 1.66."
aggregated-from = "https://raw.githubusercontent.com/zcash/zcash/master/qa/supply-chain/audits.toml"

[[audits.zcash.audits.block-buffer]]
who = "Jack Grigg <jack@electriccoin.co>"
criteria = "safe-to-deploy"
delta = "0.10.3 -> 0.10.4"
notes = "Adds panics to prevent a block size of zero from causing unsoundness."
aggregated-from = "https://raw.githubusercontent.com/zcash/zcash/master/qa/supply-chain/audits.toml"

[[audits.zcash.audits.bounded-vec]]
who = "Kris Nuttycombe <kris@nutty.land>"
criteria = "safe-to-deploy"
version = "0.9.0"
notes = "Crate forbids unsafe code and uses no powerful imports. It consists primarily of safe constructors for newtype wrappers around `Vec`."
aggregated-from = "https://raw.githubusercontent.com/zcash/zcash/master/qa/supply-chain/audits.toml"

[[audits.zcash.audits.bs58]]
who = "Daira-Emma Hopwood <daira@jacaranda.org>"
criteria = "safe-to-deploy"
delta = "0.5.0 -> 0.5.1"
aggregated-from = "https://raw.githubusercontent.com/zcash/zcash/master/qa/supply-chain/audits.toml"

[[audits.zcash.audits.constant_time_eq]]
who = "Jack Grigg <jack@electriccoin.co>"
criteria = "safe-to-deploy"
delta = "0.2.4 -> 0.2.5"
notes = "No code changes."
aggregated-from = "https://raw.githubusercontent.com/zcash/zcash/master/qa/supply-chain/audits.toml"

[[audits.zcash.audits.constant_time_eq]]
who = "Jack Grigg <jack@electriccoin.co>"
criteria = "safe-to-deploy"
delta = "0.2.5 -> 0.2.6"
aggregated-from = "https://raw.githubusercontent.com/zcash/zcash/master/qa/supply-chain/audits.toml"

[[audits.zcash.audits.constant_time_eq]]
who = "Jack Grigg <jack@electriccoin.co>"
criteria = "safe-to-deploy"
delta = "0.2.6 -> 0.3.0"
notes = "Replaces some `unsafe` code by bumping MSRV to 1.66 (to access `core::hint::black_box`)."
aggregated-from = "https://raw.githubusercontent.com/zcash/zcash/master/qa/supply-chain/audits.toml"

[[audits.zcash.audits.cpufeatures]]
who = "Daira-Emma Hopwood <daira@jacaranda.org>"
criteria = "safe-to-deploy"
delta = "0.2.11 -> 0.2.12"
aggregated-from = "https://raw.githubusercontent.com/zcash/zcash/master/qa/supply-chain/audits.toml"

[[audits.zcash.audits.crossbeam-deque]]
who = "Jack Grigg <jack@electriccoin.co>"
criteria = "safe-to-deploy"
delta = "0.8.3 -> 0.8.4"
aggregated-from = "https://raw.githubusercontent.com/zcash/zcash/master/qa/supply-chain/audits.toml"

[[audits.zcash.audits.crossbeam-deque]]
who = "Daira-Emma Hopwood <daira@jacaranda.org>"
criteria = "safe-to-deploy"
delta = "0.8.4 -> 0.8.5"
notes = "Changes to `unsafe` code look okay."
aggregated-from = "https://raw.githubusercontent.com/zcash/zcash/master/qa/supply-chain/audits.toml"

[[audits.zcash.audits.crossbeam-epoch]]
who = "Jack Grigg <jack@electriccoin.co>"
criteria = "safe-to-deploy"
delta = "0.9.15 -> 0.9.16"
notes = "Moved an `unsafe` block while removing `scopeguard` dependency."
aggregated-from = "https://raw.githubusercontent.com/zcash/zcash/master/qa/supply-chain/audits.toml"

[[audits.zcash.audits.crossbeam-epoch]]
who = "Jack Grigg <jack@electriccoin.co>"
criteria = "safe-to-deploy"
delta = "0.9.16 -> 0.9.17"
notes = """
Changes to `unsafe` code are to replace manual pointer logic with equivalent
`unsafe` stdlib methods, now that MSRV is high enough to use them.
"""
aggregated-from = "https://raw.githubusercontent.com/zcash/zcash/master/qa/supply-chain/audits.toml"

[[audits.zcash.audits.crossbeam-epoch]]
who = "Daira-Emma Hopwood <daira@jacaranda.org>"
criteria = "safe-to-deploy"
delta = "0.9.17 -> 0.9.18"
aggregated-from = "https://raw.githubusercontent.com/zcash/zcash/master/qa/supply-chain/audits.toml"

[[audits.zcash.audits.curve25519-dalek]]
who = "Jack Grigg <jack@electriccoin.co>"
criteria = "safe-to-deploy"
delta = "4.1.0 -> 4.1.1"
aggregated-from = "https://raw.githubusercontent.com/zcash/zcash/master/qa/supply-chain/audits.toml"

[[audits.zcash.audits.curve25519-dalek]]
who = "Daira-Emma Hopwood <daira@jacaranda.org>"
criteria = "safe-to-deploy"
delta = "4.1.1 -> 4.1.2"
aggregated-from = "https://raw.githubusercontent.com/zcash/zcash/master/qa/supply-chain/audits.toml"

[[audits.zcash.audits.curve25519-dalek]]
who = "Jack Grigg <jack@electriccoin.co>"
criteria = "safe-to-deploy"
delta = "4.1.2 -> 4.1.3"
notes = """
- New unsafe is adding `core::ptr::read_volatile` calls for black box
  optimization barriers.
- `build.rs` changes are to use `CARGO_CFG_TARGET_POINTER_WIDTH` instead of
  `TARGET` and the `platforms` crate for deciding on the target pointer width.
"""
aggregated-from = "https://raw.githubusercontent.com/zcash/zcash/master/qa/supply-chain/audits.toml"

[[audits.zcash.audits.curve25519-dalek-derive]]
who = "Jack Grigg <jack@electriccoin.co>"
criteria = "safe-to-deploy"
delta = "0.1.0 -> 0.1.1"
aggregated-from = "https://raw.githubusercontent.com/zcash/zcash/master/qa/supply-chain/audits.toml"

[[audits.zcash.audits.der]]
who = "Daira-Emma Hopwood <daira@jacaranda.org>"
criteria = "safe-to-deploy"
delta = "0.7.8 -> 0.7.9"
notes = "The change to ignore RUSTSEC-2023-0071 is correct for this crate."
aggregated-from = "https://raw.githubusercontent.com/zcash/zcash/master/qa/supply-chain/audits.toml"

[[audits.zcash.audits.ed25519]]
who = "Jack Grigg <jack@electriccoin.co>"
criteria = "safe-to-deploy"
delta = "2.2.1 -> 2.2.2"
aggregated-from = "https://raw.githubusercontent.com/zcash/zcash/master/qa/supply-chain/audits.toml"

[[audits.zcash.audits.ed25519]]
who = "Jack Grigg <jack@electriccoin.co>"
criteria = "safe-to-deploy"
delta = "2.2.2 -> 2.2.3"
aggregated-from = "https://raw.githubusercontent.com/zcash/zcash/master/qa/supply-chain/audits.toml"

[[audits.zcash.audits.either]]
who = "Jack Grigg <jack@electriccoin.co>"
criteria = "safe-to-deploy"
delta = "1.8.1 -> 1.9.0"
aggregated-from = "https://raw.githubusercontent.com/zcash/zcash/master/qa/supply-chain/audits.toml"

[[audits.zcash.audits.either]]
who = "Daira-Emma Hopwood <daira@jacaranda.org>"
criteria = "safe-to-deploy"
delta = "1.9.0 -> 1.11.0"
aggregated-from = "https://raw.githubusercontent.com/zcash/zcash/master/qa/supply-chain/audits.toml"

[[audits.zcash.audits.errno]]
who = "Jack Grigg <jack@electriccoin.co>"
criteria = "safe-to-deploy"
delta = "0.3.3 -> 0.3.8"
aggregated-from = "https://raw.githubusercontent.com/zcash/zcash/master/qa/supply-chain/audits.toml"

[[audits.zcash.audits.errno]]
who = "Jack Grigg <jack@electriccoin.co>"
criteria = "safe-to-deploy"
delta = "0.3.10 -> 0.3.11"
notes = "The `__errno` location for vxworks and cygwin looks correct from a quick search."
aggregated-from = "https://raw.githubusercontent.com/zcash/wallet/main/supply-chain/audits.toml"

[[audits.zcash.audits.errno]]
who = "Jack Grigg <jack@electriccoin.co>"
criteria = "safe-to-deploy"
delta = "0.3.11 -> 0.3.13"
aggregated-from = "https://raw.githubusercontent.com/zcash/zcash/master/qa/supply-chain/audits.toml"

[[audits.zcash.audits.fastrand]]
who = "Daira-Emma Hopwood <daira@jacaranda.org>"
criteria = "safe-to-deploy"
delta = "2.0.1 -> 2.0.2"
aggregated-from = "https://raw.githubusercontent.com/zcash/zcash/master/qa/supply-chain/audits.toml"

[[audits.zcash.audits.futures-task]]
who = "Jack Grigg <jack@electriccoin.co>"
criteria = "safe-to-deploy"
delta = "0.3.26 -> 0.3.27"
aggregated-from = "https://raw.githubusercontent.com/zcash/zcash/master/qa/supply-chain/audits.toml"

[[audits.zcash.audits.hermit-abi]]
who = "Daira-Emma Hopwood <daira@jacaranda.org>"
criteria = "safe-to-deploy"
delta = "0.3.3 -> 0.3.9"
aggregated-from = "https://raw.githubusercontent.com/zcash/zcash/master/qa/supply-chain/audits.toml"

[[audits.zcash.audits.inout]]
who = "Daira Hopwood <daira@jacaranda.org>"
criteria = "safe-to-deploy"
version = "0.1.3"
notes = "Reviewed in full."
aggregated-from = "https://raw.githubusercontent.com/zcash/zcash/master/qa/supply-chain/audits.toml"

[[audits.zcash.audits.js-sys]]
who = "Daira-Emma Hopwood <daira@jacaranda.org>"
criteria = "safe-to-deploy"
delta = "0.3.66 -> 0.3.69"
aggregated-from = "https://raw.githubusercontent.com/zcash/zcash/master/qa/supply-chain/audits.toml"

[[audits.zcash.audits.known-folders]]
who = "Jack Grigg <thestr4d@gmail.com>"
criteria = "safe-to-deploy"
version = "1.0.1"
notes = """
Uses `unsafe` blocks to interact with `windows-sys` crate.
- `SHGetKnownFolderPath` safety requirements are met.
- `CoTaskMemFree` has no effect if passed `NULL`, so there is no issue if some
  future refactor created a pathway where `ffi::Guard` could be dropped before
  `SHGetKnownFolderPath` is called.
- Small nit: `ffi::Guard::as_pwstr` takes `&self` but returns `PWSTR` which is
  the mutable type; it should instead return `PCWSTR` which is the const type
  (and what `lstrlenW` takes) instead of implicitly const-casting the pointer,
  as this would better reflect the intent to take an immutable reference.
- The slice constructed from the `PWSTR` correctly goes out of scope before
  `guard` is dropped.
- A code comment says that `path_ptr` is valid for `len` bytes, but `PCWSTR` is
  a `*const u16` and `lstrlenW` returns its length \"in characters\" (which the
  Windows documentation confirms means the number of `WCHAR` values). This is
  likely a typo; the code checks that `len * size_of::<u16>() <= isize::MAX`.
"""
aggregated-from = "https://raw.githubusercontent.com/zcash/zcash/master/qa/supply-chain/audits.toml"

[[audits.zcash.audits.known-folders]]
who = "Jack Grigg <jack@electriccoin.co>"
criteria = "safe-to-deploy"
delta = "1.0.1 -> 1.1.0"
notes = "Addresses the notes from my previous review :)"
aggregated-from = "https://raw.githubusercontent.com/zcash/zcash/master/qa/supply-chain/audits.toml"

[[audits.zcash.audits.libm]]
who = "Jack Grigg <jack@electriccoin.co>"
criteria = "safe-to-deploy"
delta = "0.2.7 -> 0.2.8"
notes = "Forces some intermediate values to not have too much precision on the x87 FPU."
aggregated-from = "https://raw.githubusercontent.com/zcash/zcash/master/qa/supply-chain/audits.toml"

[[audits.zcash.audits.libredox]]
who = "Daira-Emma Hopwood <daira@jacaranda.org>"
criteria = "safe-to-deploy"
delta = "0.0.1 -> 0.1.3"
aggregated-from = "https://raw.githubusercontent.com/zcash/zcash/master/qa/supply-chain/audits.toml"

[[audits.zcash.audits.linux-raw-sys]]
who = "Daira-Emma Hopwood <daira@jacaranda.org>"
criteria = "safe-to-deploy"
delta = "0.4.12 -> 0.4.13"
notes = "Low-level OS interface crate, so `unsafe` code is expected."
aggregated-from = "https://raw.githubusercontent.com/zcash/zcash/master/qa/supply-chain/audits.toml"

[[audits.zcash.audits.log]]
who = "Daira-Emma Hopwood <daira@jacaranda.org>"
criteria = "safe-to-deploy"
delta = "0.4.20 -> 0.4.21"
aggregated-from = "https://raw.githubusercontent.com/zcash/zcash/master/qa/supply-chain/audits.toml"

[[audits.zcash.audits.maybe-rayon]]
who = "Sean Bowe <ewillbefull@gmail.com>"
criteria = "safe-to-deploy"
version = "0.1.1"
aggregated-from = "https://raw.githubusercontent.com/zcash/zcash/master/qa/supply-chain/audits.toml"

[[audits.zcash.audits.memchr]]
who = "Jack Grigg <jack@electriccoin.co>"
criteria = "safe-to-deploy"
delta = "2.6.4 -> 2.7.1"
notes = """
Change to an `unsafe fn` is to rework the short-tail handling of a fixed-length
comparison between `u8` pointers. The new tail code matches the existing head
code (but adapted to `u16` and `u8` reads, instead of `u32`).
"""
aggregated-from = "https://raw.githubusercontent.com/zcash/zcash/master/qa/supply-chain/audits.toml"

[[audits.zcash.audits.memchr]]
who = "Daira-Emma Hopwood <daira@jacaranda.org>"
criteria = "safe-to-deploy"
delta = "2.7.1 -> 2.7.2"
aggregated-from = "https://raw.githubusercontent.com/zcash/zcash/master/qa/supply-chain/audits.toml"

[[audits.zcash.audits.miniz_oxide]]
who = "Daira-Emma Hopwood <daira@jacaranda.org>"
criteria = "safe-to-deploy"
delta = "0.7.1 -> 0.7.2"
aggregated-from = "https://raw.githubusercontent.com/zcash/zcash/master/qa/supply-chain/audits.toml"

[[audits.zcash.audits.mio]]
who = "Daira-Emma Hopwood <daira@jacaranda.org>"
criteria = "safe-to-deploy"
delta = "0.8.10 -> 0.8.11"
aggregated-from = "https://raw.githubusercontent.com/zcash/zcash/master/qa/supply-chain/audits.toml"

[[audits.zcash.audits.nix]]
who = "Jack Grigg <jack@electriccoin.co>"
criteria = "safe-to-deploy"
delta = "0.26.2 -> 0.26.4"
notes = """
Most of the `unsafe` changes are cleaning up their usage:
- Replacing `data.len() * std::mem::size_of::<$ty>()` with `std::mem::size_of_val(data)`.
- Removing some `mem::transmute`s.
- Using `*mut` instead of `*const` to convey intended semantics.

A new unsafe trait method `SockaddrLike::set_length` is added; it's impls look fine.
"""
aggregated-from = "https://raw.githubusercontent.com/zcash/zcash/master/qa/supply-chain/audits.toml"

[[audits.zcash.audits.object]]
who = "Daira-Emma Hopwood <daira@jacaranda.org>"
criteria = "safe-to-deploy"
delta = "0.32.1 -> 0.32.2"
aggregated-from = "https://raw.githubusercontent.com/zcash/zcash/master/qa/supply-chain/audits.toml"

[[audits.zcash.audits.opaque-debug]]
who = "Daira-Emma Hopwood <daira@jacaranda.org>"
criteria = "safe-to-deploy"
delta = "0.3.0 -> 0.3.1"
aggregated-from = "https://raw.githubusercontent.com/zcash/zcash/master/qa/supply-chain/audits.toml"

[[audits.zcash.audits.phf]]
who = "Jack Grigg <jack@z.cash>"
criteria = "safe-to-deploy"
delta = "0.8.0 -> 0.11.1"
notes = """
Mostly modernisation, migrating to `PhfBorrow`, and making more things `&'static`.
No unsafe code in the new `OrderedMap` and `OrderedSet` types.
"""
aggregated-from = "https://raw.githubusercontent.com/zcash/zcash/master/qa/supply-chain/audits.toml"

[[audits.zcash.audits.phf]]
who = "Jack Grigg <thestr4d@gmail.com>"
criteria = "safe-to-deploy"
delta = "0.11.1 -> 0.11.2"
aggregated-from = "https://raw.githubusercontent.com/zcash/zcash/master/qa/supply-chain/audits.toml"

[[audits.zcash.audits.phf]]
who = "Jack Grigg <jack@electriccoin.co>"
criteria = "safe-to-deploy"
delta = "0.11.2 -> 0.11.3"
aggregated-from = "https://raw.githubusercontent.com/zcash/zcash/master/qa/supply-chain/audits.toml"

[[audits.zcash.audits.phf_generator]]
who = "Jack Grigg <jack@z.cash>"
criteria = "safe-to-deploy"
delta = "0.8.0 -> 0.11.1"
notes = "Just dependency and edition bumps and code formatting."
aggregated-from = "https://raw.githubusercontent.com/zcash/zcash/master/qa/supply-chain/audits.toml"

[[audits.zcash.audits.phf_generator]]
who = "Jack Grigg <thestr4d@gmail.com>"
criteria = "safe-to-deploy"
delta = "0.11.1 -> 0.11.2"
aggregated-from = "https://raw.githubusercontent.com/zcash/zcash/master/qa/supply-chain/audits.toml"

[[audits.zcash.audits.phf_generator]]
who = "Jack Grigg <jack@electriccoin.co>"
criteria = "safe-to-deploy"
delta = "0.11.2 -> 0.11.3"
aggregated-from = "https://raw.githubusercontent.com/zcash/zcash/master/qa/supply-chain/audits.toml"

[[audits.zcash.audits.phf_shared]]
who = "Jack Grigg <jack@z.cash>"
criteria = "safe-to-deploy"
delta = "0.8.0 -> 0.11.1"
notes = """
Adds `uncased` dependency, and newly generates unsafe code to transmute `&'static str`
into `&'static UncasedStr`. I verified that `UncasedStr` is a `#[repr(transparent)]`
newtype around `str`.
"""
aggregated-from = "https://raw.githubusercontent.com/zcash/zcash/master/qa/supply-chain/audits.toml"

[[audits.zcash.audits.phf_shared]]
who = "Jack Grigg <thestr4d@gmail.com>"
criteria = "safe-to-deploy"
delta = "0.11.1 -> 0.11.2"
aggregated-from = "https://raw.githubusercontent.com/zcash/zcash/master/qa/supply-chain/audits.toml"

[[audits.zcash.audits.phf_shared]]
who = "Jack Grigg <jack@electriccoin.co>"
criteria = "safe-to-deploy"
delta = "0.11.2 -> 0.11.3"
notes = "Bumped MSRV and dependency versions to remove an `unsafe` block."
aggregated-from = "https://raw.githubusercontent.com/zcash/zcash/master/qa/supply-chain/audits.toml"

[[audits.zcash.audits.pin-project-lite]]
who = "Daira-Emma Hopwood <daira@jacaranda.org>"
criteria = "safe-to-deploy"
delta = "0.2.13 -> 0.2.14"
aggregated-from = "https://raw.githubusercontent.com/zcash/zcash/master/qa/supply-chain/audits.toml"

[[audits.zcash.audits.proc-macro-crate]]
who = "Jack Grigg <jack@z.cash>"
criteria = "safe-to-deploy"
delta = "1.2.1 -> 1.3.0"
notes = "Migrates from `toml` to `toml_edit`."
aggregated-from = "https://raw.githubusercontent.com/zcash/zcash/master/qa/supply-chain/audits.toml"

[[audits.zcash.audits.proc-macro-crate]]
who = "Jack Grigg <jack@electriccoin.co>"
criteria = "safe-to-deploy"
delta = "1.3.0 -> 1.3.1"
notes = "Bumps MSRV to 1.60."
aggregated-from = "https://raw.githubusercontent.com/zcash/zcash/master/qa/supply-chain/audits.toml"

[[audits.zcash.audits.prost]]
who = "Jack Grigg <jack@electriccoin.co>"
criteria = "safe-to-deploy"
delta = "0.13.4 -> 0.13.5"
aggregated-from = "https://raw.githubusercontent.com/zcash/wallet/main/supply-chain/audits.toml"

[[audits.zcash.audits.prost-derive]]
who = "Jack Grigg <jack@electriccoin.co>"
criteria = "safe-to-deploy"
delta = "0.13.4 -> 0.13.5"
aggregated-from = "https://raw.githubusercontent.com/zcash/wallet/main/supply-chain/audits.toml"

[[audits.zcash.audits.prost-types]]
who = "Jack Grigg <jack@electriccoin.co>"
criteria = "safe-to-deploy"
delta = "0.13.4 -> 0.13.5"
aggregated-from = "https://raw.githubusercontent.com/zcash/wallet/main/supply-chain/audits.toml"

[[audits.zcash.audits.rand_xorshift]]
who = "Sean Bowe <ewillbefull@gmail.com>"
criteria = "safe-to-deploy"
version = "0.3.0"
aggregated-from = "https://raw.githubusercontent.com/zcash/zcash/master/qa/supply-chain/audits.toml"

[[audits.zcash.audits.redjubjub]]
who = "Daira Emma Hopwood <daira@jacaranda.org>"
criteria = "safe-to-deploy"
version = "0.7.0"
notes = """
This crate is a thin wrapper around the `reddsa` crate, which I did not review. I also
did not review tests or verify test vectors.

The comment on `batch::Verifier::verify` has an error in the batch verification equation,
filed as https://github.com/ZcashFoundation/redjubjub/issues/163 . It does not affect the
implementation which just delegates to `reddsa`. `reddsa` has the same comment bug filed as
https://github.com/ZcashFoundation/reddsa/issues/52 , but its batch verification implementation
is correct. (I checked the latter against https://zips.z.cash/protocol/protocol.pdf#reddsabatchvalidate
which has had previous cryptographic review by NCC group; see finding NCC-Zcash2018-009 in
https://research.nccgroup.com/wp-content/uploads/2020/07/NCC_Group_Zcash2018_Public_Report_2019-01-30_v1.3.pdf ).
"""
aggregated-from = "https://raw.githubusercontent.com/zcash/zcash/master/qa/supply-chain/audits.toml"

[[audits.zcash.audits.redox_users]]
who = "Jack Grigg <jack@electriccoin.co>"
criteria = "safe-to-deploy"
delta = "0.4.3 -> 0.4.4"
notes = "Switches from `redox_syscall` crate to `libredox` crate for syscalls."
aggregated-from = "https://raw.githubusercontent.com/zcash/zcash/master/qa/supply-chain/audits.toml"

[[audits.zcash.audits.redox_users]]
who = "Daira-Emma Hopwood <daira@jacaranda.org>"
criteria = "safe-to-deploy"
delta = "0.4.4 -> 0.4.5"
aggregated-from = "https://raw.githubusercontent.com/zcash/zcash/master/qa/supply-chain/audits.toml"

[[audits.zcash.audits.regex-automata]]
who = "Daira-Emma Hopwood <daira@jacaranda.org>"
criteria = "safe-to-deploy"
delta = "0.4.3 -> 0.4.6"
aggregated-from = "https://raw.githubusercontent.com/zcash/zcash/master/qa/supply-chain/audits.toml"

[[audits.zcash.audits.regex-syntax]]
who = "Sean Bowe <ewillbefull@gmail.com>"
criteria = "safe-to-deploy"
delta = "0.6.28 -> 0.6.29"
aggregated-from = "https://raw.githubusercontent.com/zcash/zcash/master/qa/supply-chain/audits.toml"

[[audits.zcash.audits.rustc-demangle]]
who = "Sean Bowe <ewillbefull@gmail.com>"
criteria = "safe-to-deploy"
delta = "0.1.21 -> 0.1.22"
aggregated-from = "https://raw.githubusercontent.com/zcash/zcash/master/qa/supply-chain/audits.toml"

[[audits.zcash.audits.rustc-demangle]]
who = "Jack Grigg <jack@electriccoin.co>"
criteria = "safe-to-deploy"
delta = "0.1.22 -> 0.1.23"
aggregated-from = "https://raw.githubusercontent.com/zcash/zcash/master/qa/supply-chain/audits.toml"

[[audits.zcash.audits.rustc_version]]
who = "Jack Grigg <jack@electriccoin.co>"
criteria = "safe-to-deploy"
version = "0.4.0"
notes = """
Most of the crate is code to parse and validate the output of `rustc -vV`. The caller can
choose which `rustc` to use, or can use `rustc_version::{version, version_meta}` which will
try `$RUSTC` followed by `rustc`.

If an adversary can arbitrarily set the `$RUSTC` environment variable then this crate will
execute arbitrary code. But when this crate is used within a build script, `$RUSTC` should
be set correctly by `cargo`.
"""
aggregated-from = "https://raw.githubusercontent.com/zcash/zcash/master/qa/supply-chain/audits.toml"

[[audits.zcash.audits.scopeguard]]
who = "Jack Grigg <jack@electriccoin.co>"
criteria = "safe-to-deploy"
delta = "1.1.0 -> 1.2.0"
notes = "Only change to an `unsafe` block is to replace a `mem::forget` with `ManuallyDrop`."
aggregated-from = "https://raw.githubusercontent.com/zcash/zcash/master/qa/supply-chain/audits.toml"

[[audits.zcash.audits.semver]]
who = "Jack Grigg <jack@electriccoin.co>"
criteria = "safe-to-deploy"
delta = "1.0.17 -> 1.0.18"
aggregated-from = "https://raw.githubusercontent.com/zcash/zcash/master/qa/supply-chain/audits.toml"

[[audits.zcash.audits.semver]]
who = "Jack Grigg <jack@electriccoin.co>"
criteria = "safe-to-deploy"
delta = "1.0.18 -> 1.0.19"
aggregated-from = "https://raw.githubusercontent.com/zcash/zcash/master/qa/supply-chain/audits.toml"

[[audits.zcash.audits.semver]]
who = "Jack Grigg <jack@electriccoin.co>"
criteria = "safe-to-deploy"
delta = "1.0.19 -> 1.0.20"
aggregated-from = "https://raw.githubusercontent.com/zcash/zcash/master/qa/supply-chain/audits.toml"

[[audits.zcash.audits.semver]]
who = "Daira-Emma Hopwood <daira@jacaranda.org>"
criteria = "safe-to-deploy"
delta = "1.0.20 -> 1.0.22"
aggregated-from = "https://raw.githubusercontent.com/zcash/zcash/master/qa/supply-chain/audits.toml"

[[audits.zcash.audits.sharded-slab]]
who = "Jack Grigg <jack@electriccoin.co>"
criteria = "safe-to-deploy"
delta = "0.1.4 -> 0.1.7"
notes = "Only change to an `unsafe` block is to fix a clippy lint."
aggregated-from = "https://raw.githubusercontent.com/zcash/zcash/master/qa/supply-chain/audits.toml"

[[audits.zcash.audits.signature]]
who = "Daira Emma Hopwood <daira@jacaranda.org>"
criteria = "safe-to-deploy"
version = "2.1.0"
notes = """
This crate uses `#![forbid(unsafe_code)]`, has no build script, and only provides traits with some trivial default implementations.
I did not review whether implementing these APIs would present any undocumented cryptographic hazards.
"""
aggregated-from = "https://raw.githubusercontent.com/zcash/zcash/master/qa/supply-chain/audits.toml"

[[audits.zcash.audits.signature]]
who = "Jack Grigg <jack@electriccoin.co>"
criteria = "safe-to-deploy"
delta = "2.1.0 -> 2.2.0"
aggregated-from = "https://raw.githubusercontent.com/zcash/zcash/master/qa/supply-chain/audits.toml"

[[audits.zcash.audits.siphasher]]
who = "Jack Grigg <jack@electriccoin.co>"
criteria = "safe-to-deploy"
delta = "0.3.11 -> 1.0.1"
notes = "No code changes, just stabilising the code in SemVer."
aggregated-from = "https://raw.githubusercontent.com/zcash/zcash/master/qa/supply-chain/audits.toml"

[[audits.zcash.audits.syn]]
who = "Jack Grigg <jack@electriccoin.co>"
criteria = "safe-to-deploy"
delta = "1.0.107 -> 1.0.109"
notes = "Fixes string literal parsing to only skip specified whitespace characters."
aggregated-from = "https://raw.githubusercontent.com/zcash/zcash/master/qa/supply-chain/audits.toml"

[[audits.zcash.audits.tempfile]]
who = "Jack Grigg <jack@electriccoin.co>"
criteria = "safe-to-deploy"
delta = "3.8.1 -> 3.9.0"
aggregated-from = "https://raw.githubusercontent.com/zcash/zcash/master/qa/supply-chain/audits.toml"

[[audits.zcash.audits.tempfile]]
who = "Daira-Emma Hopwood <daira@jacaranda.org>"
criteria = "safe-to-deploy"
delta = "3.9.0 -> 3.10.1"
aggregated-from = "https://raw.githubusercontent.com/zcash/zcash/master/qa/supply-chain/audits.toml"

[[audits.zcash.audits.thiserror]]
who = "Jack Grigg <jack@electriccoin.co>"
criteria = "safe-to-deploy"
delta = "1.0.43 -> 1.0.48"
aggregated-from = "https://raw.githubusercontent.com/zcash/zcash/master/qa/supply-chain/audits.toml"

[[audits.zcash.audits.thiserror]]
who = "Jack Grigg <jack@electriccoin.co>"
criteria = "safe-to-deploy"
delta = "1.0.48 -> 1.0.51"
aggregated-from = "https://raw.githubusercontent.com/zcash/zcash/master/qa/supply-chain/audits.toml"

[[audits.zcash.audits.thiserror]]
who = "Jack Grigg <jack@electriccoin.co>"
criteria = "safe-to-deploy"
delta = "1.0.51 -> 1.0.52"
notes = "Reruns the build script if the `RUSTC_BOOTSTRAP` env variable changes."
aggregated-from = "https://raw.githubusercontent.com/zcash/zcash/master/qa/supply-chain/audits.toml"

[[audits.zcash.audits.thiserror]]
who = "Jack Grigg <jack@electriccoin.co>"
criteria = "safe-to-deploy"
delta = "1.0.52 -> 1.0.56"
notes = """
Build script changes are to refactor the existing probe into a separate file
(which removes a filesystem write), and adjust how it gets rerun in response to
changes in the build environment.
"""
aggregated-from = "https://raw.githubusercontent.com/zcash/zcash/master/qa/supply-chain/audits.toml"

[[audits.zcash.audits.thiserror]]
who = "Daira-Emma Hopwood <daira@jacaranda.org>"
criteria = "safe-to-deploy"
delta = "1.0.56 -> 1.0.58"
aggregated-from = "https://raw.githubusercontent.com/zcash/zcash/master/qa/supply-chain/audits.toml"

[[audits.zcash.audits.thiserror-impl]]
who = "Jack Grigg <jack@electriccoin.co>"
criteria = "safe-to-deploy"
delta = "1.0.43 -> 1.0.48"
aggregated-from = "https://raw.githubusercontent.com/zcash/zcash/master/qa/supply-chain/audits.toml"

[[audits.zcash.audits.thiserror-impl]]
who = "Jack Grigg <jack@electriccoin.co>"
criteria = "safe-to-deploy"
delta = "1.0.48 -> 1.0.51"
aggregated-from = "https://raw.githubusercontent.com/zcash/zcash/master/qa/supply-chain/audits.toml"

[[audits.zcash.audits.thiserror-impl]]
who = "Jack Grigg <jack@electriccoin.co>"
criteria = "safe-to-deploy"
delta = "1.0.51 -> 1.0.52"
aggregated-from = "https://raw.githubusercontent.com/zcash/zcash/master/qa/supply-chain/audits.toml"

[[audits.zcash.audits.thiserror-impl]]
who = "Jack Grigg <jack@electriccoin.co>"
criteria = "safe-to-deploy"
delta = "1.0.52 -> 1.0.56"
aggregated-from = "https://raw.githubusercontent.com/zcash/zcash/master/qa/supply-chain/audits.toml"

[[audits.zcash.audits.thiserror-impl]]
who = "Daira-Emma Hopwood <daira@jacaranda.org>"
criteria = "safe-to-deploy"
delta = "1.0.56 -> 1.0.58"
aggregated-from = "https://raw.githubusercontent.com/zcash/zcash/master/qa/supply-chain/audits.toml"

[[audits.zcash.audits.thread_local]]
who = "Jack Grigg <jack@z.cash>"
criteria = "safe-to-deploy"
delta = "1.1.4 -> 1.1.7"
notes = """
New `unsafe` usage:
- An extra `deallocate_bucket`, to replace a `Mutex::lock` with a `compare_exchange`.
- Setting and getting a `#[thread_local] static mut Option<Thread>` on nightly.
"""
aggregated-from = "https://raw.githubusercontent.com/zcash/zcash/master/qa/supply-chain/audits.toml"

[[audits.zcash.audits.thread_local]]
who = "Daira-Emma Hopwood <daira@jacaranda.org>"
criteria = "safe-to-deploy"
delta = "1.1.7 -> 1.1.8"
notes = """
Adds `unsafe` code that makes an assumption that `ptr::null_mut::<Entry<T>>()` is a valid representation
of an `AtomicPtr<Entry<T>>`, but this is likely a correct assumption.
"""
aggregated-from = "https://raw.githubusercontent.com/zcash/zcash/master/qa/supply-chain/audits.toml"

[[audits.zcash.audits.tinyvec_macros]]
who = "Jack Grigg <jack@z.cash>"
criteria = "safe-to-deploy"
delta = "0.1.0 -> 0.1.1"
notes = "Adds `#![forbid(unsafe_code)]` and license files."
aggregated-from = "https://raw.githubusercontent.com/zcash/zcash/master/qa/supply-chain/audits.toml"

[[audits.zcash.audits.tokio]]
who = "Daira-Emma Hopwood <daira@jacaranda.org>"
criteria = "safe-to-deploy"
delta = "1.35.1 -> 1.37.0"
notes = "Cursory review, but new and changed uses of `unsafe` code look fine, as far as I can see."
aggregated-from = "https://raw.githubusercontent.com/zcash/zcash/master/qa/supply-chain/audits.toml"

[[audits.zcash.audits.tracing-subscriber]]
who = "Jack Grigg <jack@electriccoin.co>"
criteria = "safe-to-deploy"
delta = "0.3.17 -> 0.3.18"
aggregated-from = "https://raw.githubusercontent.com/zcash/zcash/master/qa/supply-chain/audits.toml"

[[audits.zcash.audits.try-lock]]
who = "Jack Grigg <jack@electriccoin.co>"
criteria = "safe-to-deploy"
delta = "0.2.4 -> 0.2.5"
notes = "Bumps MSRV to remove unsafe code block."
aggregated-from = "https://raw.githubusercontent.com/zcash/zcash/master/qa/supply-chain/audits.toml"

[[audits.zcash.audits.universal-hash]]
who = "Daira Hopwood <daira@jacaranda.org>"
criteria = "safe-to-deploy"
delta = "0.4.1 -> 0.5.0"
notes = "I checked correctness of to_blocks which uses unsafe code in a safe function."
aggregated-from = "https://raw.githubusercontent.com/zcash/zcash/master/qa/supply-chain/audits.toml"

[[audits.zcash.audits.wagyu-zcash-parameters]]
who = "Sean Bowe <ewillbefull@gmail.com>"
criteria = "safe-to-deploy"
version = "0.2.0"
aggregated-from = "https://raw.githubusercontent.com/zcash/zcash/master/qa/supply-chain/audits.toml"

[[audits.zcash.audits.wagyu-zcash-parameters-1]]
who = "Sean Bowe <ewillbefull@gmail.com>"
criteria = "safe-to-deploy"
version = "0.2.0"
aggregated-from = "https://raw.githubusercontent.com/zcash/zcash/master/qa/supply-chain/audits.toml"

[[audits.zcash.audits.wagyu-zcash-parameters-2]]
who = "Sean Bowe <ewillbefull@gmail.com>"
criteria = "safe-to-deploy"
version = "0.2.0"
aggregated-from = "https://raw.githubusercontent.com/zcash/zcash/master/qa/supply-chain/audits.toml"

[[audits.zcash.audits.wagyu-zcash-parameters-3]]
who = "Sean Bowe <ewillbefull@gmail.com>"
criteria = "safe-to-deploy"
version = "0.2.0"
aggregated-from = "https://raw.githubusercontent.com/zcash/zcash/master/qa/supply-chain/audits.toml"

[[audits.zcash.audits.wagyu-zcash-parameters-4]]
who = "Sean Bowe <ewillbefull@gmail.com>"
criteria = "safe-to-deploy"
version = "0.2.0"
aggregated-from = "https://raw.githubusercontent.com/zcash/zcash/master/qa/supply-chain/audits.toml"

[[audits.zcash.audits.wagyu-zcash-parameters-5]]
who = "Sean Bowe <ewillbefull@gmail.com>"
criteria = "safe-to-deploy"
version = "0.2.0"
aggregated-from = "https://raw.githubusercontent.com/zcash/zcash/master/qa/supply-chain/audits.toml"

[[audits.zcash.audits.wagyu-zcash-parameters-6]]
who = "Sean Bowe <ewillbefull@gmail.com>"
criteria = "safe-to-deploy"
version = "0.2.0"
aggregated-from = "https://raw.githubusercontent.com/zcash/zcash/master/qa/supply-chain/audits.toml"

[[audits.zcash.audits.want]]
who = "Jack Grigg <jack@electriccoin.co>"
criteria = "safe-to-deploy"
delta = "0.3.0 -> 0.3.1"
notes = """
Migrates to `try-lock 0.2.4` to replace some unsafe APIs that were not marked
`unsafe` (but that were being used safely).
"""
aggregated-from = "https://raw.githubusercontent.com/zcash/zcash/master/qa/supply-chain/audits.toml"

[[audits.zcash.audits.wasm-bindgen-backend]]
who = "Daira-Emma Hopwood <daira@jacaranda.org>"
criteria = "safe-to-deploy"
delta = "0.2.89 -> 0.2.92"
aggregated-from = "https://raw.githubusercontent.com/zcash/zcash/master/qa/supply-chain/audits.toml"

[[audits.zcash.audits.wasm-bindgen-macro]]
who = "Daira-Emma Hopwood <daira@jacaranda.org>"
criteria = "safe-to-deploy"
delta = "0.2.89 -> 0.2.92"
aggregated-from = "https://raw.githubusercontent.com/zcash/zcash/master/qa/supply-chain/audits.toml"

[[audits.zcash.audits.wasm-bindgen-macro-support]]
who = "Daira-Emma Hopwood <daira@jacaranda.org>"
criteria = "safe-to-deploy"
version = "0.2.92"
aggregated-from = "https://raw.githubusercontent.com/zcash/zcash/master/qa/supply-chain/audits.toml"

[[audits.zcash.audits.wasm-bindgen-shared]]
who = "Jack Grigg <jack@z.cash>"
criteria = "safe-to-deploy"
delta = "0.2.83 -> 0.2.84"
notes = "Bumps the schema version to add `linked_modules`."
aggregated-from = "https://raw.githubusercontent.com/zcash/zcash/master/qa/supply-chain/audits.toml"

[[audits.zcash.audits.wasm-bindgen-shared]]
who = "Jack Grigg <jack@electriccoin.co>"
criteria = "safe-to-deploy"
delta = "0.2.84 -> 0.2.87"
aggregated-from = "https://raw.githubusercontent.com/zcash/zcash/master/qa/supply-chain/audits.toml"

[[audits.zcash.audits.wasm-bindgen-shared]]
who = "Jack Grigg <jack@electriccoin.co>"
criteria = "safe-to-deploy"
delta = "0.2.87 -> 0.2.89"
aggregated-from = "https://raw.githubusercontent.com/zcash/zcash/master/qa/supply-chain/audits.toml"

[[audits.zcash.audits.wasm-bindgen-shared]]
who = "Daira-Emma Hopwood <daira@jacaranda.org>"
criteria = "safe-to-deploy"
delta = "0.2.89 -> 0.2.92"
aggregated-from = "https://raw.githubusercontent.com/zcash/zcash/master/qa/supply-chain/audits.toml"

[[audits.zcash.audits.web-sys]]
who = "Daira-Emma Hopwood <daira@jacaranda.org>"
criteria = "safe-to-deploy"
delta = "0.3.66 -> 0.3.69"
aggregated-from = "https://raw.githubusercontent.com/zcash/zcash/master/qa/supply-chain/audits.toml"<|MERGE_RESOLUTION|>--- conflicted
+++ resolved
@@ -434,13 +434,8 @@
 user-name = "Jack Grigg"
 
 [[publisher.zcash_address]]
-<<<<<<< HEAD
-version = "0.10.0"
-when = "2025-10-02"
-=======
 version = "0.10.1"
 when = "2025-10-20"
->>>>>>> c222cc52
 user-id = 169181
 user-login = "nuttycom"
 user-name = "Kris Nuttycombe"
@@ -488,37 +483,22 @@
 user-name = "Kris Nuttycombe"
 
 [[publisher.zcash_primitives]]
-<<<<<<< HEAD
-version = "0.26.0"
-when = "2025-10-02"
-=======
 version = "0.26.1"
 when = "2025-10-20"
->>>>>>> c222cc52
 user-id = 169181
 user-login = "nuttycom"
 user-name = "Kris Nuttycombe"
 
 [[publisher.zcash_proofs]]
-<<<<<<< HEAD
-version = "0.26.0"
-when = "2025-10-02"
-=======
 version = "0.26.1"
 when = "2025-10-20"
->>>>>>> c222cc52
 user-id = 169181
 user-login = "nuttycom"
 user-name = "Kris Nuttycombe"
 
 [[publisher.zcash_protocol]]
-<<<<<<< HEAD
-version = "0.7.0"
-when = "2025-10-02"
-=======
 version = "0.7.1"
 when = "2025-10-20"
->>>>>>> c222cc52
 user-id = 169181
 user-login = "nuttycom"
 user-name = "Kris Nuttycombe"
@@ -538,19 +518,11 @@
 user-name = "Daira-Emma Hopwood"
 
 [[publisher.zcash_transparent]]
-<<<<<<< HEAD
 version = "0.6.1"
 when = "2025-10-27"
 user-id = 6289
 user-login = "str4d"
 user-name = "Jack Grigg"
-=======
-version = "0.6.0"
-when = "2025-10-02"
-user-id = 169181
-user-login = "nuttycom"
-user-name = "Kris Nuttycombe"
->>>>>>> c222cc52
 
 [[publisher.zip32]]
 version = "0.2.0"
@@ -776,8 +748,6 @@
 refactoring into helpers to dedupe unsafe blocks in my personal opinion.
 """
 
-<<<<<<< HEAD
-=======
 [[audits.bytecode-alliance.audits.foldhash]]
 who = "Alex Crichton <alex@alexcrichton.com>"
 criteria = "safe-to-deploy"
@@ -787,7 +757,6 @@
 initialization which looks correct to me.
 """
 
->>>>>>> c222cc52
 [[audits.bytecode-alliance.audits.futures-channel]]
 who = "Joel Dice <joel.dice@gmail.com>"
 criteria = "safe-to-deploy"
@@ -1023,8 +992,6 @@
 would expect from idiomatic safe collections in Rust.
 """
 
-<<<<<<< HEAD
-=======
 [[audits.bytecode-alliance.audits.tracing-attributes]]
 who = "Alex Crichton <alex@alexcrichton.com>"
 criteria = "safe-to-deploy"
@@ -1037,7 +1004,6 @@
 delta = "0.1.33 -> 0.1.34"
 notes = "Mostly just an update with Rust stylistic conventions changing. Nothing awry."
 
->>>>>>> c222cc52
 [[audits.bytecode-alliance.audits.tracing-log]]
 who = "Alex Crichton <alex@alexcrichton.com>"
 criteria = "safe-to-deploy"
