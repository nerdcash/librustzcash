
# cargo-vet audits file

[criteria.crypto-reviewed]
description = "The cryptographic code in this crate has been reviewed for correctness by a member of a designated set of cryptography experts within the project."

[criteria.license-reviewed]
description = "The license of this crate has been reviewed for compatibility with its usage in this repository."

[[audits.ambassador]]
who = "Kris Nuttycombe <kris@nutty.land>"
criteria = "safe-to-deploy"
version = "0.4.1"
notes = "Crate uses no unsafe code and the macros introduced by this crate generate the expected trait implementations without introducing additional unexpected operations."

[[audits.anyhow]]
who = "Daira-Emma Hopwood <daira@jacaranda.org>"
criteria = "safe-to-deploy"
delta = "1.0.82 -> 1.0.83"

[[audits.arti-client]]
who = "Jack Grigg <jack@electriccoin.co>"
criteria = "safe-to-deploy"
delta = "0.23.0 -> 0.28.0"
notes = """
No `unsafe` changes. The introduction of a path resolver affects filesystem
access but is driven by API changes in dependencies; nothing looks untoward in
the changes to this crate (though the various macros make some of it harder to
reason about).
"""

[[audits.async-trait]]
who = "Daira-Emma Hopwood <daira@jacaranda.org>"
criteria = "safe-to-deploy"
delta = "0.1.78 -> 0.1.80"

[[audits.async-trait]]
who = "Jack Grigg <jack@electriccoin.co>"
criteria = "safe-to-deploy"
delta = "0.1.80 -> 0.1.81"
notes = "Changes to generated code look fine."

[[audits.autocfg]]
who = "Daira-Emma Hopwood <daira@jacaranda.org>"
criteria = "safe-to-deploy"
delta = "1.2.0 -> 1.3.0"

[[audits.bip32]]
who = "Jack Grigg <jack@electriccoin.co>"
criteria = "safe-to-deploy"
version = "0.5.1"
notes = """
- Crate has no unsafe code, and sets `#![forbid(unsafe_code)]`.
- Crate has no powerful imports. Only filesystem acces is via `include_str!`, and is safe.
"""

[[audits.bytemuck]]
who = "Daira-Emma Hopwood <daira@jacaranda.org>"
criteria = "safe-to-run"
delta = "1.15.0 -> 1.16.0"

[[audits.bytes]]
who = "Jack Grigg <jack@electriccoin.co>"
criteria = "safe-to-deploy"
delta = "1.6.0 -> 1.6.1"
notes = """
New `unsafe` function is a code-duplicate of an existing `unsafe` function, but
using the correct `Shared` type for `BytesMut` in order to fix a bug.
"""

[[audits.cc]]
who = "Daira-Emma Hopwood <daira@jacaranda.org>"
criteria = "safe-to-deploy"
delta = "1.0.94 -> 1.0.97"

[[audits.ciborium]]
who = "Daira-Emma Hopwood <daira@jacaranda.org>"
criteria = "safe-to-run"
delta = "0.2.1 -> 0.2.2"

[[audits.ciborium-io]]
who = "Daira-Emma Hopwood <daira@jacaranda.org>"
criteria = "safe-to-run"
delta = "0.2.1 -> 0.2.2"

[[audits.ciborium-ll]]
who = "Daira-Emma Hopwood <daira@jacaranda.org>"
criteria = "safe-to-run"
delta = "0.2.1 -> 0.2.2"

[[audits.clap]]
who = "Jack Grigg <jack@electriccoin.co>"
criteria = "safe-to-run"
delta = "4.4.14 -> 4.4.18"

[[audits.clap_builder]]
who = "Jack Grigg <jack@electriccoin.co>"
criteria = "safe-to-run"
delta = "4.5.0 -> 4.4.18"

[[audits.cpp_demangle]]
who = "Kris Nuttycombe <kris@nutty.land>"
criteria = "safe-to-run"
delta = "0.4.3 -> 0.4.4"
notes = "No added unsafe code; adds support for additional c++23 types."

[[audits.darling]]
who = "Jack Grigg <jack@electriccoin.co>"
criteria = "safe-to-deploy"
delta = "0.20.9 -> 0.20.10"

[[audits.darling_core]]
who = "Jack Grigg <jack@electriccoin.co>"
criteria = "safe-to-deploy"
delta = "0.20.9 -> 0.20.10"

[[audits.darling_macro]]
who = "Jack Grigg <jack@electriccoin.co>"
criteria = "safe-to-deploy"
delta = "0.20.9 -> 0.20.10"

[[audits.directories]]
who = "Jack Grigg <jack@electriccoin.co>"
criteria = "safe-to-deploy"
delta = "5.0.1 -> 6.0.0"

[[audits.dirs]]
who = "Jack Grigg <jack@electriccoin.co>"
criteria = "safe-to-deploy"
delta = "5.0.1 -> 6.0.0"

[[audits.dirs-sys]]
who = "Jack Grigg <jack@electriccoin.co>"
criteria = "safe-to-deploy"
delta = "0.4.1 -> 0.5.0"
notes = """
One change to an `unsafe` block, adapting to an API change in `windows_sys`
(`Win32::Foundation::HANDLE` changed from `isize` to `*mut c_void`). I confirmed
that the Windows documentation permits an argument of `std::ptr::null_mut()`.
"""

[[audits.dynosaur]]
who = "Jack Grigg <jack@electriccoin.co>"
criteria = "safe-to-deploy"
delta = "0.1.1 -> 0.2.0"

[[audits.either]]
who = "Jack Grigg <jack@electriccoin.co>"
criteria = "safe-to-deploy"
delta = "1.11.0 -> 1.13.0"

[[audits.errno]]
who = "Daira-Emma Hopwood <daira@jacaranda.org>"
criteria = "safe-to-deploy"
delta = "0.3.8 -> 0.3.9"

[[audits.fastrand]]
who = "Daira-Emma Hopwood <daira@jacaranda.org>"
criteria = "safe-to-deploy"
delta = "2.0.2 -> 2.1.0"
notes = """
As noted in the changelog, this version produces different output for a given seed.
The documentation did not mention stability. It is possible that some uses relying on
determinism across the update would be broken.

The new constants do appear to match WyRand v4.2 (modulo ordering issues that I have not checked):
https://github.com/wangyi-fudan/wyhash/blob/408620b6d12b7d667b3dd6ae39b7929a39e8fa05/wyhash.h#L145
I have no way to check whether these constants are an improvement or not.
"""

[[audits.futures]]
who = "Jack Grigg <jack@electriccoin.co>"
criteria = "safe-to-deploy"
delta = "0.3.28 -> 0.3.30"
notes = "Only sub-crate updates and corresponding changes to tests."

[[audits.futures-executor]]
who = "Jack Grigg <jack@electriccoin.co>"
criteria = "safe-to-deploy"
delta = "0.3.28 -> 0.3.30"

[[audits.futures-io]]
who = "Jack Grigg <jack@electriccoin.co>"
criteria = "safe-to-deploy"
delta = "0.3.28 -> 0.3.30"

[[audits.futures-macro]]
who = "Jack Grigg <jack@electriccoin.co>"
criteria = "safe-to-deploy"
delta = "0.3.28 -> 0.3.29"

[[audits.futures-macro]]
who = "Daira-Emma Hopwood <daira@jacaranda.org>"
criteria = "safe-to-deploy"
delta = "0.3.29 -> 0.3.30"

[[audits.futures-sink]]
who = "Daira-Emma Hopwood <daira@jacaranda.org>"
criteria = "safe-to-deploy"
delta = "0.3.29 -> 0.3.30"

[[audits.futures-task]]
who = "Jack Grigg <jack@electriccoin.co>"
criteria = "safe-to-deploy"
delta = "0.3.29 -> 0.3.26"

[[audits.getset]]
who = "Jack Grigg <jack@electriccoin.co>"
criteria = "safe-to-deploy"
version = "0.1.3"
notes = """
Does what it says on the tin. The proc macro generates unsurprising and obvious
code, and does not produce unsafe code or access any imports.
"""

[[audits.h2]]
who = "Daira-Emma Hopwood <daira@jacaranda.org>"
criteria = "safe-to-deploy"
delta = "0.3.21 -> 0.3.26"

[[audits.h2]]
who = "Jack Grigg <jack@electriccoin.co>"
criteria = "safe-to-deploy"
delta = "0.3.26 -> 0.4.5"

[[audits.half]]
who = "Daira-Emma Hopwood <daira@jacaranda.org>"
criteria = "safe-to-run"
delta = "1.8.2 -> 2.2.1"
notes = """
All new uses of unsafe are either just accessing bit representations, or plausibly reasonable uses of intrinsics. I have not checked safety
requirements on the latter.
"""

[[audits.hashbrown]]
who = "Daira-Emma Hopwood <daira@jacaranda.org>"
criteria = "safe-to-deploy"
delta = "0.14.2 -> 0.14.5"
notes = "I did not thoroughly check the safety argument for fold_impl, but it at least seems to be well documented."

[[audits.home]]
who = "Jack Grigg <jack@electriccoin.co>"
criteria = "safe-to-deploy"
delta = "0.5.5 -> 0.5.9"
notes = """
`unsafe` changes are to switch Windows logic from `SHGetFolderPathW` to
`SHGetKnownFolderPath`. I checked that the parameters and return values were
being handled correctly per the Windows documentation.
"""

[[audits.http-body]]
who = "Jack Grigg <jack@electriccoin.co>"
criteria = "safe-to-deploy"
delta = "1.0.0 -> 1.0.1"

[[audits.http-body-util]]
who = "Jack Grigg <jack@electriccoin.co>"
criteria = "safe-to-deploy"
delta = "0.1.0 -> 0.1.2"
notes = "New uses of pin_project! look fine."

[[audits.hyper-timeout]]
who = "Jack Grigg <jack@electriccoin.co>"
criteria = "safe-to-deploy"
delta = "0.4.1 -> 0.5.1"
notes = "New uses of pin_project! look fine."

[[audits.hyper-util]]
who = "Jack Grigg <jack@electriccoin.co>"
criteria = "safe-to-deploy"
delta = "0.1.5 -> 0.1.6"

[[audits.inferno]]
who = "Daira-Emma Hopwood <daira@jacaranda.org>"
criteria = "safe-to-run"
delta = "0.11.17 -> 0.11.19"

[[audits.inferno]]
who = "Kris Nuttycombe <kris@nutty.land>"
criteria = "safe-to-run"
delta = "0.11.19 -> 0.11.21"
notes = "No added unsafe code."

[[audits.is-terminal]]
who = "Daira-Emma Hopwood <daira@jacaranda.org>"
criteria = "safe-to-run"
delta = "0.4.9 -> 0.4.12"

[[audits.js-sys]]
who = "Daira-Emma Hopwood <daira@jacaranda.org>"
criteria = "safe-to-deploy"
delta = "0.3.65 -> 0.3.66"

[[audits.lock_api]]
who = "Daira-Emma Hopwood <daira@jacaranda.org>"
criteria = "safe-to-run"
delta = "0.4.11 -> 0.4.12"

[[audits.memchr]]
who = "Jack Grigg <jack@electriccoin.co>"
criteria = "safe-to-deploy"
delta = "2.7.2 -> 2.7.4"

[[audits.memmap2]]
who = "Jack Grigg <jack@electriccoin.co>"
criteria = "safe-to-deploy"
delta = "0.9.3 -> 0.9.4"

[[audits.minreq]]
who = "Daira-Emma Hopwood <daira@jacaranda.org>"
criteria = "safe-to-deploy"
delta = "2.11.0 -> 2.11.2"

[[audits.minreq]]
who = "Jack Grigg <jack@electriccoin.co>"
criteria = "safe-to-deploy"
delta = "2.11.2 -> 2.12.0"

[[audits.nonempty]]
who = "Kris Nuttycombe <kris@nutty.land>"
criteria = "safe-to-deploy"
version = "0.11.0"
notes = """
Additional use of `unsafe` to wrap `NonZeroUsize::new_unchecked`; in both cases
the argument to this method is `<Vec length or capacity> + 1`; in general this
is safe with the exception that if an existing `Vec` has length or capacity
`usize::MAX` this could wrap into zero; it would be better to use the safe
operation and then `expect` to generate a panic, rather than risk undefined
behavior.

Additions are:
- no_std support
- sorting
- `nonzero` module (just wrappers
- `serde` support
- `nonempty macro` (trivial, verified safe)
"""

[[audits.num-bigint]]
who = "Daira-Emma Hopwood <daira@jacaranda.org>"
criteria = "safe-to-deploy"
delta = "0.4.4 -> 0.4.5"
notes = "New uses of unsafe look reasonable."

[[audits.num_enum]]
who = "Jack Grigg <jack@electriccoin.co>"
criteria = "safe-to-deploy"
delta = "0.7.0 -> 0.7.2"

[[audits.num_enum_derive]]
who = "Jack Grigg <jack@electriccoin.co>"
criteria = "safe-to-deploy"
delta = "0.7.0 -> 0.7.2"

[[audits.oorandom]]
who = "Jack Grigg <jack@electriccoin.co>"
criteria = "safe-to-run"
delta = "11.1.3 -> 11.1.4"

[[audits.parking_lot]]
who = "Daira-Emma Hopwood <daira@jacaranda.org>"
criteria = "safe-to-run"
delta = "0.12.1 -> 0.12.2"

[[audits.parking_lot]]
who = "Jack Grigg <jack@electriccoin.co>"
criteria = "safe-to-deploy"
delta = "0.12.2 -> 0.12.3"

[[audits.parking_lot_core]]
who = "Daira-Emma Hopwood <daira@jacaranda.org>"
criteria = "safe-to-run"
delta = "0.9.9 -> 0.9.10"

[[audits.pczt]]
who = "Kris Nuttycombe <kris@nutty.land>"
criteria = "safe-to-deploy"
version = "0.0.0"
notes = "Initial empty crate release."

[[audits.pin-project-internal]]
who = "Daira-Emma Hopwood <daira@jacaranda.org>"
criteria = "safe-to-deploy"
delta = "1.1.3 -> 1.1.5"

[[audits.pkg-config]]
who = "Daira-Emma Hopwood <daira@jacaranda.org>"
criteria = "safe-to-deploy"
delta = "0.3.29 -> 0.3.30"

[[audits.pprof]]
who = "Jack Grigg <jack@electriccoin.co>"
criteria = "safe-to-run"
delta = "0.13.0 -> 0.14.0"
notes = """
I did not audit the correctness of the new `unsafe` block (initializing an
`aligned_vec::AVec`), but the changes therein don't affect `safe-to-run`.
"""

[[audits.prettyplease]]
who = "Daira-Emma Hopwood <daira@jacaranda.org>"
criteria = "safe-to-deploy"
delta = "0.2.15 -> 0.2.20"

[[audits.proc-macro2]]
who = "Daira-Emma Hopwood <daira@jacaranda.org>"
criteria = "safe-to-deploy"
delta = "1.0.81 -> 1.0.82"

[[audits.proptest]]
who = "Daira-Emma Hopwood <daira@jacaranda.org>"
criteria = "safe-to-deploy"
delta = "1.3.1 -> 1.4.0"

[[audits.prost]]
who = "Daira-Emma Hopwood <daira@jacaranda.org>"
criteria = "safe-to-deploy"
delta = "0.12.1 -> 0.12.3"

[[audits.prost]]
who = "Jack Grigg <jack@electriccoin.co>"
criteria = "safe-to-deploy"
delta = "0.13.1 -> 0.13.4"
notes = """
- The new `unsafe` block in `encoded_len_varint` has correct safety documentation.
- The other changes to `unsafe` code are a move of existing `unsafe` code.
"""

[[audits.prost-build]]
who = "Daira-Emma Hopwood <daira@jacaranda.org>"
criteria = "safe-to-deploy"
delta = "0.12.1 -> 0.12.3"

[[audits.prost-build]]
who = "Jack Grigg <jack@electriccoin.co>"
criteria = "safe-to-deploy"
delta = "0.13.1 -> 0.13.4"
notes = """
- Changes to generated code make sense.
- Changes to `protoc` path handling don't alter existing usages (just allow the
  path to be explicitly set).
"""

[[audits.prost-derive]]
who = "Daira-Emma Hopwood <daira@jacaranda.org>"
criteria = "safe-to-deploy"
delta = "0.12.1 -> 0.12.3"

[[audits.prost-derive]]
who = "Jack Grigg <jack@electriccoin.co>"
criteria = "safe-to-deploy"
delta = "0.12.3 -> 0.12.6"
notes = "Changes to proc macro code are to fix lints after bumping MSRV."

[[audits.prost-derive]]
who = "Jack Grigg <jack@electriccoin.co>"
criteria = "safe-to-deploy"
delta = "0.13.1 -> 0.13.4"

[[audits.prost-types]]
who = "Daira-Emma Hopwood <daira@jacaranda.org>"
criteria = "safe-to-deploy"
delta = "0.12.1 -> 0.12.3"

[[audits.prost-types]]
who = "Jack Grigg <jack@electriccoin.co>"
criteria = "safe-to-deploy"
delta = "0.13.1 -> 0.13.4"

[[audits.redjubjub]]
who = "Kris Nuttycombe <kris@nutty.land>"
criteria = "safe-to-deploy"
delta = "0.7.0 -> 0.8.0"
notes = "This release adds `no-std` compatibility."

[[audits.redox_syscall]]
who = "Daira-Emma Hopwood <daira@jacaranda.org>"
criteria = "safe-to-run"
delta = "0.4.1 -> 0.5.1"
notes = "Uses of unsafe look plausible."

[[audits.redox_users]]
who = "Jack Grigg <jack@electriccoin.co>"
criteria = "safe-to-deploy"
delta = "0.4.5 -> 0.5.0"
notes = """
Changes `Config` from using scheme prefixes (with a default of `file:`) to root
FS prefixes (with a default of `/`). The behaviour of `Config::scheme` changed
correspondingly but without being renamed. The effect on the rest of the crate
is that the passwd, shadow, and group files now default to UNIX-style paths
(`/etc/passwd`) instead of scheme syntax (`file:etc/passwd`).
"""

[[audits.regex-automata]]
who = "Jack Grigg <jack@electriccoin.co>"
criteria = "safe-to-deploy"
delta = "0.4.6 -> 0.4.7"

[[audits.regex-automata]]
who = "Jack Grigg <jack@electriccoin.co>"
criteria = "safe-to-deploy"
delta = "0.4.7 -> 0.4.9"

[[audits.regex-syntax]]
who = "Jack Grigg <jack@electriccoin.co>"
criteria = "safe-to-deploy"
delta = "0.8.3 -> 0.8.4"

[[audits.retry-error]]
who = "Jack Grigg <jack@electriccoin.co>"
criteria = "safe-to-deploy"
delta = "0.6.0 -> 0.6.3"

[[audits.rgb]]
who = "Kris Nuttycombe <kris@nutty.land>"
criteria = "safe-to-run"
delta = "0.8.37 -> 0.8.50"
notes = """
Some clearly-marked unsafe code is moved; adds safer alternative to the
`as-bytes` feature (which is still enabled by default)
"""

[[audits.rustc-demangle]]
who = "Daira-Emma Hopwood <daira@jacaranda.org>"
criteria = "safe-to-deploy"
delta = "0.1.23 -> 0.1.24"

[[audits.rustls]]
who = "Daira-Emma Hopwood <daira@jacaranda.org>"
criteria = "safe-to-deploy"
delta = "0.21.8 -> 0.21.12"
notes = """
A comment in get_sni_extension asks whether the behaviour of parsing an IPv4 or IPv6 address
in a host_name field of a server_name extension, but then ignoring the extension (because
'Literal IPv4 and IPv6 addresses are not permitted in \"HostName\"'), as the server, is
compliant with RFC 6066. As an original author of RFC 3546 which has very similar wording,
I can speak to the intent: yes this is fine. The client is clearly nonconformant in this
case, but the server isn't.

RFC 3546 said \"If the server understood the client hello extension but does not recognize
the server name, it SHOULD send an \"unrecognized_name\" alert (which MAY be fatal).\"
This wording was preserved in RFC 5746, and then updated in RFC 6066 to:

   If the server understood the ClientHello extension but
   does not recognize the server name, the server SHOULD take one of two
   actions: either abort the handshake by sending a fatal-level
   unrecognized_name(112) alert or continue the handshake.  It is NOT
   RECOMMENDED to send a warning-level unrecognized_name(112) alert,
   because the client's behavior in response to warning-level alerts is
   unpredictable.  If there is a mismatch between the server name used
   by the client application and the server name of the credential
   chosen by the server, this mismatch will become apparent when the
   client application performs the server endpoint identification, at
   which point the client application will have to decide whether to
   proceed with the communication.

To me it's clear that it is reasonable to consider an IP address as a name that the
server does not recognize. And so the server SHOULD *either* send a fatal unrecognized_name
alert, *or* continue the handshake and let the client application decide when it \"performs
the server endpoint identification\". There's no conformance requirement for the server to
take any notice of a host_name that is \"not permitted\". (It would have been clearer to
express this by specifying the allowed client and server behaviour separately, i.e. saying
that the client MUST NOT send an IP address in host_name, and then explicitly specifying
the server behaviour if it does so anyway. That's how I would write it now. But honestly
this extension was one of the most bikeshedded parts of RFC 3546, to a much greater extent
than I'd anticipated, and I was tired.)
"""

[[audits.rustversion]]
who = "Daira-Emma Hopwood <daira@jacaranda.org>"
criteria = "safe-to-deploy"
delta = "1.0.15 -> 1.0.16"

[[audits.rustversion]]
who = "Daira-Emma Hopwood <daira@jacaranda.org>"
criteria = "safe-to-deploy"
delta = "1.0.16 -> 1.0.17"

[[audits.ryu]]
who = "Daira-Emma Hopwood <daira@jacaranda.org>"
criteria = "safe-to-run"
delta = "1.0.17 -> 1.0.18"

[[audits.safelog]]
who = "Jack Grigg <jack@electriccoin.co>"
criteria = "safe-to-deploy"
delta = "0.4.0 -> 0.4.5"

[[audits.secp256k1]]
who = "Jack Grigg <jack@electriccoin.co>"
criteria = ["safe-to-deploy", "crypto-reviewed"]
delta = "0.26.0 -> 0.27.0"

[[audits.semver]]
who = "Jack Grigg <jack@electriccoin.co>"
criteria = "safe-to-deploy"
delta = "1.0.22 -> 1.0.23"
notes = """
`build.rs` change is to enable checking for expected `#[cfg]` names if compiling
with Rust 1.80 or later.
"""

[[audits.serde]]
who = "Daira-Emma Hopwood <daira@jacaranda.org>"
criteria = "safe-to-deploy"
delta = "1.0.201 -> 1.0.202"

[[audits.serde_derive]]
who = "Daira-Emma Hopwood <daira@jacaranda.org>"
criteria = "safe-to-deploy"
delta = "1.0.201 -> 1.0.202"

[[audits.serde_json]]
who = "Daira-Emma Hopwood <daira@jacaranda.org>"
criteria = "safe-to-run"
delta = "1.0.116 -> 1.0.117"

[[audits.serde_json]]
who = "Jack Grigg <jack@electriccoin.co>"
criteria = "safe-to-deploy"
delta = "1.0.117 -> 1.0.120"

[[audits.smallvec]]
who = "Daira-Emma Hopwood <daira@jacaranda.org>"
criteria = "safe-to-deploy"
delta = "1.11.1 -> 1.13.2"

[[audits.socket2]]
who = "Daira-Emma Hopwood <daira@jacaranda.org>"
criteria = "safe-to-deploy"
delta = "0.5.6 -> 0.5.7"
notes = "The new uses of unsafe to access getsockopt/setsockopt look reasonable."

[[audits.symbolic-common]]
who = "Kris Nuttycombe <kris@nutty.land>"
criteria = "safe-to-run"
delta = "12.9.2 -> 12.13.3"
notes = "Just minor code & Cargo.toml cleanups."

[[audits.syn]]
who = "Daira-Emma Hopwood <daira@jacaranda.org>"
criteria = "safe-to-deploy"
delta = "2.0.53 -> 2.0.60"

[[audits.syn]]
who = "Daira-Emma Hopwood <daira@jacaranda.org>"
criteria = "safe-to-deploy"
delta = "2.0.60 -> 2.0.63"

[[audits.sync_wrapper]]
who = "Jack Grigg <jack@electriccoin.co>"
criteria = "safe-to-deploy"
delta = "0.1.2 -> 1.0.1"

[[audits.thiserror]]
who = "Daira-Emma Hopwood <daira@jacaranda.org>"
criteria = "safe-to-deploy"
delta = "1.0.58 -> 1.0.60"

[[audits.thiserror]]
who = "Jack Grigg <jack@electriccoin.co>"
criteria = "safe-to-deploy"
delta = "1.0.60 -> 1.0.61"

[[audits.thiserror]]
who = "Jack Grigg <jack@electriccoin.co>"
criteria = "safe-to-deploy"
delta = "1.0.61 -> 1.0.63"

[[audits.thiserror-impl]]
who = "Daira-Emma Hopwood <daira@jacaranda.org>"
criteria = "safe-to-deploy"
delta = "1.0.58 -> 1.0.60"

[[audits.thiserror-impl]]
who = "Jack Grigg <jack@electriccoin.co>"
criteria = "safe-to-deploy"
delta = "1.0.60 -> 1.0.61"

[[audits.thiserror-impl]]
who = "Jack Grigg <jack@electriccoin.co>"
criteria = "safe-to-deploy"
delta = "1.0.61 -> 1.0.63"

[[audits.tokio-stream]]
who = "Daira-Emma Hopwood <daira@jacaranda.org>"
criteria = "safe-to-deploy"
delta = "0.1.14 -> 0.1.15"

[[audits.tokio-stream]]
who = "Jack Grigg <jack@electriccoin.co>"
criteria = "safe-to-deploy"
delta = "0.1.15 -> 0.1.17"
notes = """
No new `unsafe` code or powerful imports. The new async polling logic added as
`StreamMap::poll_next_many` looks plausible.
"""

[[audits.tokio-util]]
who = "Daira-Emma Hopwood <daira@jacaranda.org>"
criteria = "safe-to-deploy"
delta = "0.7.10 -> 0.7.11"

[[audits.tonic]]
who = "Daira-Emma Hopwood <daira@jacaranda.org>"
criteria = "safe-to-deploy"
delta = "0.10.2 -> 0.11.0"

[[audits.tonic]]
who = "Jack Grigg <jack@electriccoin.co>"
criteria = "safe-to-deploy"
delta = "0.12.0 -> 0.12.1"
notes = "Changes to generics bounds look fine"

[[audits.tonic-build]]
who = "Daira-Emma Hopwood <daira@jacaranda.org>"
criteria = "safe-to-deploy"
delta = "0.10.2 -> 0.11.0"

[[audits.tonic-build]]
who = "Jack Grigg <jack@electriccoin.co>"
criteria = "safe-to-deploy"
delta = "0.11.0 -> 0.12.0"

[[audits.tonic-build]]
who = "Jack Grigg <jack@electriccoin.co>"
criteria = "safe-to-deploy"
delta = "0.12.0 -> 0.12.1"

[[audits.tonic-build]]
who = "Jack Grigg <jack@electriccoin.co>"
criteria = "safe-to-deploy"
delta = "0.12.1 -> 0.12.3"
notes = "Changes to generated code make sense and don't result in anything unexpected."

[[audits.tonic-build]]
who = "Jack Grigg <jack@electriccoin.co>"
criteria = "safe-to-deploy"
delta = "0.12.3 -> 0.13.0"
notes = "Changes to generated code look sensible (adapting to `tonic` API changes)."

[[audits.tor-async-utils]]
who = "Jack Grigg <jack@electriccoin.co>"
criteria = "safe-to-deploy"
delta = "0.23.0 -> 0.28.0"
notes = """
Some macro complexity but it appears to only be used for defining error types;
no changes to `unsafe` code or powerful imports.
"""

[[audits.tor-bytes]]
who = "Jack Grigg <jack@electriccoin.co>"
criteria = "safe-to-deploy"
delta = "0.23.0 -> 0.28.0"

[[audits.tor-cert]]
who = "Jack Grigg <jack@electriccoin.co>"
criteria = "safe-to-deploy"
delta = "0.23.0 -> 0.28.0"
notes = """
No new `unsafe` APIs, but does add a new API that could be used to violate crate
semantics; it is gated as an experimental feature and follows the Tor crate
naming convention of using a `dangerously_*` method prefix.
"""

[[audits.tor-checkable]]
who = "Jack Grigg <jack@electriccoin.co>"
criteria = "safe-to-deploy"
delta = "0.23.0 -> 0.28.0"

[[audits.tor-consdiff]]
who = "Jack Grigg <jack@electriccoin.co>"
criteria = "safe-to-deploy"
delta = "0.23.0 -> 0.28.0"

[[audits.tor-dirclient]]
who = "Jack Grigg <jack@electriccoin.co>"
criteria = "safe-to-deploy"
delta = "0.23.0 -> 0.28.0"

[[audits.tor-dirmgr]]
who = "Jack Grigg <jack@electriccoin.co>"
criteria = "safe-to-deploy"
delta = "0.23.0 -> 0.28.0"

[[audits.tor-error]]
who = "Jack Grigg <jack@electriccoin.co>"
criteria = "safe-to-deploy"
delta = "0.23.0 -> 0.28.0"

[[audits.tor-log-ratelim]]
who = "Jack Grigg <jack@electriccoin.co>"
criteria = "safe-to-deploy"
delta = "0.23.0 -> 0.28.0"

[[audits.tor-persist]]
who = "Jack Grigg <jack@electriccoin.co>"
criteria = "safe-to-deploy"
delta = "0.23.0 -> 0.28.0"
notes = "No new `unsafe` code, and three new `#![forbid(unsafe_code)]` annotations."

[[audits.tor-protover]]
who = "Jack Grigg <jack@electriccoin.co>"
criteria = "safe-to-deploy"
delta = "0.23.0 -> 0.28.0"

[[audits.tor-relay-selection]]
who = "Jack Grigg <jack@electriccoin.co>"
criteria = "safe-to-deploy"
delta = "0.23.0 -> 0.28.0"

[[audits.tower-layer]]
who = "Jack Grigg <jack@electriccoin.co>"
criteria = "safe-to-deploy"
delta = "0.3.2 -> 0.3.3"

[[audits.tower-service]]
who = "Jack Grigg <jack@electriccoin.co>"
criteria = "safe-to-deploy"
delta = "0.3.2 -> 0.3.3"

[[audits.utf8parse]]
who = "Jack Grigg <jack@electriccoin.co>"
criteria = "safe-to-run"
delta = "0.2.1 -> 0.2.2"

[[audits.visibility]]
who = "Kris Nuttycombe <kris@nutty.land>"
criteria = ["safe-to-deploy", "license-reviewed"]
version = "0.1.1"
notes = """
- Crate has no unsafe code, and sets `#![forbid(unsafe_code)]`.
- Crate has no powerful imports, and exclusively provides a proc macro
  that safely malleates a visibility modifier.
"""

[[audits.walkdir]]
who = "Daira-Emma Hopwood <daira@jacaranda.org>"
criteria = "safe-to-run"
delta = "2.4.0 -> 2.5.0"

[[audits.wasm-bindgen-backend]]
who = "Daira-Emma Hopwood <daira@jacaranda.org>"
criteria = "safe-to-deploy"
delta = "0.2.88 -> 0.2.89"

[[audits.wasm-bindgen-macro]]
who = "Daira-Emma Hopwood <daira@jacaranda.org>"
criteria = "safe-to-deploy"
delta = "0.2.88 -> 0.2.89"

[[audits.web-sys]]
who = "Daira-Emma Hopwood <daira@jacaranda.org>"
criteria = "safe-to-deploy"
delta = "0.3.65 -> 0.3.66"

[[audits.webpki-roots]]
who = "Daira-Emma Hopwood <daira@jacaranda.org>"
criteria = "safe-to-deploy"
delta = "0.25.2 -> 0.25.4"
notes = "I have not checked consistency with the Mozilla IncludedCACertificateReportPEMCSV report."

[[audits.which]]
who = "Jack Grigg <jack@electriccoin.co>"
criteria = "safe-to-deploy"
delta = "6.0.1 -> 6.0.3"

[[audits.winapi-util]]
who = "Daira-Emma Hopwood <daira@jacaranda.org>"
criteria = "safe-to-run"
delta = "0.1.6 -> 0.1.8"

[[audits.zcash_address]]
who = "Kris Nuttycombe <kris@nutty.land>"
criteria = "safe-to-deploy"
delta = "0.3.2 -> 0.4.0"
notes = "This release contains no unsafe code and consists soley of added convenience methods."

[[audits.zcash_encoding]]
who = "Kris Nuttycombe <kris@nutty.land>"
criteria = "safe-to-deploy"
delta = "0.2.0 -> 0.2.1"
notes = "This release adds minor convenience methods and involves no unsafe code."

[[audits.zcash_keys]]
who = "Kris Nuttycombe <kris@nutty.land>"
criteria = "safe-to-deploy"
delta = "0.2.0 -> 0.3.0"

[[audits.zcash_note_encryption]]
who = "Kris Nuttycombe <kris@nutty.land>"
criteria = "safe-to-deploy"
version = "0.4.1"
notes = "Additive-only change that exposes the ability to decrypt by pk_d and esk. No functional changes."

[[audits.zcash_primitives]]
who = "Kris Nuttycombe <kris@nutty.land>"
criteria = "safe-to-deploy"
delta = "0.15.1 -> 0.16.0"
notes = "The primary change here is the switch from the `hdwallet` dependency to using `bip32`."

[[audits.zcash_proofs]]
who = "Kris Nuttycombe <kris@nutty.land>"
criteria = "safe-to-deploy"
delta = "0.15.0 -> 0.16.0"
notes = "This release involves only updates of previously-vetted dependencies."

[[audits.zerocopy]]
who = "Daira-Emma Hopwood <daira@jacaranda.org>"
criteria = "safe-to-deploy"
delta = "0.7.32 -> 0.7.34"

[[audits.zerocopy-derive]]
who = "Daira-Emma Hopwood <daira@jacaranda.org>"
criteria = "safe-to-deploy"
delta = "0.7.32 -> 0.7.34"

[[audits.zeroize]]
who = "Daira-Emma Hopwood <daira@jacaranda.org>"
criteria = "safe-to-deploy"
delta = "1.6.0 -> 1.7.0"

[[trusted.equihash]]
criteria = "safe-to-deploy"
user-id = 6289 # Jack Grigg (str4d)
start = "2020-06-26"
end = "2025-04-22"

[[trusted.equihash]]
criteria = "safe-to-deploy"
user-id = 169181 # Kris Nuttycombe (nuttycom)
start = "2025-02-21"
end = "2026-02-21"

[[trusted.f4jumble]]
criteria = ["safe-to-deploy", "crypto-reviewed"]
user-id = 6289 # Jack Grigg (str4d)
start = "2021-09-22"
end = "2025-04-22"

[[trusted.halo2_gadgets]]
criteria = "safe-to-deploy"
user-id = 6289 # Jack Grigg (str4d)
start = "2022-02-15"
end = "2025-12-16"

[[trusted.halo2_gadgets]]
criteria = ["safe-to-deploy", "crypto-reviewed"]
user-id = 1244 # ebfull
start = "2022-05-10"
end = "2025-04-22"

[[trusted.halo2_legacy_pdqsort]]
criteria = ["safe-to-deploy", "crypto-reviewed"]
user-id = 199950 # Daira-Emma Hopwood (daira)
start = "2023-02-24"
end = "2025-04-22"

[[trusted.halo2_poseidon]]
criteria = "safe-to-deploy"
user-id = 6289 # Jack Grigg (str4d)
start = "2024-12-13"
end = "2025-12-16"

[[trusted.halo2_proofs]]
criteria = ["safe-to-deploy", "crypto-reviewed"]
user-id = 1244 # ebfull
start = "2022-05-10"
end = "2025-04-22"

[[trusted.incrementalmerkletree]]
criteria = "safe-to-deploy"
user-id = 1244 # ebfull
start = "2021-06-24"
end = "2025-04-22"

[[trusted.incrementalmerkletree]]
criteria = "safe-to-deploy"
user-id = 6289 # Jack Grigg (str4d)
start = "2021-12-17"
end = "2025-04-22"

[[trusted.incrementalmerkletree]]
criteria = "safe-to-deploy"
user-id = 169181 # Kris Nuttycombe (nuttycom)
start = "2023-02-28"
end = "2025-04-22"

[[trusted.incrementalmerkletree-testing]]
criteria = "safe-to-deploy"
user-id = 169181 # Kris Nuttycombe (nuttycom)
start = "2024-09-25"
end = "2025-10-02"

[[trusted.memuse]]
criteria = "safe-to-deploy"
user-id = 6289 # Jack Grigg (str4d)
start = "2021-09-03"
end = "2025-12-16"

[[trusted.orchard]]
criteria = "safe-to-deploy"
user-id = 169181 # Kris Nuttycombe (nuttycom)
start = "2024-08-12"
end = "2025-08-12"

[[trusted.orchard]]
criteria = ["safe-to-deploy", "crypto-reviewed", "license-reviewed"]
user-id = 1244 # ebfull
start = "2022-10-19"
end = "2025-04-22"

[[trusted.orchard]]
criteria = ["safe-to-deploy", "crypto-reviewed", "license-reviewed"]
user-id = 6289 # Jack Grigg (str4d)
start = "2021-01-07"
end = "2025-04-22"

[[trusted.orchard]]
criteria = ["safe-to-deploy", "crypto-reviewed", "license-reviewed"]
user-id = 169181 # Kris Nuttycombe (nuttycom)
start = "2024-08-12"
end = "2025-08-12"

[[trusted.pczt]]
criteria = "safe-to-deploy"
user-id = 6289 # Jack Grigg (str4d)
start = "2024-10-08"
end = "2026-03-13"

[[trusted.pczt]]
criteria = "safe-to-deploy"
user-id = 169181 # Kris Nuttycombe (nuttycom)
start = "2024-12-17"
end = "2025-12-17"

[[trusted.redjubjub]]
criteria = "safe-to-deploy"
user-id = 199950 # Daira-Emma Hopwood (daira)
start = "2023-03-30"
end = "2026-02-21"

[[trusted.sapling-crypto]]
criteria = "safe-to-deploy"
user-id = 169181 # Kris Nuttycombe (nuttycom)
start = "2024-08-12"
end = "2025-08-12"

[[trusted.sapling-crypto]]
criteria = ["safe-to-deploy", "crypto-reviewed"]
user-id = 6289 # Jack Grigg (str4d)
start = "2024-01-26"
end = "2025-04-22"

[[trusted.sapling-crypto]]
criteria = ["safe-to-deploy", "crypto-reviewed", "license-reviewed"]
user-id = 169181 # Kris Nuttycombe (nuttycom)
start = "2024-08-12"
end = "2025-08-12"

[[trusted.schemerz]]
criteria = "safe-to-deploy"
user-id = 6289 # Jack Grigg (str4d)
start = "2024-10-15"
end = "2025-10-15"

[[trusted.schemerz-rusqlite]]
criteria = "safe-to-deploy"
user-id = 6289 # Jack Grigg (str4d)
start = "2024-10-15"
end = "2025-10-15"

[[trusted.shardtree]]
criteria = "safe-to-deploy"
user-id = 169181 # Kris Nuttycombe (nuttycom)
start = "2022-12-15"
end = "2025-04-22"

[[trusted.sinsemilla]]
criteria = "safe-to-deploy"
user-id = 6289 # Jack Grigg (str4d)
start = "2024-12-13"
end = "2025-12-16"

[[trusted.windows-sys]]
criteria = "safe-to-deploy"
user-id = 64539 # Kenny Kerr (kennykerr)
start = "2021-11-15"
end = "2025-04-22"

[[trusted.windows-targets]]
criteria = "safe-to-deploy"
user-id = 64539 # Kenny Kerr (kennykerr)
start = "2022-09-09"
end = "2025-04-22"

[[trusted.windows_aarch64_gnullvm]]
criteria = "safe-to-deploy"
user-id = 64539 # Kenny Kerr (kennykerr)
start = "2022-09-01"
end = "2025-04-22"

[[trusted.windows_aarch64_msvc]]
criteria = "safe-to-deploy"
user-id = 64539 # Kenny Kerr (kennykerr)
start = "2021-11-05"
end = "2025-04-22"

[[trusted.windows_i686_gnu]]
criteria = "safe-to-deploy"
user-id = 64539 # Kenny Kerr (kennykerr)
start = "2021-10-28"
end = "2025-04-22"

[[trusted.windows_i686_gnullvm]]
criteria = "safe-to-deploy"
user-id = 64539 # Kenny Kerr (kennykerr)
start = "2024-04-02"
end = "2025-05-15"

[[trusted.windows_i686_msvc]]
criteria = "safe-to-deploy"
user-id = 64539 # Kenny Kerr (kennykerr)
start = "2021-10-27"
end = "2025-04-22"

[[trusted.windows_x86_64_gnu]]
criteria = "safe-to-deploy"
user-id = 64539 # Kenny Kerr (kennykerr)
start = "2021-10-28"
end = "2025-04-22"

[[trusted.windows_x86_64_gnullvm]]
criteria = "safe-to-deploy"
user-id = 64539 # Kenny Kerr (kennykerr)
start = "2022-09-01"
end = "2025-04-22"

[[trusted.windows_x86_64_msvc]]
criteria = "safe-to-deploy"
user-id = 64539 # Kenny Kerr (kennykerr)
start = "2021-10-27"
end = "2025-04-22"

[[trusted.zcash]]
criteria = "safe-to-deploy"
user-id = 6289 # Jack Grigg (str4d)
start = "2024-07-15"
end = "2025-07-19"

[[trusted.zcash_address]]
criteria = "safe-to-deploy"
user-id = 1244 # ebfull
start = "2022-10-19"
end = "2025-04-22"

[[trusted.zcash_address]]
criteria = "safe-to-deploy"
user-id = 6289 # Jack Grigg (str4d)
start = "2021-03-07"
end = "2025-04-22"

[[trusted.zcash_address]]
criteria = "safe-to-deploy"
user-id = 169181 # Kris Nuttycombe (nuttycom)
start = "2024-08-20"
end = "2025-08-26"

[[trusted.zcash_client_backend]]
criteria = "safe-to-deploy"
user-id = 169181 # Kris Nuttycombe (nuttycom)
start = "2024-03-25"
end = "2026-06-02"

[[trusted.zcash_client_sqlite]]
criteria = "safe-to-deploy"
user-id = 6289 # Jack Grigg (str4d)
start = "2020-06-25"
end = "2025-10-22"

[[trusted.zcash_client_sqlite]]
criteria = "safe-to-deploy"
user-id = 169181 # Kris Nuttycombe (nuttycom)
start = "2024-03-25"
end = "2026-06-02"

[[trusted.zcash_encoding]]
criteria = "safe-to-deploy"
user-id = 1244 # ebfull
start = "2022-10-19"
end = "2025-04-22"

[[trusted.zcash_encoding]]
criteria = "safe-to-deploy"
user-id = 6289 # Jack Grigg (str4d)
start = "2021-08-31"
end = "2025-12-13"

[[trusted.zcash_encoding]]
criteria = "safe-to-deploy"
user-id = 169181 # Kris Nuttycombe (nuttycom)
start = "2024-08-19"
end = "2026-02-21"

[[trusted.zcash_extensions]]
criteria = "safe-to-deploy"
user-id = 6289 # Jack Grigg (str4d)
start = "2020-04-24"
end = "2025-04-23"

[[trusted.zcash_history]]
criteria = "safe-to-deploy"
user-id = 1244 # ebfull
start = "2020-03-04"
end = "2025-04-22"

[[trusted.zcash_history]]
criteria = "safe-to-deploy"
user-id = 6289 # Jack Grigg (str4d)
start = "2024-03-01"
end = "2025-04-22"

[[trusted.zcash_keys]]
criteria = "safe-to-deploy"
user-id = 169181 # Kris Nuttycombe (nuttycom)
start = "2024-01-15"
end = "2026-05-12"

[[trusted.zcash_note_encryption]]
criteria = ["safe-to-deploy", "crypto-reviewed"]
user-id = 169181 # Kris Nuttycombe (nuttycom)
start = "2023-03-22"
end = "2025-04-22"

[[trusted.zcash_primitives]]
criteria = "safe-to-deploy"
user-id = 169181 # Kris Nuttycombe (nuttycom)
start = "2024-08-20"
end = "2025-08-26"

[[trusted.zcash_primitives]]
criteria = ["safe-to-deploy", "crypto-reviewed", "license-reviewed"]
user-id = 1244 # ebfull
start = "2019-10-08"
end = "2025-04-22"

[[trusted.zcash_primitives]]
criteria = ["safe-to-deploy", "crypto-reviewed", "license-reviewed"]
user-id = 6289 # Jack Grigg (str4d)
start = "2021-03-26"
end = "2025-04-22"

[[trusted.zcash_proofs]]
criteria = "safe-to-deploy"
user-id = 169181 # Kris Nuttycombe (nuttycom)
start = "2024-08-20"
end = "2025-08-26"

[[trusted.zcash_proofs]]
criteria = ["safe-to-deploy", "crypto-reviewed", "license-reviewed"]
user-id = 6289 # Jack Grigg (str4d)
start = "2021-03-26"
end = "2025-04-22"

[[trusted.zcash_protocol]]
criteria = "safe-to-deploy"
user-id = 6289 # Jack Grigg (str4d)
start = "2024-12-13"
end = "2025-12-13"

[[trusted.zcash_protocol]]
criteria = "safe-to-deploy"
user-id = 169181 # Kris Nuttycombe (nuttycom)
start = "2024-01-27"
end = "2026-06-02"

[[trusted.zcash_spec]]
criteria = "safe-to-deploy"
user-id = 199950 # Daira-Emma Hopwood (daira)
start = "2025-02-20"
end = "2026-02-21"

[[trusted.zcash_spec]]
criteria = ["safe-to-deploy", "crypto-reviewed", "license-reviewed"]
user-id = 6289 # Jack Grigg (str4d)
start = "2023-12-07"
end = "2025-04-22"

[[trusted.zcash_transparent]]
criteria = "safe-to-deploy"
user-id = 6289 # Jack Grigg (str4d)
start = "2024-12-14"
end = "2025-12-16"

[[trusted.zcash_transparent]]
criteria = "safe-to-deploy"
user-id = 169181 # Kris Nuttycombe (nuttycom)
start = "2024-12-17"
end = "2025-12-17"

[[trusted.zip32]]
criteria = "safe-to-deploy"
user-id = 6289 # Jack Grigg (str4d)
start = "2023-12-06"
end = "2025-04-22"

[[trusted.zip32]]
criteria = "safe-to-deploy"
user-id = 169181 # Kris Nuttycombe (nuttycom)
start = "2025-02-20"
end = "2026-02-21"

[[trusted.zip321]]
criteria = "safe-to-deploy"
user-id = 169181 # Kris Nuttycombe (nuttycom)
start = "2024-01-15"
<<<<<<< HEAD
end = "2026-06-02"
=======
end = "2026-07-16"
>>>>>>> 1318f954
<|MERGE_RESOLUTION|>--- conflicted
+++ resolved
@@ -1314,8 +1314,4 @@
 criteria = "safe-to-deploy"
 user-id = 169181 # Kris Nuttycombe (nuttycom)
 start = "2024-01-15"
-<<<<<<< HEAD
-end = "2026-06-02"
-=======
-end = "2026-07-16"
->>>>>>> 1318f954
+end = "2026-07-16"