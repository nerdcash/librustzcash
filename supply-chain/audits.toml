--- conflicted
+++ resolved
@@ -2118,11 +2118,7 @@
 criteria = "safe-to-deploy"
 user-id = 169181 # Kris Nuttycombe (nuttycom)
 start = "2024-08-20"
-<<<<<<< HEAD
 end = "2026-10-24"
-=======
-end = "2026-10-02"
->>>>>>> c222cc52
 
 [[trusted.zcash_client_backend]]
 criteria = "safe-to-deploy"
@@ -2212,11 +2208,7 @@
 criteria = "safe-to-deploy"
 user-id = 169181 # Kris Nuttycombe (nuttycom)
 start = "2024-08-20"
-<<<<<<< HEAD
 end = "2026-10-24"
-=======
-end = "2026-10-02"
->>>>>>> c222cc52
 
 [[trusted.zcash_primitives]]
 criteria = ["safe-to-deploy", "crypto-reviewed", "license-reviewed"]
@@ -2240,11 +2232,7 @@
 criteria = "safe-to-deploy"
 user-id = 169181 # Kris Nuttycombe (nuttycom)
 start = "2024-08-20"
-<<<<<<< HEAD
 end = "2026-10-24"
-=======
-end = "2026-10-02"
->>>>>>> c222cc52
 
 [[trusted.zcash_proofs]]
 criteria = ["safe-to-deploy", "crypto-reviewed", "license-reviewed"]
