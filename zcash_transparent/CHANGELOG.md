# Changelog
All notable changes to this library will be documented in this file.

The format is based on [Keep a Changelog](https://keepachangelog.com/en/1.0.0/),
and this library adheres to Rust's notion of
[Semantic Versioning](https://semver.org/spec/v2.0.0.html).

## [Unreleased]

### Fixed
- `zcash_transparent::keys::AccountPubKey::derive_pubkey_at_bip32_path` now
  returns the correct result for valid paths instead of an error or panic.

<<<<<<< HEAD
=======
### Added
- `zcash_transparent::pczt::Bip32Derivation::extract_bip_44_fields`

>>>>>>> 2ec38bae
## [0.1.0] - 2024-12-16

The entries below are relative to the `zcash_primitives` crate as of the tag
`zcash_primitives-0.20.0`.

### Added
- `zcash_transparent::keys::AccountPubKey::derive_pubkey_at_bip32_path`<|MERGE_RESOLUTION|>--- conflicted
+++ resolved
@@ -11,12 +11,9 @@
 - `zcash_transparent::keys::AccountPubKey::derive_pubkey_at_bip32_path` now
   returns the correct result for valid paths instead of an error or panic.
 
-<<<<<<< HEAD
-=======
 ### Added
 - `zcash_transparent::pczt::Bip32Derivation::extract_bip_44_fields`
 
->>>>>>> 2ec38bae
 ## [0.1.0] - 2024-12-16
 
 The entries below are relative to the `zcash_primitives` crate as of the tag
