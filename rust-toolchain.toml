--- conflicted
+++ resolved
@@ -1,7 +1,3 @@
 [toolchain]
-<<<<<<< HEAD
-channel = "1.79.0"
-=======
 channel = "1.85.1"
->>>>>>> fe3a0fcb
 components = [ "clippy", "rustfmt" ]