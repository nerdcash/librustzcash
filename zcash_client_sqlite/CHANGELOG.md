# Changelog
All notable changes to this library will be documented in this file.

The format is based on [Keep a Changelog](https://keepachangelog.com/en/1.0.0/),
and this library adheres to Rust's notion of
[Semantic Versioning](https://semver.org/spec/v2.0.0.html). Future releases are
indicated by the `PLANNED` status in order to make it possible to correctly
represent the transitive `semver` implications of changes within the enclosing
workspace.

## [Unreleased]

### Added
- A `zcashd-compat` feature flag has been added in service of being able to
  import data from the zcashd `wallet.dat` format. For additional information
  refer to the `zcash_client_backend 0.20.0` release notes.

### Changed
- Migrated to `zcash_client_backend 0.20`.

## [0.17.0] - PLANNED

### Added
- `zcash_client_sqlite::wallet::init::WalletMigrator`
- `zcash_client_sqlite::wallet::init::migrations`
- `zcash_client_sqlite::WalletDb::params`

### Changed
- Migrated to `zcash_address 0.8`, `zip321 0.4`, `zcash_transparent 0.3`,
  `zcash_primitives 0.23`, `zcash_proofs 0.23`, `zcash_keys 0.9`, `pczt 0.3`,
  `zcash_client_backend 0.19`
- `zcash_client_sqlite::wallet::init::WalletMigrationError::`
  - Variants `WalletMigrationError::CommitmentTree` and 
    `WalletMigrationError::Other` now `Box` their contents.

## [0.16.4] - 2025-08-19

### Fixed
- `TransactionDataRequest::GetStatus` requests for txids that do not
  correspond to unexpired transactions in the transactions table are now
  deleted from the status check queue when `set_transaction_status` is
  called with a status of either `TxidNotRecognized` or `NotInMainChain`.
- This release fixes a bug that caused transparent UTXO value to be
  double_counted in the wallet summary, contributing to both spendable and
  pending balance, when queried with `min_confirmations == 0`.
- Transaction fees are now restored when possible by calls to
  `WalletDb::store_decrypted_tx`.

## [0.16.3] - 2025-06-17

### Fixed
- `TransactionDataRequest`s will no longer be generated for coinbase inputs
  (which are represented as having the all-zeros txid).

<<<<<<< HEAD
## [0.17.0] - 2025-05-30

### Added
- `zcash_client_sqlite::wallet::init::WalletMigrator`
- `zcash_client_sqlite::wallet::init::migrations`

### Changed
- Migrated to `zcash_address 0.8`, `zip321 0.4`, `zcash_transparent 0.3`,
  `zcash_primitives 0.23`, `zcash_proofs 0.23`, `zcash_keys 0.9`, `pczt 0.3`,
  `zcash_client_backend 0.19`
- `zcash_client_sqlite::wallet::init::WalletMigrationError::`
  - Variants `WalletMigrationError::CommitmentTree` and
    `WalletMigrationError::Other` now `Box` their contents.

=======
>>>>>>> 91980cbb
## [0.16.2] - 2025-04-02

### Fixed
- This release fixes a migration error that could cause some wallets
  to crash on startup due to an attempt to associate a received transparent
  output with an address that does not exist in the wallet's `addresses`
  table.

## [0.16.1] - 2025-03-26

### Fixed
- This release fixes a migration error that could cause some wallets
  to crash on startup due to an attempt to derive a unified address with
  a Sapling receiver at an index for which no Sapling receiver can exist.

## [0.16.0] - 2025-03-19

### Added
- `zcash_client_sqlite::WalletDb::with_gap_limits`
- `zcash_client_sqlite::GapLimits`
- `zcash_client_sqlite::util`
- `zcash_client_sqlite::schedule_ephemeral_address_checks` has been added under
  the `transparent-inputs` feature flag.
- `zcash_client_sqlite::wallet::transparent::SchedulingError`

### Changed
- Updated to `zcash_keys 0.8`, `zcash_client_backend 0.18`
- `zcash_client_sqlite::WalletDb` has added fields and type parameters:
    - a `clock` field and corresponding type parameter. Tests that make use of
      `WalletDb` now use a `zcash_client_sqlite::util::FixedClock` for this
      field value.
    - an `rng` field and corresponding type parameter. Tests that make use of
      `WalletDb` now use a `ChaChaRng` value initialized with the all-zeros
      seed for this field value.
    - the following methods have been changed to accept additional parameters
      as a result of these changes:
      - `WalletDb::for_path`
      - `WalletDb::from_connection`
      - `wallet::init::init_wallet_db` has additional type constraints
- `zcash_client_sqlite::WalletDb::get_address_for_index` now returns some of
  its failure modes via `Err(SqliteClientError::AddressGeneration)` instead of
  `Ok(None)`.
- `zcash_client_sqlite::error::SqliteClientError` variants have changed:
  - The `EphemeralAddressReuse` variant has been removed and replaced
    by a new generalized `AddressReuse` error variant.
  - The `ReachedGapLimit` variant no longer includes the account UUID
    for the account that reached the limit in its payload. In addition
    to the transparent address index, it also contains the key scope
    involved when the error was encountered.
  - A new `DiversifierIndexReuse` variant has been added.
  - A new `Scheduling` variant has been added.
- Each row returned from the `v_received_outputs` view now exposes an
  internal identifier for the address that received that output. This should
  be ignored by external consumers of this view.

## [0.15.0] - 2025-02-21

### Added
- `zcash_client_sqlite::WalletDb::from_connection`
- `zcash_client_sqlite::WalletDb::check_witnesses`
- `zcash_client_sqlite::WalletDb::queue_rescans`

### Changed
- MSRV is now 1.81.0.
- Migrated to `bip32 =0.6.0-pre.1`, `nonempty 0.11`.`incrementalmerkletree 0.8`,
  `shardtree 0.6`, `orchard 0.11`, `sapling-crypto 0.5`, `zcash_encoding 0.3`,
  `zcash_protocol 0.5`, `zcash_address 0.7`, `zcash_transparent 0.2`,
  `zcash_primitives 0.22`, `zcash_keys 0.7`, `zcash_client_backend 0.17`.
- `zcash_client_sqlite::wallet::init::init_wallet_db` now has an additional
  generic parameter, enabling it to be used with wallets constructed via
  `WalletDb::from_connection`.
- The `v_transactions` view has added columns `total_spent` and `total_received`.

## [0.14.0] - 2024-12-16

### Added
- `zcash_client_sqlite::AccountUuid`

### Changed
- Migrated to `sapling-crypto 0.4`, `zcash_keys 0.6`, `zcash_primitives 0.21`,
  `zcash_proofs 0.21`, `zcash_client_backend 0.16`
- The `v_transactions` view has been modified:
  - The `account_id` column has been replaced with `account_uuid`.
- The `v_tx_outputs` view has been modified:
  - The `from_account_id` column has been replaced with `from_account_uuid`.
  - The `to_account_id` column has been replaced with `to_account_uuid`.
- The `WalletRead` and `InputSource` impls for `WalletDb` now set the `AccountId`
  associated type to `AccountUuid`.
- Variants of `SqliteClientError` have changed:
  - The `AccountCollision` and `ReachedGapLimit` now carry `AccountUuid` values
    instead of `AccountId`s.
  - `SqliteClientError::AccountIdDiscontinuity` has been removed as it is now
    unused.
  - `SqliteClientError::AccountIdOutOfRange` has been renamed to
    `Zip32AccountIndexOutOfRange`.

### Removed
- `zcash_client_sqlite::AccountId` (use `AccountUuid` instead).

## [0.13.0] - 2024-11-14

### Added
- Exposed `AccountId::from_u32` and `AccountId::as_u32` conversions under the
  `unstable` feature flag.

### Changed
- MSRV is now 1.77.0.
- Migrated to `zcash_primitives 0.20`, `zcash_keys 0.5`,
  `zcash_client_backend 0.15`.
- Migrated from `schemer` to our fork `schemerz`.
- Migrated to `rusqlite 0.32`.
- `error::SqliteClientError` has additional variant `NoteFilterInvalid`

### Fixed
- `zcash_client_sqlite::WalletDb`'s implementation of
  `zcash_client_backend::data_api::WalletRead::get_wallet_summary` has been
  fixed to take account of `min_confirmations` for transparent balances.
  (Previously, it would treat transparent balances as though
  `min_confirmations` were `1` even if it was set to a higher value.)
  Note that this implementation treats `min_confirmations == 0` the same
  as `min_confirmations == 1` for both shielded and transparent TXOs.
  It also does not currently distinguish between pending change and
  non-change; the pending value is all counted as non-change (issue
  [#1592](https://github.com/zcash/librustzcash/issues/1592)).

## [0.12.2] - 2024-10-21

### Fixed
- Fixes an error in determining the minimum checkpoint height to which it's
  possible to rewind in the case of a reorg, when no other truncation height
  information is available.

## [0.12.1] - 2024-10-10

### Fixed
- An error in scan progress computation was fixed. As part of this fix, wallet
  summary information is now only returned in the case that some note
  commitment tree size information can be determined, either from subtree root
  download or from downloaded block data. NOTE: The recovery progress ratio may
  be present as `0:0` in the case that the recovery range contains no notes;
  this was not adequately documented in the previous release.

## [0.12.0] - 2024-10-04

### Added
- `impl WalletTest for WalletDb` is now available under the `test-dependencies`
  feature flag.

### Changed
- Migrated to `zcash_client_backend 0.14`, `orchard 0.10`,
  `sapling-crypto 0.3`, `shardtree 0.5`, `zcash_address 0.6`,
  `zcash_primitives 0.19`, `zcash_proofs 0.19`, `zcash_protocol 0.4`.
- `zcash_client_sqlite::error::SqliteClientError::RequestedRewindInvalid`
  is now a structured variant.

## [0.11.2] - 2024-08-21

### Changed
- The `v_tx_outputs` view was modified slightly to support older versions of
  `sqlite`. Queries to the exposed `v_tx_outputs` and `v_transactions` views
  are supported for SQLite versions back to `3.19.x`.
- `zcash_client_sqlite::wallet::init::WalletMigrationError` has an additional
  variant, `DatabaseNotSupported`. The `init_wallet_db` function now checks
  that the sqlite version in use is compatible with the features required by
  the wallet and returns this error if not. SQLite version `3.35` or higher
  is required for use with `zcash_client_sqlite`.

## [0.11.1] - 2024-08-21

### Fixed
- The dependencies of the `tx_retrieval_queue` migration have been fixed to
  enable migrating wallets containing certain kinds of transactions.

## [0.11.0] - 2024-08-20

`zcash_client_sqlite` now provides capabilities for the management of ephemeral
transparent addresses in support of the creation of ZIP 320 transaction pairs.

In addition, `zcash_client_sqlite` now provides improved tracking of transparent
wallet history in support of the API changes in `zcash_client_backend 0.13`,
and the `v_transactions` view has been modified to provide additional metadata
about the relationship of each transaction to the wallet, in particular whether
or not the transaction represents a wallet-internal shielding operation.

### Changed
- MSRV is now 1.70.0.
- Updated dependencies:
  - `zcash_address 0.4`
  - `zcash_client_backend 0.13`
  - `zcash_encoding 0.2.1`
  - `zcash_keys 0.3`
  - `zcash_primitives 0.16`
  - `zcash_protocol 0.2`
- `zcash_client_sqlite::error::SqliteClientError` has a new `ReachedGapLimit` and
  `EphemeralAddressReuse` variants when the "transparent-inputs" feature is enabled.
- `zcash_client_sqlite::error::SqliteClientError` has changed variants:
  - Removed `HdwalletError`.
  - Added `AccountCollision`.
  - Added `TransparentDerivation`.
- The `v_transactions` view has been modified:
  - The `block` column has been renamed to `mined_height`.
  - A `spent_note_count` column has been added.
  - An `is_shielding` column has been added, which is true for transactions where the
    spends from the wallet are all transparent, and the outputs to the wallet are all
    shielded.
- The `v_tx_outputs` view has been modified:
  - The result can now include transparent outputs with unknown height.

### Fixed
- The `to_address` column of the `v_tx_outputs` view is now `NULL` for
  transparent outputs received by the wallet. This column is only intended to
  contain addresses for outputs sent to external recipients. The fix aligns
  received transparent outputs with received shielded outputs (which have always
  returned `NULL`).

## [0.10.3] - 2024-04-08

### Added
- Added a migration to ensure that the default address for existing wallets is
  upgraded to include an Orchard receiver.

### Fixed
- A bug in the SQL query for `WalletDb::get_account_birthday` was fixed.

## [0.10.2] - 2024-03-27

### Fixed
- A bug in the SQL query for `WalletDb::get_unspent_transparent_output` was fixed.

## [0.10.1] - 2024-03-25

### Fixed
- The `sent_notes` table's `received_note` constraint was excessively restrictive
 after zcash/librustzcash#1306. Any databases that have migrations from
 zcash_client_sqlite 0.10.0 applied should be wiped and restored from seed.
 In order to ensure that the incorrect migration is not used, the migration
 id for the `full_account_ids` migration has been changed from
 `0x1b104345_f27e_42da_a9e3_1de22694da43` to `0x6d02ec76_8720_4cc6_b646_c4e2ce69221c`

## [0.10.0] - 2024-03-25

This version was yanked, use 0.10.1 instead.

### Added
- A new `orchard` feature flag has been added to make it possible to
  build client code without `orchard` dependendencies.
- `zcash_client_sqlite::AccountId`
- `zcash_client_sqlite::wallet::Account`
- `impl From<zcash_keys::keys::AddressGenerationError> for SqliteClientError`

### Changed
- Many places that `AccountId` appeared in the API changed from
  using `zcash_primitives::zip32::AccountId` to using an opaque `zcash_client_sqlite::AccountId`
  type.
  - The enum variant `zcash_client_sqlite::error::SqliteClientError::AccountUnknown`
    no longer has a `zcash_primitives::zip32::AccountId` data value.
  - Changes to the implementation of the `WalletWrite` trait:
    - `create_account` function returns a unique identifier for the new account (as before),
      except that this ID no longer happens to match the ZIP-32 account index.
      To get the ZIP-32 account index, use the new `WalletRead::get_account` function.
  - Two columns in the `transactions` view were renamed. They refer to the primary key field in the `accounts` table, which no longer equates to a ZIP-32 account index.
    - `to_account` -> `to_account_id`
    - `from_account` -> `from_account_id`
- `zcash_client_sqlite::error::SqliteClientError` has changed variants:
  - Added `AddressGeneration`
  - Added `UnknownZip32Derivation`
  - Added `BadAccountData`
  - Removed `DiversifierIndexOutOfRange`
  - Removed `InvalidNoteId`
- `zcash_client_sqlite::wallet`:
  - `init::WalletMigrationError` has added variants:
    - `WalletMigrationError::AddressGeneration`
    - `WalletMigrationError::CannotRevert`
    - `WalletMigrationError::SeedNotRelevant`
- The `v_transactions` and `v_tx_outputs` views now include Orchard notes.

## [0.9.1] - 2024-03-09

### Fixed
- Documentation now correctly builds with all feature flags.

## [0.9.0] - 2024-03-01

### Changed
- Migrated to `orchard 0.7`, `zcash_primitives 0.14`, `zcash_client_backend 0.11`.
- `zcash_client_sqlite::error::SqliteClientError` has new error variants:
  - `SqliteClientError::UnsupportedPoolType`
  - `SqliteClientError::BalanceError`
  - The `Bech32DecodeError` variant has been replaced with a more general
    `DecodingError` type.

## [0.8.1] - 2023-10-18

### Fixed
- Fixed a bug in `v_transactions` that was omitting value from identically-valued notes

## [0.8.0] - 2023-09-25

### Notable Changes
- The `v_transactions` and `v_tx_outputs` views have changed in terms of what
  columns are returned, and which result columns may be null. Please see the
  `Changed` section below for additional details.

### Added
- `zcash_client_sqlite::commitment_tree` Types related to management of note
  commitment trees using the `shardtree` crate.
- A new default-enabled feature flag `multicore`. This allows users to disable
  multicore support by setting `default_features = false` on their
  `zcash_primitives`, `zcash_proofs`, and `zcash_client_sqlite` dependencies.
- `zcash_client_sqlite::ReceivedNoteId`
- `zcash_client_sqlite::wallet::commitment_tree` A new module containing a
  sqlite-backed implementation of `shardtree::store::ShardStore`.
- `impl zcash_client_backend::data_api::WalletCommitmentTrees for WalletDb`

### Changed
- MSRV is now 1.65.0.
- Bumped dependencies to `hdwallet 0.4`, `incrementalmerkletree 0.5`, `bs58 0.5`,
  `prost 0.12`, `rusqlite 0.29`, `schemer-rusqlite 0.2.2`, `time 0.3.22`,
  `tempfile 3.5`, `zcash_address 0.3`, `zcash_note_encryption 0.4`,
  `zcash_primitives 0.13`, `zcash_client_backend 0.10`.
- Added dependencies on `shardtree 0.0`, `zcash_encoding 0.2`, `byteorder 1`
- A `CommitmentTree` variant has been added to `zcash_client_sqlite::wallet::init::WalletMigrationError`
- `min_confirmations` parameter values are now more strongly enforced. Previously,
  a note could be spent with fewer than `min_confirmations` confirmations if the
  wallet did not contain enough observed blocks to satisfy the `min_confirmations`
  value specified; this situation is now treated as an error.
- `zcash_client_sqlite::error::SqliteClientError` has new error variants:
  - `SqliteClientError::AccountUnknown`
  - `SqliteClientError::BlockConflict`
  - `SqliteClientError::CacheMiss`
  - `SqliteClientError::ChainHeightUnknown`
  - `SqliteClientError::CommitmentTree`
  - `SqliteClientError::NonSequentialBlocks`
- `zcash_client_backend::FsBlockDbError` has a new error variant:
  - `FsBlockDbError::CacheMiss`
- `zcash_client_sqlite::FsBlockDb::write_block_metadata` now overwrites any
  existing metadata entries that have the same height as a new entry.
- The `v_transactions` and `v_tx_outputs` views no longer return the
  internal database identifier for the transaction. The `txid` column should
  be used instead. The `tx_index`, `expiry_height`, `raw`, `fee_paid`, and
  `expired_unmined` columns will be null for received transparent
  transactions, in addition to the other columns that were previously
  permitted to be null.

### Removed
- The empty `wallet::transact` module has been removed.
- `zcash_client_sqlite::NoteId` has been replaced with `zcash_client_sqlite::ReceivedNoteId`
  as the `SentNoteId` variant is now unused following changes to
  `zcash_client_backend::data_api::WalletRead`.
- `zcash_client_sqlite::wallet::init::{init_blocks_table, init_accounts_table}`
  have been removed. `zcash_client_backend::data_api::WalletWrite::create_account`
  should be used instead; the initialization of the note commitment tree
  previously performed by `init_blocks_table` is now handled by passing an
  `AccountBirthday` containing the note commitment tree frontier as of the
  end of the birthday height block to `create_account` instead.
- `zcash_client_sqlite::DataConnStmtCache` has been removed in favor of using
  `rusqlite` caching for prepared statements.
- `zcash_client_sqlite::prepared` has been entirely removed.

### Fixed
- Fixed an off-by-one error in the `BlockSource` implementation for the SQLite-backed
 `BlockDb` block database which could result in blocks being skipped at the start of
 scan ranges.
- `zcash_client_sqlite::{BlockDb, FsBlockDb}::with_blocks` now return an error
  if `from_height` is set to a block height that does not exist in the cache.
- `WalletDb::get_transaction` no longer returns an error when called on a transaction
  that has not yet been mined, unless the transaction's consensus branch ID cannot be
  determined by other means.
- Fixed an error in `v_transactions` wherein received transparent outputs did not
  result in a transaction entry appearing in the transaction history.

## [0.7.1] - 2023-05-17

### Fixed
- Fixes a potential crash that could occur when attempting to read a memo from
  sqlite when the memo value is `NULL`. At present, we return the empty memo
  in this case; in the future, the `get_memo` API will be updated to reflect
  the potential absence of memo data.

## [0.7.0] - 2023-04-28
### Changed
- Bumped dependencies to `zcash_client_backend 0.9`.

### Removed
- The following deprecated types and methods have been removed from the public API:
  - `wallet::ShieldedOutput`
  - `wallet::block_height_extrema`
  - `wallet::get_address`
  - `wallet::get_all_nullifiers`
  - `wallet::get_balance`
  - `wallet::get_balance_at`
  - `wallet::get_block_hash`
  - `wallet::get_commitment_tree`
  - `wallet::get_nullifiers`
  - `wallet::get_received_memo`
  - `wallet::get_rewind_height`
  - `wallet::get_sent_memo`
  - `wallet::get_spendable_sapling_notes`
  - `wallet::get_transaction`
  - `wallet::get_tx_height`
  - `wallet::get_unified_full_viewing_keys`
  - `wallet::get_witnesses`
  - `wallet::insert_block`
  - `wallet::insert_witnesses`
  - `wallet::is_valid_account_extfvk`
  - `wallet::mark_sapling_note_spent`
  - `wallet::put_tx_data`
  - `wallet::put_tx_meta`
  - `wallet::prune_witnesses`
  - `wallet::select_spendable_sapling_notes`
  - `wallet::update_expired_notes`
  - `wallet::transact::get_spendable_sapling_notes`
  - `wallet::transact::select_spendable_sapling_notes`

## [0.6.0] - 2023-04-15
### Added
- SQLite view `v_tx_outputs`, exposing the history of transaction outputs sent
  from and received by the wallet. See `zcash_client_sqlite::wallet` for view
  documentation.

### Fixed
- In a previous crate release, `WalletDb` was modified to start tracking Sapling
  change notes in both the `sent_notes` and `received_notes` tables, as a form
  of double-entry accounting. This broke assumptions in the `v_transactions`
  SQLite view, and also left the `sent_notes` table in an inconsistent state. A
  migration has been added to this release which fixes the `sent_notes` table to
  consistently store Sapling change notes.
- The SQLite view `v_transactions` had several bugs independently from the above
  issue, and has been rewritten. See `zcash_client_sqlite::wallet` for view
  documentation.

### Changed
- Bumped dependencies to `group 0.13`, `jubjub 0.10`, `zcash_primitives 0.11`,
  `zcash_client_backend 0.8`.
- The dependency on `zcash_primitives` no longer enables the `multicore` feature
  by default in order to support compilation under `wasm32-wasi`. Users of other
  platforms may need to include an explicit dependency on `zcash_primitives`
  without `default-features = false` or otherwise explicitly enable the
  `zcash_primitives/multicore` feature if they did not already depend
  upon `zcash_primitives` with default features enabled.

### Removed
- SQLite views `v_tx_received` and `v_tx_sent` (use `v_tx_outputs` instead).

## [0.5.0] - 2023-02-01
### Added
- `zcash_client_sqlite::FsBlockDb::rewind_to_height` rewinds the BlockMeta Db
 to the specified height following the same logic as homonymous functions on
 `WalletDb`. This function does not delete the files referenced by the rows
 that might be present and are deleted by this function call.
- `zcash_client_sqlite::FsBlockDb::find_block`
- `zcash_client_sqlite::chain`:
  - `impl {Clone, Copy, Debug, PartialEq, Eq} for BlockMeta`

### Changed
- MSRV is now 1.60.0.
- Bumped dependencies to `zcash_primitives 0.10`, `zcash_client_backend 0.7`.
- `zcash_client_backend::FsBlockDbError`:
  - Renamed `FsBlockDbError::{DbError, FsError}` to `FsBlockDbError::{Db, Fs}`.
  - Added `FsBlockDbError::MissingBlockPath`.
  - `impl fmt::Display for FsBlockDbError`

## [0.4.2] - 2022-12-13
### Fixed
- `zcash_client_sqlite::WalletDb::get_transparent_balances` no longer returns an
  error if the wallet has no UTXOs.

## [0.4.1] - 2022-12-06
### Added
- `zcash_client_sqlite::DataConnStmtCache::advance_by_block` now generates a
  `tracing` span, which can be used for profiling.

## [0.4.0] - 2022-11-12
### Added
- Implementations of `zcash_client_backend::data_api::WalletReadTransparent`
  and `WalletWriteTransparent` have been added. These implementations
  are available only when the `transparent-inputs` feature flag is
  enabled.
- New error variants:
  - `SqliteClientError::TransparentAddress`, to support handling of errors in
    transparent address decoding.
  - `SqliteClientError::RequestedRewindInvalid`, to report when requested
    rewinds exceed supported bounds.
  - `SqliteClientError::DiversifierIndexOutOfRange`, to report when the space
    of available diversifier indices has been exhausted.
  - `SqliteClientError::AccountIdDiscontinuity`, to report when a user attempts
    to initialize the accounts table with a noncontiguous set of account identifiers.
  - `SqliteClientError::AccountIdOutOfRange`, to report when the maximum account
    identifier has been reached.
  - `SqliteClientError::Protobuf`, to support handling of errors in serialized
    protobuf data decoding.
- An `unstable` feature flag; this is added to parts of the API that may change
  in any release. It enables `zcash_client_backend`'s `unstable` feature flag.
- New summary views that may be directly accessed in the sqlite database.
  The structure of these views should be considered unstable; they may
  be replaced by accessors provided by the data access API at some point
  in the future:
  - `v_transactions`
  - `v_tx_received`
  - `v_tx_sent`
- `zcash_client_sqlite::wallet::init::WalletMigrationError`
- A filesystem-backed `BlockSource` implementation
  `zcash_client_sqlite::FsBlockDb`. This block source expects blocks to be
  stored on disk in individual files named following the pattern
  `<blockmeta_root>/blocks/<blockheight>-<blockhash>-compactblock`. A SQLite
  database stored at `<blockmeta_root>/blockmeta.sqlite`stores metadata for
  this block source.
  - `zcash_client_sqlite::chain::init::init_blockmeta_db` creates the required
    metadata cache database.
- Implementations of `PartialEq`, `Eq`, `PartialOrd`, and `Ord` for `NoteId`

### Changed
- Various **BREAKING CHANGES** have been made to the database tables. These will
  require migrations, which may need to be performed in multiple steps. Migrations
  will now be automatically performed for any user using
  `zcash_client_sqlite::wallet::init_wallet_db` and it is recommended to use this
  method to maintain the state of the database going forward.
  - The `extfvk` column in the `accounts` table has been replaced by a `ufvk`
    column. Values for this column should be derived from the wallet's seed and
    the account number; the Sapling component of the resulting Unified Full
    Viewing Key should match the old value in the `extfvk` column.
  - The `address` and `transparent_address` columns of the `accounts` table have
    been removed.
    - A new `addresses` table stores Unified Addresses, keyed on their `account`
      and `diversifier_index`, to enable storing diversifed Unified Addresses.
    - Transparent addresses for an account should be obtained by extracting the
      transparent receiver of a Unified Address for the account.
  - A new non-null column, `output_pool` has been added to the `sent_notes`
    table to enable distinguishing between Sapling and transparent outputs
    (and in the future, outputs to other pools). Values for this column should
    be assigned by inference from the address type in the stored data.
- MSRV is now 1.56.1.
- Bumped dependencies to `ff 0.12`, `group 0.12`, `jubjub 0.9`,
  `zcash_primitives 0.9`, `zcash_client_backend 0.6`.
- Renamed the following to use lower-case abbreviations (matching Rust
  naming conventions):
  - `zcash_client_sqlite::BlockDB` to `BlockDb`
  - `zcash_client_sqlite::WalletDB` to `WalletDb`
  - `zcash_client_sqlite::error::SqliteClientError::IncorrectHRPExtFVK` to
    `IncorrectHrpExtFvk`.
- The SQLite implementations of `zcash_client_backend::data_api::WalletRead`
  and `WalletWrite` have been updated to reflect the changes to those
  traits.
- `zcash_client_sqlite::wallet`:
  - `get_spendable_notes` has been renamed to `get_spendable_sapling_notes`.
  - `select_spendable_notes` has been renamed to `select_spendable_sapling_notes`.
  - `get_spendable_sapling_notes` and `select_spendable_sapling_notes` have also
    been changed to take a parameter that permits the caller to specify a set of
    notes to exclude from consideration.
  - `init_wallet_db` has been modified to take the wallet seed as an argument so
    that it can correctly perform migrations that require re-deriving key
    material. In particular for this upgrade, the seed is used to derive UFVKs
    to replace the currently stored Sapling ExtFVKs (without losing information)
    as part of the migration process.

### Removed
- The following functions have been removed from the public interface of
  `zcash_client_sqlite::wallet`. Prefer methods defined on
  `zcash_client_backend::data_api::{WalletRead, WalletWrite}` instead.
  - `get_extended_full_viewing_keys` (use `WalletRead::get_unified_full_viewing_keys` instead).
  - `insert_sent_note` (use `WalletWrite::store_sent_tx` instead).
  - `insert_sent_utxo` (use `WalletWrite::store_sent_tx` instead).
  - `put_sent_note` (use `WalletWrite::store_decrypted_tx` instead).
  - `put_sent_utxo` (use `WalletWrite::store_decrypted_tx` instead).
  - `delete_utxos_above` (use `WalletWrite::rewind_to_height` instead).
- `zcash_client_sqlite::with_blocks` (use
  `zcash_client_backend::data_api::BlockSource::with_blocks` instead).
- `zcash_client_sqlite::error::SqliteClientError` variants:
  - `SqliteClientError::IncorrectHrpExtFvk`
  - `SqliteClientError::Base58`
  - `SqliteClientError::BackendError`

### Fixed
- The `zcash_client_backend::data_api::WalletRead::get_address` implementation
  for `zcash_client_sqlite::WalletDb` now correctly returns `Ok(None)` if the
  account identifier does not correspond to a known account.

### Deprecated
- A number of public API methods that are used internally to support the
  `zcash_client_backend::data_api::{WalletRead, WalletWrite}` interfaces have
  been deprecated, and will be removed from the public API in a future release.
  Users should depend upon the versions of these methods exposed via the
  `zcash_client_backend::data_api` traits mentioned above instead.
  - Deprecated in `zcash_client_sqlite::wallet`:
    - `get_address`
    - `is_valid_account_extfvk`
    - `get_balance`
    - `get_balance_at`
    - `get_sent_memo`
    - `block_height_extrema`
    - `get_tx_height`
    - `get_block_hash`
    - `get_rewind_height`
    - `get_commitment_tree`
    - `get_witnesses`
    - `get_nullifiers`
    - `insert_block`
    - `put_tx_meta`
    - `put_tx_data`
    - `mark_sapling_note_spent`
    - `put_receiverd_note`
    - `insert_witness`
    - `prune_witnesses`
    - `update_expired_notes`
    - `get_address`
  - Deprecated in `zcash_client_sqlite::wallet::transact`:
    - `get_spendable_sapling_notes`
    - `select_spendable_sapling_notes`

## [0.3.0] - 2021-03-26
This release contains a major refactor of the APIs to leverage the new Data
Access API in the `zcash_client_backend` crate. API names are almost all the
same as before, but have been reorganized.

### Added
- `zcash_client_sqlite::BlockDB`, a read-only wrapper for the SQLite connection
  to the block cache database.
- `zcash_client_sqlite::WalletDB`, a read-only wrapper for the SQLite connection
  to the wallet database.
- `zcash_client_sqlite::DataConnStmtCache`, a read-write wrapper for the SQLite
  connection to the wallet database. Returned by `WalletDB::get_update_ops`.
- `zcash_client_sqlite::NoteId`

### Changed
- MSRV is now 1.47.0.
- APIs now take `&BlockDB` and `&WalletDB<P>` arguments, instead of paths to the
  block cache and wallet databases.
- The library no longer uses the `mainnet` feature flag to specify the network
  type. APIs now take a `P: zcash_primitives::consensus::Parameters` variable.

### Removed
- `zcash_client_sqlite::address` module (moved to `zcash_client_backend`).

### Fixed
- Shielded transactions created by the wallet that have no change output (fully
  spending their input notes) are now correctly detected as mined when scanning
  compact blocks.
- Unshielding transactions created by the wallet (with a transparent recipient
  address) that have no change output no longer cause a panic.

## [0.2.1] - 2020-10-24
### Fixed
- `transact::create_to_address` now correctly reconstructs notes from the data
  DB after Canopy activation (zcash/librustzcash#311). This is critcal to correct
  operation of spends after Canopy.

## [0.2.0] - 2020-09-09
### Changed
- MSRV is now 1.44.1.
- Bumped dependencies to `ff 0.8`, `group 0.8`, `jubjub 0.5.1`, `protobuf 2.15`,
  `rusqlite 0.24`, `zcash_primitives 0.4`, `zcash_client_backend 0.4`.

## [0.1.0] - 2020-08-24
Initial release.<|MERGE_RESOLUTION|>--- conflicted
+++ resolved
@@ -18,22 +18,7 @@
 ### Changed
 - Migrated to `zcash_client_backend 0.20`.
 
-## [0.17.0] - PLANNED
-
-### Added
-- `zcash_client_sqlite::wallet::init::WalletMigrator`
-- `zcash_client_sqlite::wallet::init::migrations`
-- `zcash_client_sqlite::WalletDb::params`
-
-### Changed
-- Migrated to `zcash_address 0.8`, `zip321 0.4`, `zcash_transparent 0.3`,
-  `zcash_primitives 0.23`, `zcash_proofs 0.23`, `zcash_keys 0.9`, `pczt 0.3`,
-  `zcash_client_backend 0.19`
-- `zcash_client_sqlite::wallet::init::WalletMigrationError::`
-  - Variants `WalletMigrationError::CommitmentTree` and 
-    `WalletMigrationError::Other` now `Box` their contents.
-
-## [0.16.4] - 2025-08-19
+## [0.16.4, 0.17.2] - 2025-08-19
 
 ### Fixed
 - `TransactionDataRequest::GetStatus` requests for txids that do not
@@ -46,18 +31,18 @@
 - Transaction fees are now restored when possible by calls to
   `WalletDb::store_decrypted_tx`.
 
-## [0.16.3] - 2025-06-17
+## [0.16.3, 0.17.1] - 2025-06-17
 
 ### Fixed
 - `TransactionDataRequest`s will no longer be generated for coinbase inputs
   (which are represented as having the all-zeros txid).
 
-<<<<<<< HEAD
 ## [0.17.0] - 2025-05-30
 
 ### Added
 - `zcash_client_sqlite::wallet::init::WalletMigrator`
 - `zcash_client_sqlite::wallet::init::migrations`
+- `zcash_client_sqlite::WalletDb::params`
 
 ### Changed
 - Migrated to `zcash_address 0.8`, `zip321 0.4`, `zcash_transparent 0.3`,
@@ -67,8 +52,6 @@
   - Variants `WalletMigrationError::CommitmentTree` and
     `WalletMigrationError::Other` now `Box` their contents.
 
-=======
->>>>>>> 91980cbb
 ## [0.16.2] - 2025-04-02
 
 ### Fixed
