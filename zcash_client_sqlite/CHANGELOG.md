# Changelog
All notable changes to this library will be documented in this file.

The format is based on [Keep a Changelog](https://keepachangelog.com/en/1.0.0/),
and this library adheres to Rust's notion of
[Semantic Versioning](https://semver.org/spec/v2.0.0.html). Future releases are
indicated by the `PLANNED` status in order to make it possible to correctly
represent the transitive `semver` implications of changes within the enclosing
workspace.

## [Unreleased]

<<<<<<< HEAD
## [0.16.3, 0.17.1] - 2025-06-17

### Fixed
- `TransactionDataRequest`s will no longer be generated for coinbase inputs
  (which are represented as having the all-zeros txid).

## [0.17.0] - 2025-05-30
=======
## [0.17.0] - PLANNED
>>>>>>> cda85e44

### Added
- `zcash_client_sqlite::wallet::init::WalletMigrator`
- `zcash_client_sqlite::wallet::init::migrations`

### Changed
- Migrated to `zcash_address 0.8`, `zip321 0.4`, `zcash_transparent 0.3`,
<<<<<<< HEAD
  `zcash_primitives 0.23`, `zcash_proofs 0.23`, `zcash_keys 0.9`, `pczt 0.3`,
=======
  `zcash_primitives 0.23`, `zcash_proof 0.23`, `zcash_keys 0.9`, `pczt 0.3`
>>>>>>> cda85e44
  `zcash_client_backend 0.19`
- `zcash_client_sqlite::wallet::init::WalletMigrationError::`
  - Variants `WalletMigrationError::CommitmentTree` and 
    `WalletMigrationError::Other` now `Box` their contents.

## [0.16.3] - 2025-06-12

### Fixed
- `TransactionDataRequest`s will no longer be generated for coinbase inputs
  (which are represented as having the all-zeros txid).

## [0.16.2] - 2025-04-02

### Fixed
- This release fixes a migration error that could cause some wallets
  to crash on startup due to an attempt to associate a received transparent
  output with an address that does not exist in the wallet's `addresses`
  table.

## [0.16.1] - 2025-03-26

### Fixed
- This release fixes a migration error that could cause some wallets
  to crash on startup due to an attempt to derive a unified address with
  a Sapling receiver at an index for which no Sapling receiver can exist.

## [0.16.0] - 2025-03-19

### Added
- `zcash_client_sqlite::WalletDb::with_gap_limits`
- `zcash_client_sqlite::GapLimits`
- `zcash_client_sqlite::util`
- `zcash_client_sqlite::schedule_ephemeral_address_checks` has been added under
  the `transparent-inputs` feature flag.
- `zcash_client_sqlite::wallet::transparent::SchedulingError`

### Changed
- Updated to `zcash_keys 0.8`, `zcash_client_backend 0.18`
- `zcash_client_sqlite::WalletDb` has added fields and type parameters:
    - a `clock` field and corresponding type parameter. Tests that make use of
      `WalletDb` now use a `zcash_client_sqlite::util::FixedClock` for this
      field value.
    - an `rng` field and corresponding type parameter. Tests that make use of
      `WalletDb` now use a `ChaChaRng` value initialized with the all-zeros
      seed for this field value.
    - the following methods have been changed to accept additional parameters
      as a result of these changes:
      - `WalletDb::for_path`
      - `WalletDb::from_connection`
      - `wallet::init::init_wallet_db` has additional type constraints
- `zcash_client_sqlite::WalletDb::get_address_for_index` now returns some of
  its failure modes via `Err(SqliteClientError::AddressGeneration)` instead of
  `Ok(None)`.
- `zcash_client_sqlite::error::SqliteClientError` variants have changed:
  - The `EphemeralAddressReuse` variant has been removed and replaced
    by a new generalized `AddressReuse` error variant.
  - The `ReachedGapLimit` variant no longer includes the account UUID
    for the account that reached the limit in its payload. In addition
    to the transparent address index, it also contains the key scope
    involved when the error was encountered.
  - A new `DiversifierIndexReuse` variant has been added.
  - A new `Scheduling` variant has been added.
- Each row returned from the `v_received_outputs` view now exposes an
  internal identifier for the address that received that output. This should
  be ignored by external consumers of this view.

## [0.15.0] - 2025-02-21

### Added
- `zcash_client_sqlite::WalletDb::from_connection`
- `zcash_client_sqlite::WalletDb::check_witnesses`
- `zcash_client_sqlite::WalletDb::queue_rescans`

### Changed
- MSRV is now 1.81.0.
- Migrated to `bip32 =0.6.0-pre.1`, `nonempty 0.11`.`incrementalmerkletree 0.8`,
  `shardtree 0.6`, `orchard 0.11`, `sapling-crypto 0.5`, `zcash_encoding 0.3`,
  `zcash_protocol 0.5`, `zcash_address 0.7`, `zcash_transparent 0.2`,
  `zcash_primitives 0.22`, `zcash_keys 0.7`, `zcash_client_backend 0.17`.
- `zcash_client_sqlite::wallet::init::init_wallet_db` now has an additional
  generic parameter, enabling it to be used with wallets constructed via
  `WalletDb::from_connection`.
- The `v_transactions` view has added columns `total_spent` and `total_received`.

## [0.14.0] - 2024-12-16

### Added
- `zcash_client_sqlite::AccountUuid`

### Changed
- Migrated to `sapling-crypto 0.4`, `zcash_keys 0.6`, `zcash_primitives 0.21`,
  `zcash_proofs 0.21`, `zcash_client_backend 0.16`
- The `v_transactions` view has been modified:
  - The `account_id` column has been replaced with `account_uuid`.
- The `v_tx_outputs` view has been modified:
  - The `from_account_id` column has been replaced with `from_account_uuid`.
  - The `to_account_id` column has been replaced with `to_account_uuid`.
- The `WalletRead` and `InputSource` impls for `WalletDb` now set the `AccountId`
  associated type to `AccountUuid`.
- Variants of `SqliteClientError` have changed:
  - The `AccountCollision` and `ReachedGapLimit` now carry `AccountUuid` values
    instead of `AccountId`s.
  - `SqliteClientError::AccountIdDiscontinuity` has been removed as it is now
    unused.
  - `SqliteClientError::AccountIdOutOfRange` has been renamed to
    `Zip32AccountIndexOutOfRange`.

### Removed
- `zcash_client_sqlite::AccountId` (use `AccountUuid` instead).

## [0.13.0] - 2024-11-14

### Added
- Exposed `AccountId::from_u32` and `AccountId::as_u32` conversions under the
  `unstable` feature flag.

### Changed
- MSRV is now 1.77.0.
- Migrated to `zcash_primitives 0.20`, `zcash_keys 0.5`,
  `zcash_client_backend 0.15`.
- Migrated from `schemer` to our fork `schemerz`.
- Migrated to `rusqlite 0.32`.
- `error::SqliteClientError` has additional variant `NoteFilterInvalid`

### Fixed
- `zcash_client_sqlite::WalletDb`'s implementation of
  `zcash_client_backend::data_api::WalletRead::get_wallet_summary` has been
  fixed to take account of `min_confirmations` for transparent balances.
  (Previously, it would treat transparent balances as though
  `min_confirmations` were `1` even if it was set to a higher value.)
  Note that this implementation treats `min_confirmations == 0` the same
  as `min_confirmations == 1` for both shielded and transparent TXOs.
  It also does not currently distinguish between pending change and
  non-change; the pending value is all counted as non-change (issue
  [#1592](https://github.com/zcash/librustzcash/issues/1592)).

## [0.12.2] - 2024-10-21

### Fixed
- Fixes an error in determining the minimum checkpoint height to which it's
  possible to rewind in the case of a reorg, when no other truncation height
  information is available.

## [0.12.1] - 2024-10-10

### Fixed
- An error in scan progress computation was fixed. As part of this fix, wallet
  summary information is now only returned in the case that some note
  commitment tree size information can be determined, either from subtree root
  download or from downloaded block data. NOTE: The recovery progress ratio may
  be present as `0:0` in the case that the recovery range contains no notes;
  this was not adequately documented in the previous release.

## [0.12.0] - 2024-10-04

### Added
- `impl WalletTest for WalletDb` is now available under the `test-dependencies`
  feature flag.

### Changed
- Migrated to `zcash_client_backend 0.14`, `orchard 0.10`,
  `sapling-crypto 0.3`, `shardtree 0.5`, `zcash_address 0.6`,
  `zcash_primitives 0.19`, `zcash_proofs 0.19`, `zcash_protocol 0.4`.
- `zcash_client_sqlite::error::SqliteClientError::RequestedRewindInvalid`
  is now a structured variant.

## [0.11.2] - 2024-08-21

### Changed
- The `v_tx_outputs` view was modified slightly to support older versions of
  `sqlite`. Queries to the exposed `v_tx_outputs` and `v_transactions` views
  are supported for SQLite versions back to `3.19.x`.
- `zcash_client_sqlite::wallet::init::WalletMigrationError` has an additional
  variant, `DatabaseNotSupported`. The `init_wallet_db` function now checks
  that the sqlite version in use is compatible with the features required by
  the wallet and returns this error if not. SQLite version `3.35` or higher
  is required for use with `zcash_client_sqlite`.

## [0.11.1] - 2024-08-21

### Fixed
- The dependencies of the `tx_retrieval_queue` migration have been fixed to
  enable migrating wallets containing certain kinds of transactions.

## [0.11.0] - 2024-08-20

`zcash_client_sqlite` now provides capabilities for the management of ephemeral
transparent addresses in support of the creation of ZIP 320 transaction pairs.

In addition, `zcash_client_sqlite` now provides improved tracking of transparent
wallet history in support of the API changes in `zcash_client_backend 0.13`,
and the `v_transactions` view has been modified to provide additional metadata
about the relationship of each transaction to the wallet, in particular whether
or not the transaction represents a wallet-internal shielding operation.

### Changed
- MSRV is now 1.70.0.
- Updated dependencies:
  - `zcash_address 0.4`
  - `zcash_client_backend 0.13`
  - `zcash_encoding 0.2.1`
  - `zcash_keys 0.3`
  - `zcash_primitives 0.16`
  - `zcash_protocol 0.2`
- `zcash_client_sqlite::error::SqliteClientError` has a new `ReachedGapLimit` and
  `EphemeralAddressReuse` variants when the "transparent-inputs" feature is enabled.
- `zcash_client_sqlite::error::SqliteClientError` has changed variants:
  - Removed `HdwalletError`.
  - Added `AccountCollision`.
  - Added `TransparentDerivation`.
- The `v_transactions` view has been modified:
  - The `block` column has been renamed to `mined_height`.
  - A `spent_note_count` column has been added.
  - An `is_shielding` column has been added, which is true for transactions where the
    spends from the wallet are all transparent, and the outputs to the wallet are all
    shielded.
- The `v_tx_outputs` view has been modified:
  - The result can now include transparent outputs with unknown height.

### Fixed
- The `to_address` column of the `v_tx_outputs` view is now `NULL` for
  transparent outputs received by the wallet. This column is only intended to
  contain addresses for outputs sent to external recipients. The fix aligns
  received transparent outputs with received shielded outputs (which have always
  returned `NULL`).

## [0.10.3] - 2024-04-08

### Added
- Added a migration to ensure that the default address for existing wallets is
  upgraded to include an Orchard receiver.

### Fixed
- A bug in the SQL query for `WalletDb::get_account_birthday` was fixed.

## [0.10.2] - 2024-03-27

### Fixed
- A bug in the SQL query for `WalletDb::get_unspent_transparent_output` was fixed.

## [0.10.1] - 2024-03-25

### Fixed
- The `sent_notes` table's `received_note` constraint was excessively restrictive
 after zcash/librustzcash#1306. Any databases that have migrations from
 zcash_client_sqlite 0.10.0 applied should be wiped and restored from seed.
 In order to ensure that the incorrect migration is not used, the migration
 id for the `full_account_ids` migration has been changed from
 `0x1b104345_f27e_42da_a9e3_1de22694da43` to `0x6d02ec76_8720_4cc6_b646_c4e2ce69221c`

## [0.10.0] - 2024-03-25

This version was yanked, use 0.10.1 instead.

### Added
- A new `orchard` feature flag has been added to make it possible to
  build client code without `orchard` dependendencies.
- `zcash_client_sqlite::AccountId`
- `zcash_client_sqlite::wallet::Account`
- `impl From<zcash_keys::keys::AddressGenerationError> for SqliteClientError`

### Changed
- Many places that `AccountId` appeared in the API changed from
  using `zcash_primitives::zip32::AccountId` to using an opaque `zcash_client_sqlite::AccountId`
  type.
  - The enum variant `zcash_client_sqlite::error::SqliteClientError::AccountUnknown`
    no longer has a `zcash_primitives::zip32::AccountId` data value.
  - Changes to the implementation of the `WalletWrite` trait:
    - `create_account` function returns a unique identifier for the new account (as before),
      except that this ID no longer happens to match the ZIP-32 account index.
      To get the ZIP-32 account index, use the new `WalletRead::get_account` function.
  - Two columns in the `transactions` view were renamed. They refer to the primary key field in the `accounts` table, which no longer equates to a ZIP-32 account index.
    - `to_account` -> `to_account_id`
    - `from_account` -> `from_account_id`
- `zcash_client_sqlite::error::SqliteClientError` has changed variants:
  - Added `AddressGeneration`
  - Added `UnknownZip32Derivation`
  - Added `BadAccountData`
  - Removed `DiversifierIndexOutOfRange`
  - Removed `InvalidNoteId`
- `zcash_client_sqlite::wallet`:
  - `init::WalletMigrationError` has added variants:
    - `WalletMigrationError::AddressGeneration`
    - `WalletMigrationError::CannotRevert`
    - `WalletMigrationError::SeedNotRelevant`
- The `v_transactions` and `v_tx_outputs` views now include Orchard notes.

## [0.9.1] - 2024-03-09

### Fixed
- Documentation now correctly builds with all feature flags.

## [0.9.0] - 2024-03-01

### Changed
- Migrated to `orchard 0.7`, `zcash_primitives 0.14`, `zcash_client_backend 0.11`.
- `zcash_client_sqlite::error::SqliteClientError` has new error variants:
  - `SqliteClientError::UnsupportedPoolType`
  - `SqliteClientError::BalanceError`
  - The `Bech32DecodeError` variant has been replaced with a more general
    `DecodingError` type.

## [0.8.1] - 2023-10-18

### Fixed
- Fixed a bug in `v_transactions` that was omitting value from identically-valued notes

## [0.8.0] - 2023-09-25

### Notable Changes
- The `v_transactions` and `v_tx_outputs` views have changed in terms of what
  columns are returned, and which result columns may be null. Please see the
  `Changed` section below for additional details.

### Added
- `zcash_client_sqlite::commitment_tree` Types related to management of note
  commitment trees using the `shardtree` crate.
- A new default-enabled feature flag `multicore`. This allows users to disable
  multicore support by setting `default_features = false` on their
  `zcash_primitives`, `zcash_proofs`, and `zcash_client_sqlite` dependencies.
- `zcash_client_sqlite::ReceivedNoteId`
- `zcash_client_sqlite::wallet::commitment_tree` A new module containing a
  sqlite-backed implementation of `shardtree::store::ShardStore`.
- `impl zcash_client_backend::data_api::WalletCommitmentTrees for WalletDb`

### Changed
- MSRV is now 1.65.0.
- Bumped dependencies to `hdwallet 0.4`, `incrementalmerkletree 0.5`, `bs58 0.5`,
  `prost 0.12`, `rusqlite 0.29`, `schemer-rusqlite 0.2.2`, `time 0.3.22`,
  `tempfile 3.5`, `zcash_address 0.3`, `zcash_note_encryption 0.4`,
  `zcash_primitives 0.13`, `zcash_client_backend 0.10`.
- Added dependencies on `shardtree 0.0`, `zcash_encoding 0.2`, `byteorder 1`
- A `CommitmentTree` variant has been added to `zcash_client_sqlite::wallet::init::WalletMigrationError`
- `min_confirmations` parameter values are now more strongly enforced. Previously,
  a note could be spent with fewer than `min_confirmations` confirmations if the
  wallet did not contain enough observed blocks to satisfy the `min_confirmations`
  value specified; this situation is now treated as an error.
- `zcash_client_sqlite::error::SqliteClientError` has new error variants:
  - `SqliteClientError::AccountUnknown`
  - `SqliteClientError::BlockConflict`
  - `SqliteClientError::CacheMiss`
  - `SqliteClientError::ChainHeightUnknown`
  - `SqliteClientError::CommitmentTree`
  - `SqliteClientError::NonSequentialBlocks`
- `zcash_client_backend::FsBlockDbError` has a new error variant:
  - `FsBlockDbError::CacheMiss`
- `zcash_client_sqlite::FsBlockDb::write_block_metadata` now overwrites any
  existing metadata entries that have the same height as a new entry.
- The `v_transactions` and `v_tx_outputs` views no longer return the
  internal database identifier for the transaction. The `txid` column should
  be used instead. The `tx_index`, `expiry_height`, `raw`, `fee_paid`, and
  `expired_unmined` columns will be null for received transparent
  transactions, in addition to the other columns that were previously
  permitted to be null.

### Removed
- The empty `wallet::transact` module has been removed.
- `zcash_client_sqlite::NoteId` has been replaced with `zcash_client_sqlite::ReceivedNoteId`
  as the `SentNoteId` variant is now unused following changes to
  `zcash_client_backend::data_api::WalletRead`.
- `zcash_client_sqlite::wallet::init::{init_blocks_table, init_accounts_table}`
  have been removed. `zcash_client_backend::data_api::WalletWrite::create_account`
  should be used instead; the initialization of the note commitment tree
  previously performed by `init_blocks_table` is now handled by passing an
  `AccountBirthday` containing the note commitment tree frontier as of the
  end of the birthday height block to `create_account` instead.
- `zcash_client_sqlite::DataConnStmtCache` has been removed in favor of using
  `rusqlite` caching for prepared statements.
- `zcash_client_sqlite::prepared` has been entirely removed.

### Fixed
- Fixed an off-by-one error in the `BlockSource` implementation for the SQLite-backed
 `BlockDb` block database which could result in blocks being skipped at the start of
 scan ranges.
- `zcash_client_sqlite::{BlockDb, FsBlockDb}::with_blocks` now return an error
  if `from_height` is set to a block height that does not exist in the cache.
- `WalletDb::get_transaction` no longer returns an error when called on a transaction
  that has not yet been mined, unless the transaction's consensus branch ID cannot be
  determined by other means.
- Fixed an error in `v_transactions` wherein received transparent outputs did not
  result in a transaction entry appearing in the transaction history.

## [0.7.1] - 2023-05-17

### Fixed
- Fixes a potential crash that could occur when attempting to read a memo from
  sqlite when the memo value is `NULL`. At present, we return the empty memo
  in this case; in the future, the `get_memo` API will be updated to reflect
  the potential absence of memo data.

## [0.7.0] - 2023-04-28
### Changed
- Bumped dependencies to `zcash_client_backend 0.9`.

### Removed
- The following deprecated types and methods have been removed from the public API:
  - `wallet::ShieldedOutput`
  - `wallet::block_height_extrema`
  - `wallet::get_address`
  - `wallet::get_all_nullifiers`
  - `wallet::get_balance`
  - `wallet::get_balance_at`
  - `wallet::get_block_hash`
  - `wallet::get_commitment_tree`
  - `wallet::get_nullifiers`
  - `wallet::get_received_memo`
  - `wallet::get_rewind_height`
  - `wallet::get_sent_memo`
  - `wallet::get_spendable_sapling_notes`
  - `wallet::get_transaction`
  - `wallet::get_tx_height`
  - `wallet::get_unified_full_viewing_keys`
  - `wallet::get_witnesses`
  - `wallet::insert_block`
  - `wallet::insert_witnesses`
  - `wallet::is_valid_account_extfvk`
  - `wallet::mark_sapling_note_spent`
  - `wallet::put_tx_data`
  - `wallet::put_tx_meta`
  - `wallet::prune_witnesses`
  - `wallet::select_spendable_sapling_notes`
  - `wallet::update_expired_notes`
  - `wallet::transact::get_spendable_sapling_notes`
  - `wallet::transact::select_spendable_sapling_notes`

## [0.6.0] - 2023-04-15
### Added
- SQLite view `v_tx_outputs`, exposing the history of transaction outputs sent
  from and received by the wallet. See `zcash_client_sqlite::wallet` for view
  documentation.

### Fixed
- In a previous crate release, `WalletDb` was modified to start tracking Sapling
  change notes in both the `sent_notes` and `received_notes` tables, as a form
  of double-entry accounting. This broke assumptions in the `v_transactions`
  SQLite view, and also left the `sent_notes` table in an inconsistent state. A
  migration has been added to this release which fixes the `sent_notes` table to
  consistently store Sapling change notes.
- The SQLite view `v_transactions` had several bugs independently from the above
  issue, and has been rewritten. See `zcash_client_sqlite::wallet` for view
  documentation.

### Changed
- Bumped dependencies to `group 0.13`, `jubjub 0.10`, `zcash_primitives 0.11`,
  `zcash_client_backend 0.8`.
- The dependency on `zcash_primitives` no longer enables the `multicore` feature
  by default in order to support compilation under `wasm32-wasi`. Users of other
  platforms may need to include an explicit dependency on `zcash_primitives`
  without `default-features = false` or otherwise explicitly enable the
  `zcash_primitives/multicore` feature if they did not already depend
  upon `zcash_primitives` with default features enabled.

### Removed
- SQLite views `v_tx_received` and `v_tx_sent` (use `v_tx_outputs` instead).

## [0.5.0] - 2023-02-01
### Added
- `zcash_client_sqlite::FsBlockDb::rewind_to_height` rewinds the BlockMeta Db
 to the specified height following the same logic as homonymous functions on
 `WalletDb`. This function does not delete the files referenced by the rows
 that might be present and are deleted by this function call.
- `zcash_client_sqlite::FsBlockDb::find_block`
- `zcash_client_sqlite::chain`:
  - `impl {Clone, Copy, Debug, PartialEq, Eq} for BlockMeta`

### Changed
- MSRV is now 1.60.0.
- Bumped dependencies to `zcash_primitives 0.10`, `zcash_client_backend 0.7`.
- `zcash_client_backend::FsBlockDbError`:
  - Renamed `FsBlockDbError::{DbError, FsError}` to `FsBlockDbError::{Db, Fs}`.
  - Added `FsBlockDbError::MissingBlockPath`.
  - `impl fmt::Display for FsBlockDbError`

## [0.4.2] - 2022-12-13
### Fixed
- `zcash_client_sqlite::WalletDb::get_transparent_balances` no longer returns an
  error if the wallet has no UTXOs.

## [0.4.1] - 2022-12-06
### Added
- `zcash_client_sqlite::DataConnStmtCache::advance_by_block` now generates a
  `tracing` span, which can be used for profiling.

## [0.4.0] - 2022-11-12
### Added
- Implementations of `zcash_client_backend::data_api::WalletReadTransparent`
  and `WalletWriteTransparent` have been added. These implementations
  are available only when the `transparent-inputs` feature flag is
  enabled.
- New error variants:
  - `SqliteClientError::TransparentAddress`, to support handling of errors in
    transparent address decoding.
  - `SqliteClientError::RequestedRewindInvalid`, to report when requested
    rewinds exceed supported bounds.
  - `SqliteClientError::DiversifierIndexOutOfRange`, to report when the space
    of available diversifier indices has been exhausted.
  - `SqliteClientError::AccountIdDiscontinuity`, to report when a user attempts
    to initialize the accounts table with a noncontiguous set of account identifiers.
  - `SqliteClientError::AccountIdOutOfRange`, to report when the maximum account
    identifier has been reached.
  - `SqliteClientError::Protobuf`, to support handling of errors in serialized
    protobuf data decoding.
- An `unstable` feature flag; this is added to parts of the API that may change
  in any release. It enables `zcash_client_backend`'s `unstable` feature flag.
- New summary views that may be directly accessed in the sqlite database.
  The structure of these views should be considered unstable; they may
  be replaced by accessors provided by the data access API at some point
  in the future:
  - `v_transactions`
  - `v_tx_received`
  - `v_tx_sent`
- `zcash_client_sqlite::wallet::init::WalletMigrationError`
- A filesystem-backed `BlockSource` implementation
  `zcash_client_sqlite::FsBlockDb`. This block source expects blocks to be
  stored on disk in individual files named following the pattern
  `<blockmeta_root>/blocks/<blockheight>-<blockhash>-compactblock`. A SQLite
  database stored at `<blockmeta_root>/blockmeta.sqlite`stores metadata for
  this block source.
  - `zcash_client_sqlite::chain::init::init_blockmeta_db` creates the required
    metadata cache database.
- Implementations of `PartialEq`, `Eq`, `PartialOrd`, and `Ord` for `NoteId`

### Changed
- Various **BREAKING CHANGES** have been made to the database tables. These will
  require migrations, which may need to be performed in multiple steps. Migrations
  will now be automatically performed for any user using
  `zcash_client_sqlite::wallet::init_wallet_db` and it is recommended to use this
  method to maintain the state of the database going forward.
  - The `extfvk` column in the `accounts` table has been replaced by a `ufvk`
    column. Values for this column should be derived from the wallet's seed and
    the account number; the Sapling component of the resulting Unified Full
    Viewing Key should match the old value in the `extfvk` column.
  - The `address` and `transparent_address` columns of the `accounts` table have
    been removed.
    - A new `addresses` table stores Unified Addresses, keyed on their `account`
      and `diversifier_index`, to enable storing diversifed Unified Addresses.
    - Transparent addresses for an account should be obtained by extracting the
      transparent receiver of a Unified Address for the account.
  - A new non-null column, `output_pool` has been added to the `sent_notes`
    table to enable distinguishing between Sapling and transparent outputs
    (and in the future, outputs to other pools). Values for this column should
    be assigned by inference from the address type in the stored data.
- MSRV is now 1.56.1.
- Bumped dependencies to `ff 0.12`, `group 0.12`, `jubjub 0.9`,
  `zcash_primitives 0.9`, `zcash_client_backend 0.6`.
- Renamed the following to use lower-case abbreviations (matching Rust
  naming conventions):
  - `zcash_client_sqlite::BlockDB` to `BlockDb`
  - `zcash_client_sqlite::WalletDB` to `WalletDb`
  - `zcash_client_sqlite::error::SqliteClientError::IncorrectHRPExtFVK` to
    `IncorrectHrpExtFvk`.
- The SQLite implementations of `zcash_client_backend::data_api::WalletRead`
  and `WalletWrite` have been updated to reflect the changes to those
  traits.
- `zcash_client_sqlite::wallet`:
  - `get_spendable_notes` has been renamed to `get_spendable_sapling_notes`.
  - `select_spendable_notes` has been renamed to `select_spendable_sapling_notes`.
  - `get_spendable_sapling_notes` and `select_spendable_sapling_notes` have also
    been changed to take a parameter that permits the caller to specify a set of
    notes to exclude from consideration.
  - `init_wallet_db` has been modified to take the wallet seed as an argument so
    that it can correctly perform migrations that require re-deriving key
    material. In particular for this upgrade, the seed is used to derive UFVKs
    to replace the currently stored Sapling ExtFVKs (without losing information)
    as part of the migration process.

### Removed
- The following functions have been removed from the public interface of
  `zcash_client_sqlite::wallet`. Prefer methods defined on
  `zcash_client_backend::data_api::{WalletRead, WalletWrite}` instead.
  - `get_extended_full_viewing_keys` (use `WalletRead::get_unified_full_viewing_keys` instead).
  - `insert_sent_note` (use `WalletWrite::store_sent_tx` instead).
  - `insert_sent_utxo` (use `WalletWrite::store_sent_tx` instead).
  - `put_sent_note` (use `WalletWrite::store_decrypted_tx` instead).
  - `put_sent_utxo` (use `WalletWrite::store_decrypted_tx` instead).
  - `delete_utxos_above` (use `WalletWrite::rewind_to_height` instead).
- `zcash_client_sqlite::with_blocks` (use
  `zcash_client_backend::data_api::BlockSource::with_blocks` instead).
- `zcash_client_sqlite::error::SqliteClientError` variants:
  - `SqliteClientError::IncorrectHrpExtFvk`
  - `SqliteClientError::Base58`
  - `SqliteClientError::BackendError`

### Fixed
- The `zcash_client_backend::data_api::WalletRead::get_address` implementation
  for `zcash_client_sqlite::WalletDb` now correctly returns `Ok(None)` if the
  account identifier does not correspond to a known account.

### Deprecated
- A number of public API methods that are used internally to support the
  `zcash_client_backend::data_api::{WalletRead, WalletWrite}` interfaces have
  been deprecated, and will be removed from the public API in a future release.
  Users should depend upon the versions of these methods exposed via the
  `zcash_client_backend::data_api` traits mentioned above instead.
  - Deprecated in `zcash_client_sqlite::wallet`:
    - `get_address`
    - `is_valid_account_extfvk`
    - `get_balance`
    - `get_balance_at`
    - `get_sent_memo`
    - `block_height_extrema`
    - `get_tx_height`
    - `get_block_hash`
    - `get_rewind_height`
    - `get_commitment_tree`
    - `get_witnesses`
    - `get_nullifiers`
    - `insert_block`
    - `put_tx_meta`
    - `put_tx_data`
    - `mark_sapling_note_spent`
    - `put_receiverd_note`
    - `insert_witness`
    - `prune_witnesses`
    - `update_expired_notes`
    - `get_address`
  - Deprecated in `zcash_client_sqlite::wallet::transact`:
    - `get_spendable_sapling_notes`
    - `select_spendable_sapling_notes`

## [0.3.0] - 2021-03-26
This release contains a major refactor of the APIs to leverage the new Data
Access API in the `zcash_client_backend` crate. API names are almost all the
same as before, but have been reorganized.

### Added
- `zcash_client_sqlite::BlockDB`, a read-only wrapper for the SQLite connection
  to the block cache database.
- `zcash_client_sqlite::WalletDB`, a read-only wrapper for the SQLite connection
  to the wallet database.
- `zcash_client_sqlite::DataConnStmtCache`, a read-write wrapper for the SQLite
  connection to the wallet database. Returned by `WalletDB::get_update_ops`.
- `zcash_client_sqlite::NoteId`

### Changed
- MSRV is now 1.47.0.
- APIs now take `&BlockDB` and `&WalletDB<P>` arguments, instead of paths to the
  block cache and wallet databases.
- The library no longer uses the `mainnet` feature flag to specify the network
  type. APIs now take a `P: zcash_primitives::consensus::Parameters` variable.

### Removed
- `zcash_client_sqlite::address` module (moved to `zcash_client_backend`).

### Fixed
- Shielded transactions created by the wallet that have no change output (fully
  spending their input notes) are now correctly detected as mined when scanning
  compact blocks.
- Unshielding transactions created by the wallet (with a transparent recipient
  address) that have no change output no longer cause a panic.

## [0.2.1] - 2020-10-24
### Fixed
- `transact::create_to_address` now correctly reconstructs notes from the data
  DB after Canopy activation (zcash/librustzcash#311). This is critcal to correct
  operation of spends after Canopy.

## [0.2.0] - 2020-09-09
### Changed
- MSRV is now 1.44.1.
- Bumped dependencies to `ff 0.8`, `group 0.8`, `jubjub 0.5.1`, `protobuf 2.15`,
  `rusqlite 0.24`, `zcash_primitives 0.4`, `zcash_client_backend 0.4`.

## [0.1.0] - 2020-08-24
Initial release.<|MERGE_RESOLUTION|>--- conflicted
+++ resolved
@@ -10,7 +10,6 @@
 
 ## [Unreleased]
 
-<<<<<<< HEAD
 ## [0.16.3, 0.17.1] - 2025-06-17
 
 ### Fixed
@@ -18,9 +17,6 @@
   (which are represented as having the all-zeros txid).
 
 ## [0.17.0] - 2025-05-30
-=======
-## [0.17.0] - PLANNED
->>>>>>> cda85e44
 
 ### Added
 - `zcash_client_sqlite::wallet::init::WalletMigrator`
@@ -28,21 +24,11 @@
 
 ### Changed
 - Migrated to `zcash_address 0.8`, `zip321 0.4`, `zcash_transparent 0.3`,
-<<<<<<< HEAD
   `zcash_primitives 0.23`, `zcash_proofs 0.23`, `zcash_keys 0.9`, `pczt 0.3`,
-=======
-  `zcash_primitives 0.23`, `zcash_proof 0.23`, `zcash_keys 0.9`, `pczt 0.3`
->>>>>>> cda85e44
   `zcash_client_backend 0.19`
 - `zcash_client_sqlite::wallet::init::WalletMigrationError::`
-  - Variants `WalletMigrationError::CommitmentTree` and 
+  - Variants `WalletMigrationError::CommitmentTree` and
     `WalletMigrationError::Other` now `Box` their contents.
-
-## [0.16.3] - 2025-06-12
-
-### Fixed
-- `TransactionDataRequest`s will no longer be generated for coinbase inputs
-  (which are represented as having the all-zeros txid).
 
 ## [0.16.2] - 2025-04-02
 
