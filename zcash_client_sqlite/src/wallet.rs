//! Functions for querying information in the wallet database.
//!
//! These functions should generally not be used directly; instead,
//! their functionality is available via the [`WalletRead`] and
//! [`WalletWrite`] traits.
//!
//! [`WalletRead`]: zcash_client_backend::data_api::WalletRead
//! [`WalletWrite`]: zcash_client_backend::data_api::WalletWrite
//!
//! # Views
//!
//! The wallet database exposes the following views as part of its public API:
//!
//! ## `v_transactions`
//!
//! This view exposes the history of transactions that affect the balance of each account in the
//! wallet. A transaction may be represented by multiple rows in this view, one for each account in
//! the wallet that contributes funds to or receives funds from the transaction in question. Each
//! row of the view contains:
//! - `account_balance_delta`: the net effect of the transaction on the associated account's
//!   balance. This value is positive when funds are received by the account, and negative when the
//!   balance of the account decreases due to a spend.
//! - `fee_paid`: the total fee paid to send the transaction, as a positive value. This fee is
//!   associated with the transaction (similar to e.g. `txid` or `mined_height`), and not with any
//!   specific account involved with that transaction. ` If multiple rows exist for a single
//!   transaction, this fee amount will be repeated for each such row. Therefore, if more than one
//!   of the wallet's accounts is involved with the transaction, this fee should be considered only
//!   once in determining the total value sent from the wallet as a whole.
//!
//! ### Seed Phrase with Single Account
//!
//! In the case that the seed phrase for in this wallet has only been used to create a single
//! account, this view will contain one row per transaction, in the case that
//! `account_balance_delta` is negative, it is usually safe to add `fee_paid` back to the
//! `account_balance_delta` value to determine the amount sent to addresses outside the wallet.
//!
//! ### Seed Phrase with Multiple Accounts
//!
//! In the case that the seed phrase for in this wallet has been used to create multiple accounts,
//! this view may contain multiple rows per transaction, one for each account involved. In this
//! case, the total amount sent to addresses outside the wallet can usually be calculated by
//! grouping rows by `id_tx` and then using `SUM(account_balance_delta) + MAX(fee_paid)`.
//!
//! ### Imported Seed Phrases
//!
//! If a seed phrase is imported, and not every account associated with it is loaded into the
//! wallet, this view may show partial information about some transactions. In particular, any
//! computation that involves both `account_balance_delta` and `fee_paid` is likely to be
//! inaccurate.
//!
//! ## `v_tx_outputs`
//!
//! This view exposes the history of transaction outputs received by and sent from the wallet,
//! keyed by transaction ID, pool type, and output index. The contents of this view are useful for
//! producing a detailed report of the effects of a transaction. Each row of this view contains:
//! - `from_account_id` for sent outputs, the account from which the value was sent.
//! - `to_account_id` in the case that the output was received by an account in the wallet, the
//!   identifier for the account receiving the funds.
//! - `to_address` the address to which an output was sent, or the address at which value was
//!   received in the case of received transparent funds.
//! - `value` the value of the output. This is always a positive number, for both sent and received
//!   outputs.
//! - `is_change` a boolean flag indicating whether this is a change output belonging to the
//!   wallet.
//! - `memo` the shielded memo associated with the output, if any.

use std::{
    collections::{HashMap, HashSet},
    convert::TryFrom,
    io::{self, Cursor},
    num::NonZeroU32,
    ops::{Range, RangeInclusive},
    time::SystemTime,
};

use encoding::{
    account_kind_code, decode_diversifier_index_be, encode_diversifier_index_be, memo_repr,
    pool_code, KeyScope, ReceiverFlags,
};
use incrementalmerkletree::{Marking, Retention};
use rusqlite::{self, named_params, params, Connection, OptionalExtension};
use secrecy::{ExposeSecret, SecretVec};
use shardtree::{error::ShardTreeError, store::ShardStore, ShardTree};
use tracing::{debug, warn};
use uuid::Uuid;

use zcash_address::ZcashAddress;
use zcash_client_backend::{
    data_api::{
        scanning::{ScanPriority, ScanRange},
        Account as _, AccountBalance, AccountBirthday, AccountPurpose, AccountSource, AddressInfo,
        BlockMetadata, DecryptedTransaction, Progress, Ratio, SentTransaction,
        SentTransactionOutput, TransactionDataRequest, TransactionStatus, WalletSummary,
        Zip32Derivation, SAPLING_SHARD_HEIGHT,
    },
    wallet::{Note, NoteId, Recipient, WalletTx},
    DecryptedOutput,
};
use zcash_keys::{
    address::{Address, Receiver, UnifiedAddress},
    encoding::AddressCodec,
    keys::{
        AddressGenerationError, ReceiverRequirement, UnifiedAddressRequest, UnifiedFullViewingKey,
        UnifiedIncomingViewingKey, UnifiedSpendingKey,
    },
};
use zcash_primitives::{
    block::BlockHash,
    merkle_tree::read_commitment_tree,
    transaction::{builder::DEFAULT_TX_EXPIRY_DELTA, Transaction, TransactionData},
};
use zcash_protocol::{
    consensus::{self, BlockHeight, BranchId, NetworkUpgrade, Parameters},
    memo::{Memo, MemoBytes},
    value::{BalanceError, ZatBalance, Zatoshis},
    PoolType, ShieldedProtocol, TxId,
};
use zip32::{fingerprint::SeedFingerprint, DiversifierIndex};

use self::scanning::{parse_priority_code, priority_code, replace_queue_entries};
use crate::{
    error::SqliteClientError,
    util::Clock,
    wallet::commitment_tree::{get_max_checkpointed_height, SqliteShardStore},
    AccountRef, AccountUuid, AddressRef, SqlTransaction, TransferType, TxRef,
    WalletCommitmentTrees, WalletDb, PRUNING_DEPTH, SAPLING_TABLES_PREFIX,
};

#[cfg(feature = "transparent-inputs")]
use {
    crate::GapLimits,
    ::transparent::{
        bundle::{OutPoint, TxOut},
        keys::{NonHardenedChildIndex, TransparentKeyScope},
    },
    std::collections::BTreeMap,
<<<<<<< HEAD
    zcash_client_backend::wallet::WalletTransparentOutput,
=======
    transparent::get_wallet_transparent_output,
>>>>>>> 153b33b7
};

#[cfg(feature = "orchard")]
use {crate::ORCHARD_TABLES_PREFIX, zcash_client_backend::data_api::ORCHARD_SHARD_HEIGHT};

pub mod commitment_tree;
pub(crate) mod common;
mod db;
pub(crate) mod encoding;
pub mod init;
#[cfg(feature = "orchard")]
pub(crate) mod orchard;
pub(crate) mod sapling;
pub(crate) mod scanning;
#[cfg(feature = "transparent-inputs")]
pub(crate) mod transparent;

pub(crate) const BLOCK_SAPLING_FRONTIER_ABSENT: &[u8] = &[0x0];

/// A constant for use in converting Unix timestamps to shielded-only diversifier indices. The
/// value here is intended to be added to the current time, in seconds since the epoch, to obtain
/// an index that is greater than or equal to 2^32. While it would be possible to use indices in
/// the range 2^31..2^32, we wish to avoid any confusion with indices in the BIP 32 child
/// index derivation space.
///
/// 2^32 - (date --date "Oct 28, 2016 07:56 UTC" +%s)
pub(crate) const MIN_SHIELDED_DIVERSIFIER_OFFSET: u64 = 2817325936;

fn parse_account_source(
    account_kind: u32,
    hd_seed_fingerprint: Option<[u8; 32]>,
    hd_account_index: Option<u32>,
    spending_key_available: bool,
    key_source: Option<String>,
) -> Result<AccountSource, SqliteClientError> {
    let derivation = hd_seed_fingerprint
        .zip(hd_account_index)
        .map(|(seed_fp, idx)| {
            zip32::AccountId::try_from(idx)
                .map_err(|_| {
                    SqliteClientError::CorruptedData(
                        "ZIP-32 account ID from wallet DB is out of range.".to_string(),
                    )
                })
                .map(|idx| Zip32Derivation::new(SeedFingerprint::from_bytes(seed_fp), idx))
        })
        .transpose()?;

    match (account_kind, derivation) {
        (0, Some(derivation)) => Ok(AccountSource::Derived {
            derivation,
            key_source,
        }),
        (1, derivation) => Ok(AccountSource::Imported {
            purpose: if spending_key_available {
                AccountPurpose::Spending { derivation }
            } else {
                AccountPurpose::ViewOnly
            },
            key_source,
        }),
        (0, None) => Err(SqliteClientError::CorruptedData(
            "Wallet DB account_kind constraint violated".to_string(),
        )),
        (_, _) => Err(SqliteClientError::CorruptedData(
            "Unrecognized account_kind".to_string(),
        )),
    }
}

/// The viewing key that an [`Account`] has available to it.
#[derive(Debug, Clone)]
pub(crate) enum ViewingKey {
    /// A full viewing key.
    ///
    /// This is available to derived accounts, as well as accounts directly imported as
    /// full viewing keys.
    Full(Box<UnifiedFullViewingKey>),

    /// An incoming viewing key.
    ///
    /// Accounts that have this kind of viewing key cannot be used in wallet contexts,
    /// because they are unable to maintain an accurate balance.
    Incoming(Box<UnifiedIncomingViewingKey>),
}

/// An account stored in a `zcash_client_sqlite` database.
#[derive(Debug, Clone)]
pub struct Account {
    id: AccountRef,
    uuid: AccountUuid,
    name: Option<String>,
    kind: AccountSource,
    viewing_key: ViewingKey,
    birthday: BlockHeight,
}

impl Account {
    /// Returns the default Unified Address for the account, along with the diversifier index that
    /// generated it.
    ///
    /// The diversifier index may be non-zero if the Unified Address includes a Sapling
    /// receiver, and there was no valid Sapling receiver at diversifier index zero.
    pub(crate) fn default_address(
        &self,
        request: UnifiedAddressRequest,
    ) -> Result<(UnifiedAddress, DiversifierIndex), AddressGenerationError> {
        self.uivk().default_address(request)
    }

    pub(crate) fn internal_id(&self) -> AccountRef {
        self.id
    }

    pub(crate) fn birthday(&self) -> BlockHeight {
        self.birthday
    }
}

impl zcash_client_backend::data_api::Account for Account {
    type AccountId = AccountUuid;

    fn id(&self) -> AccountUuid {
        self.uuid
    }

    fn name(&self) -> Option<&str> {
        self.name.as_deref()
    }

    fn source(&self) -> &AccountSource {
        &self.kind
    }

    fn ufvk(&self) -> Option<&UnifiedFullViewingKey> {
        self.viewing_key.ufvk()
    }

    fn uivk(&self) -> UnifiedIncomingViewingKey {
        self.viewing_key.uivk()
    }
}

impl ViewingKey {
    fn ufvk(&self) -> Option<&UnifiedFullViewingKey> {
        match self {
            ViewingKey::Full(ufvk) => Some(ufvk),
            ViewingKey::Incoming(_) => None,
        }
    }

    fn uivk(&self) -> UnifiedIncomingViewingKey {
        match self {
            ViewingKey::Full(ufvk) => ufvk.as_ref().to_unified_incoming_viewing_key(),
            ViewingKey::Incoming(uivk) => uivk.as_ref().clone(),
        }
    }
}

pub(crate) fn seed_matches_derived_account<P: consensus::Parameters>(
    params: &P,
    seed: &SecretVec<u8>,
    seed_fingerprint: &SeedFingerprint,
    account_index: zip32::AccountId,
    uivk: &UnifiedIncomingViewingKey,
) -> Result<bool, SqliteClientError> {
    let seed_fingerprint_match =
        &SeedFingerprint::from_seed(seed.expose_secret()).ok_or_else(|| {
            SqliteClientError::BadAccountData(
                "Seed must be between 32 and 252 bytes in length.".to_owned(),
            )
        })? == seed_fingerprint;

    // `UnifiedIncomingViewingKey`s are not comparable with `Eq`, but Unified Address
    // components are, so we derive corresponding addresses for each key and use
    // those to check whether any components match.
    let uivk_match = {
        let usk = UnifiedSpendingKey::from_seed(params, &seed.expose_secret()[..], account_index)
            .map_err(|_| SqliteClientError::KeyDerivationError(account_index))?;

        let (seed_addr, _) = usk
            .to_unified_full_viewing_key()
            .default_address(UnifiedAddressRequest::AllAvailableKeys)?;
        let (uivk_addr, _) = uivk.default_address(UnifiedAddressRequest::AllAvailableKeys)?;

        #[cfg(not(feature = "orchard"))]
        let orchard_match = false;
        #[cfg(feature = "orchard")]
        let orchard_match = seed_addr
            .orchard()
            .zip(uivk_addr.orchard())
            .map(|(a, b)| a == b)
            == Some(true);

        let sapling_match = seed_addr
            .sapling()
            .zip(uivk_addr.sapling())
            .map(|(a, b)| a == b)
            == Some(true);

        let p2pkh_match = seed_addr
            .transparent()
            .zip(uivk_addr.transparent())
            .map(|(a, b)| a == b)
            == Some(true);

        orchard_match || sapling_match || p2pkh_match
    };

    if seed_fingerprint_match != uivk_match {
        // If these mismatch, it suggests database corruption.
        Err(SqliteClientError::CorruptedData(format!(
            "Seed fingerprint match: {seed_fingerprint_match}, uivk match: {uivk_match}"
        )))
    } else {
        Ok(seed_fingerprint_match && uivk_match)
    }
}

// Returns the highest used account index for a given seed.
pub(crate) fn max_zip32_account_index(
    conn: &rusqlite::Connection,
    seed_id: &SeedFingerprint,
) -> Result<Option<zip32::AccountId>, SqliteClientError> {
    conn.query_row_and_then(
        "SELECT MAX(hd_account_index) FROM accounts WHERE hd_seed_fingerprint = :hd_seed",
        [seed_id.to_bytes()],
        |row| {
            row.get::<_, Option<u32>>(0)?
                .map(zip32::AccountId::try_from)
                .transpose()
                .map_err(|_| SqliteClientError::Zip32AccountIndexOutOfRange)
        },
    )
}

pub(crate) fn add_account<P: consensus::Parameters>(
    conn: &rusqlite::Transaction,
    params: &P,
    account_name: &str,
    kind: &AccountSource,
    viewing_key: ViewingKey,
    birthday: &AccountBirthday,
    #[cfg(feature = "transparent-inputs")] gap_limits: &GapLimits,
) -> Result<Account, SqliteClientError> {
    if let Some(ufvk) = viewing_key.ufvk() {
        // Check whether any component of this UFVK collides with an existing imported or derived FVK.
        if let Some(existing_account) = get_account_for_ufvk(conn, params, ufvk)? {
            return Err(SqliteClientError::AccountCollision(existing_account.id()));
        }
    }
    // TODO(#1490): check for IVK collisions.

    let account_uuid = AccountUuid(Uuid::new_v4());

    let (derivation, spending_key_available, key_source) = match kind {
        AccountSource::Derived {
            derivation,
            key_source,
        } => (Some(derivation), true, key_source),
        AccountSource::Imported {
            purpose: AccountPurpose::Spending { derivation },
            key_source,
        } => (derivation.as_ref(), true, key_source),
        AccountSource::Imported {
            purpose: AccountPurpose::ViewOnly,
            key_source,
        } => (None, false, key_source),
    };

    #[cfg(feature = "orchard")]
    let orchard_item = viewing_key
        .ufvk()
        .and_then(|ufvk| ufvk.orchard().map(|k| k.to_bytes()));
    #[cfg(not(feature = "orchard"))]
    let orchard_item: Option<Vec<u8>> = None;

    let sapling_item = viewing_key
        .ufvk()
        .and_then(|ufvk| ufvk.sapling().map(|k| k.to_bytes()));

    #[cfg(feature = "transparent-inputs")]
    let transparent_item = viewing_key
        .ufvk()
        .and_then(|ufvk| ufvk.transparent().map(|k| k.serialize()));
    #[cfg(not(feature = "transparent-inputs"))]
    let transparent_item: Option<Vec<u8>> = None;

    let birthday_sapling_tree_size = Some(birthday.sapling_frontier().tree_size());
    #[cfg(feature = "orchard")]
    let birthday_orchard_tree_size = Some(birthday.orchard_frontier().tree_size());
    #[cfg(not(feature = "orchard"))]
    let birthday_orchard_tree_size: Option<u64> = None;

    let ufvk_encoded = viewing_key.ufvk().map(|ufvk| ufvk.encode(params));
    let account_id = conn
        .query_row(
            r#"
            INSERT INTO accounts (
                name,
                uuid,
                account_kind, hd_seed_fingerprint, hd_account_index, key_source,
                ufvk, uivk,
                orchard_fvk_item_cache, sapling_fvk_item_cache, p2pkh_fvk_item_cache,
                birthday_height, birthday_sapling_tree_size, birthday_orchard_tree_size,
                recover_until_height,
                has_spend_key
            )
            VALUES (
                :account_name,
                :uuid,
                :account_kind, :hd_seed_fingerprint, :hd_account_index, :key_source,
                :ufvk, :uivk,
                :orchard_fvk_item_cache, :sapling_fvk_item_cache, :p2pkh_fvk_item_cache,
                :birthday_height, :birthday_sapling_tree_size, :birthday_orchard_tree_size,
                :recover_until_height,
                :has_spend_key
            )
            RETURNING id
            "#,
            named_params![
                ":account_name": account_name,
                ":uuid": account_uuid.0,
                ":account_kind": account_kind_code(kind),
                ":hd_seed_fingerprint": derivation.map(|d| d.seed_fingerprint().to_bytes()),
                ":hd_account_index": derivation.map(|d| u32::from(d.account_index())),
                ":key_source": key_source,
                ":ufvk": ufvk_encoded,
                ":uivk": viewing_key.uivk().encode(params),
                ":orchard_fvk_item_cache": orchard_item,
                ":sapling_fvk_item_cache": sapling_item,
                ":p2pkh_fvk_item_cache": transparent_item,
                ":birthday_height": u32::from(birthday.height()),
                ":birthday_sapling_tree_size": birthday_sapling_tree_size,
                ":birthday_orchard_tree_size": birthday_orchard_tree_size,
                ":recover_until_height": birthday.recover_until().map(u32::from),
                ":has_spend_key": spending_key_available as i64,
            ],
            |row| row.get(0).map(AccountRef),
        )
        .map_err(|e| match e {
            rusqlite::Error::SqliteFailure(f, s)
                if f.code == rusqlite::ErrorCode::ConstraintViolation =>
            {
                // An account conflict occurred. This should already have been caught by
                // the check using `get_account_for_ufvk` above, but in case it wasn't,
                // make a best effort to determine the AccountRef of the pre-existing row
                // and provide that to our caller.
                if let Ok(colliding_uuid) = conn.query_row(
                    "SELECT uuid FROM accounts WHERE ufvk = ?",
                    params![ufvk_encoded],
                    |row| Ok(AccountUuid(row.get(0)?)),
                ) {
                    return SqliteClientError::AccountCollision(colliding_uuid);
                }

                SqliteClientError::from(rusqlite::Error::SqliteFailure(f, s))
            }
            _ => SqliteClientError::from(e),
        })?;

    let account = Account {
        id: account_id,
        name: Some(account_name.to_owned()),
        uuid: account_uuid,
        kind: kind.clone(),
        viewing_key,
        birthday: birthday.height(),
    };

    // If a birthday frontier is available, insert it into the note commitment tree. If the
    // birthday frontier is the empty frontier, we don't need to do anything.
    if let Some(frontier) = birthday.sapling_frontier().value() {
        debug!("Inserting Sapling frontier into ShardTree: {:?}", frontier);
        let shard_store =
            SqliteShardStore::<_, ::sapling::Node, SAPLING_SHARD_HEIGHT>::from_connection(
                conn,
                SAPLING_TABLES_PREFIX,
            )?;
        let mut shard_tree: ShardTree<
            _,
            { ::sapling::NOTE_COMMITMENT_TREE_DEPTH },
            SAPLING_SHARD_HEIGHT,
        > = ShardTree::new(shard_store, PRUNING_DEPTH.try_into().unwrap());
        shard_tree.insert_frontier_nodes(
            frontier.clone(),
            Retention::Checkpoint {
                // This subtraction is safe, because all leaves in the tree appear in blocks, and
                // the invariant that birthday.height() always corresponds to the block for which
                // `frontier` is the tree state at the start of the block. Together, this means
                // there exists a prior block for which frontier is the tree state at the end of
                // the block.
                id: birthday.height() - 1,
                marking: Marking::Reference,
            },
        )?;
    }

    #[cfg(feature = "orchard")]
    if let Some(frontier) = birthday.orchard_frontier().value() {
        debug!("Inserting Orchard frontier into ShardTree: {:?}", frontier);
        let shard_store = SqliteShardStore::<
            _,
            ::orchard::tree::MerkleHashOrchard,
            ORCHARD_SHARD_HEIGHT,
        >::from_connection(conn, ORCHARD_TABLES_PREFIX)?;
        let mut shard_tree: ShardTree<
            _,
            { ::orchard::NOTE_COMMITMENT_TREE_DEPTH as u8 },
            ORCHARD_SHARD_HEIGHT,
        > = ShardTree::new(shard_store, PRUNING_DEPTH.try_into().unwrap());
        shard_tree.insert_frontier_nodes(
            frontier.clone(),
            Retention::Checkpoint {
                // This subtraction is safe, because all leaves in the tree appear in blocks, and
                // the invariant that birthday.height() always corresponds to the block for which
                // `frontier` is the tree state at the start of the block. Together, this means
                // there exists a prior block for which frontier is the tree state at the end of
                // the block.
                id: birthday.height() - 1,
                marking: Marking::Reference,
            },
        )?;
    }

    // The ignored range always starts at Sapling activation
    let sapling_activation_height = params
        .activation_height(NetworkUpgrade::Sapling)
        .expect("Sapling activation height must be available.");

    // Add the ignored range up to the birthday height.
    if sapling_activation_height < birthday.height() {
        let ignored_range = sapling_activation_height..birthday.height();

        replace_queue_entries::<SqliteClientError>(
            conn,
            &ignored_range,
            Some(ScanRange::from_parts(
                ignored_range.clone(),
                ScanPriority::Ignored,
            ))
            .into_iter(),
            false,
        )?;
    };

    // Rewrite the scan ranges from the birthday height up to the chain tip so that we'll ensure we
    // re-scan to find any notes that might belong to the newly added account.
    if let Some(t) = chain_tip_height(conn)? {
        let rescan_range = birthday.height()..(t + 1);

        replace_queue_entries::<SqliteClientError>(
            conn,
            &rescan_range,
            Some(ScanRange::from_parts(
                rescan_range.clone(),
                ScanPriority::Historic,
            ))
            .into_iter(),
            true, // force rescan
        )?;
    }

    // Always derive the default Unified Address for the account. If the account's viewing
    // key has fewer components than the wallet supports (most likely due to this being an
    // imported viewing key), derive an address containing the common subset of receivers.
    let (address, d_idx) = account.default_address(UnifiedAddressRequest::AllAvailableKeys)?;
    upsert_address(
        conn,
        params,
        account_id,
        d_idx,
        &address,
        Some(birthday.height()),
        false,
    )?;

    // Pre-generate external transparent addresses prior to the index of the default address.
    #[cfg(feature = "transparent-inputs")]
    if let Ok(default_addr_idx) = NonHardenedChildIndex::try_from(d_idx) {
        transparent::generate_address_range(
            conn,
            params,
            account_id,
            KeyScope::EXTERNAL,
            UnifiedAddressRequest::ALLOW_ALL,
            NonHardenedChildIndex::const_from_index(0)..default_addr_idx,
            false,
        )?
    }

    // Pre-generate transparent addresses up to the gap limits for the external, internal,
    // and ephemeral key scopes.
    #[cfg(feature = "transparent-inputs")]
    for key_scope in [KeyScope::EXTERNAL, KeyScope::INTERNAL, KeyScope::Ephemeral] {
        use ReceiverRequirement::*;
        transparent::generate_gap_addresses(
            conn,
            params,
            account_id,
            key_scope,
            gap_limits,
            UnifiedAddressRequest::unsafe_custom(Allow, Allow, Require),
            false,
        )?;
    }

    Ok(account)
}

pub(crate) fn get_next_available_address<P: consensus::Parameters, C: Clock>(
    conn: &rusqlite::Transaction,
    params: &P,
    clock: &C,
    account_uuid: AccountUuid,
    request: UnifiedAddressRequest,
    #[cfg(feature = "transparent-inputs")] gap_limits: &GapLimits,
) -> Result<Option<(UnifiedAddress, DiversifierIndex)>, SqliteClientError> {
    let account: Account = match get_account(conn, params, account_uuid)? {
        Some(account) => account,
        None => {
            return Ok(None);
        }
    };

    // This will also ensure that the provided request can be satisfied by the account's UIVK
    let requirements = account.uivk().receiver_requirements(request)?;

    let (addr, diversifier_index) = if requirements.p2pkh() == ReceiverRequirement::Require {
        #[cfg(not(feature = "transparent-inputs"))]
        {
            return Err(SqliteClientError::AddressGeneration(
                AddressGenerationError::ReceiverTypeNotSupported(
                    zcash_address::unified::Typecode::P2pkh,
                ),
            ));
        }

        // If a p2pkh receiver is required, return the first un-exposed address from within the
        // transparent gap limit.
        #[cfg(feature = "transparent-inputs")]
        {
            use ReceiverRequirement::*;
            // First, ensure that we have pre-generated as many addresses as we can.
            transparent::generate_gap_addresses(
                conn,
                params,
                account.internal_id(),
                KeyScope::EXTERNAL,
                gap_limits,
                UnifiedAddressRequest::unsafe_custom(Allow, Allow, Require),
                true,
            )?;

            // Select indices from the transparent gap limit that are available for use as
            // diversifier indices.
            let (gap_start, addrs) = transparent::select_addrs_to_reserve(
                conn,
                params,
                account.internal_id(),
                KeyScope::EXTERNAL,
                gap_limits.external(),
                gap_limits
                    .external()
                    .try_into()
                    .expect("gap limit fits in usize"),
            )?;

            // Find the first index that generates an address conforming to the request.
            addrs
                .iter()
                .find_map(|(_, _, meta)| {
                    let j = DiversifierIndex::from(meta.address_index());
                    account.uivk().address(j, request).ok().map(|ua| (ua, j))
                })
                .ok_or(SqliteClientError::ReachedGapLimit(
                    TransparentKeyScope::EXTERNAL,
                    gap_start.index() + gap_limits.external(),
                ))?
        }
    } else {
        // compute a base diversifier index from the timestamp
        let mut j = DiversifierIndex::from(
            clock
                .now()
                .duration_since(SystemTime::UNIX_EPOCH)
                .expect("system time is valid")
                .as_secs()
                .saturating_add(MIN_SHIELDED_DIVERSIFIER_OFFSET),
        );

        let mut find_collision = conn.prepare(
            "SELECT exposed_at_height
             FROM addresses
             WHERE account_id = :account_id
             AND key_scope = :key_scope
             AND diversifier_index_be = :diversifier_index_be",
        )?;

        // search the diversifier space for a diversifier index that creates a valid address
        // satisfying the request and is currently not used in an exposed address
        loop {
            let found_addr = account.uivk().find_address(j, request)?;
            let collision = find_collision
                .query_row(
                    named_params! {
                        ":account_id": account.internal_id().0,
                        ":key_scope": KeyScope::EXTERNAL.encode(),
                        ":diversifier_index_be": &encode_diversifier_index_be(found_addr.1)
                    },
                    |row| row.get::<_, Option<u32>>(0),
                )
                .optional()?
                .flatten();

            if collision.is_none() {
                break found_addr;
            } else {
                j.increment().map_err(|_| {
                    SqliteClientError::AddressGeneration(
                        AddressGenerationError::DiversifierSpaceExhausted,
                    )
                })?;
            }
        }
    };

    let chain_tip_height = chain_tip_height(conn)?.ok_or(SqliteClientError::ChainHeightUnknown)?;
    upsert_address(
        conn,
        params,
        account.internal_id(),
        diversifier_index,
        &addr,
        Some(chain_tip_height),
        true,
    )?;

    Ok(Some((addr, diversifier_index)))
}

pub(crate) fn list_addresses<P: consensus::Parameters>(
    conn: &rusqlite::Connection,
    params: &P,
    account_uuid: AccountUuid,
) -> Result<Vec<AddressInfo>, SqliteClientError> {
    let mut addrs = vec![];

    let mut stmt_addrs = conn.prepare(
        "SELECT address, diversifier_index_be, key_scope
         FROM addresses
         JOIN accounts ON accounts.id = addresses.account_id
         WHERE accounts.uuid = :account_uuid
         AND exposed_at_height IS NOT NULL
         ORDER BY exposed_at_height ASC, diversifier_index_be ASC",
    )?;

    let mut rows = stmt_addrs.query(named_params![
        ":account_uuid": account_uuid.0,
    ])?;

    while let Some(row) = rows.next()? {
        let addr_str: String = row.get(0)?;
        let di_vec: Vec<u8> = row.get(1)?;
        let _scope = KeyScope::decode(row.get(2)?)?;

        let addr = Address::decode(params, &addr_str).ok_or_else(|| {
            SqliteClientError::CorruptedData("Not a valid Zcash recipient address".to_owned())
        })?;
        let diversifier_index = decode_diversifier_index_be(&di_vec)?;
        // Sapling and Unified addresses always have external scope.
        #[cfg(feature = "transparent-inputs")]
        let transparent_scope =
            matches!(addr, Address::Transparent(_) | Address::Tex(_)).then(|| _scope.into());

        addrs.push(
            AddressInfo::from_parts(
                addr,
                diversifier_index,
                #[cfg(feature = "transparent-inputs")]
                transparent_scope,
            )
            .expect("valid"),
        );
    }

    Ok(addrs)
}

pub(crate) fn get_last_generated_address_matching<P: consensus::Parameters>(
    conn: &rusqlite::Connection,
    params: &P,
    account_uuid: AccountUuid,
    address_filter: UnifiedAddressRequest,
) -> Result<Option<(UnifiedAddress, DiversifierIndex)>, SqliteClientError> {
    let account: Account =
        get_account(conn, params, account_uuid)?.ok_or(SqliteClientError::AccountUnknown)?;

    let requirements = account
        .uivk()
        .receiver_requirements(address_filter)
        .map_err(|_| {
            SqliteClientError::BadAccountData(
                "Could not generate UnifiedAddressRequest for UIVK".to_string(),
            )
        })?;
    let require_flags = ReceiverFlags::required(requirements);
    let omit_flags = ReceiverFlags::omitted(requirements);
    // This returns the most recently exposed external-scope address (the address that was exposed
    // at the greatest block height, using the largest diversifier index to break ties)
    // that conforms to the specified requirements.
    let addr: Option<(String, Vec<u8>)> = conn
        .query_row(
            "SELECT address, diversifier_index_be
             FROM addresses
             WHERE account_id = :account_id
             AND key_scope = :key_scope
             AND (receiver_flags & :require_flags) = :require_flags
             AND (receiver_flags & :omit_flags) = 0
             AND exposed_at_height IS NOT NULL
             ORDER BY exposed_at_height DESC, diversifier_index_be DESC
             LIMIT 1",
            named_params![
                ":account_id": account.internal_id().0,
                ":key_scope": KeyScope::EXTERNAL.encode(),
                ":require_flags": require_flags.bits(),
                ":omit_flags": omit_flags.bits(),
            ],
            |row| Ok((row.get(0)?, row.get(1)?)),
        )
        .optional()?;

    addr.map(|(addr_str, di_vec)| {
        let diversifier_index = decode_diversifier_index_be(&di_vec)?;
        Address::decode(params, &addr_str)
            .ok_or_else(|| {
                SqliteClientError::CorruptedData("Not a valid Zcash recipient address".to_owned())
            })
            .and_then(|addr| match addr {
                Address::Unified(ua) => Ok(ua),
                _ => Err(SqliteClientError::CorruptedData(format!(
                    "Addresses table contains {addr_str} which is not a unified address",
                ))),
            })
            .map(|addr| (addr, diversifier_index))
    })
    .transpose()
}

/// Adds the given external address and diversifier index to the addresses table.
///
/// Returns the primary key identifier for the newly-inserted address.
///
/// ## Parameters
/// - `account_id`: The account that the address was generated for.
/// - `diversifier_index`: The diversifier index used to generate the address.
/// - `address`: The unified address itself.
/// - `exposed_at_height`: The block height at the earliest time that the address may have been
///   exposed to a user, assuming a single generator of addresses.
/// - `force_update_address`: If this argument is set to `true`, an address has already been
///   inserted for the given account and diversifier index, and the `exposed_at_height` column
///   is currently `NULL` (i.e. the address at this diversifier index has not yet been exposed)
///   then the value of the `address` column will be replaced with the provided address.
pub(crate) fn upsert_address<P: consensus::Parameters>(
    conn: &rusqlite::Connection,
    params: &P,
    account_id: AccountRef,
    diversifier_index: DiversifierIndex,
    address: &UnifiedAddress,
    exposed_at_height: Option<BlockHeight>,
    force_update_address: bool,
) -> Result<AddressRef, SqliteClientError> {
    // the diversifier index is stored in big-endian order to allow sorting
    let di_be = encode_diversifier_index_be(diversifier_index);

    // If a force-update was requested, check whether an address has previously been exposed for
    // this diversifier index. If so, and if that address differs from the given address, return an
    // error.
    if force_update_address {
        let previously_exposed_as = conn
            .query_row(
                "SELECT address, exposed_at_height
                 FROM addresses
                 WHERE account_id = :account_id
                 AND diversifier_index_be = :diversifier_index_be
                 AND key_scope = :key_scope",
                named_params![
                    ":account_id": account_id.0,
                    ":diversifier_index_be": di_be,
                    ":key_scope": KeyScope::EXTERNAL.encode(),
                ],
                |row| {
                    let address = row.get::<_, String>("address")?;
                    let exposed_at = row.get::<_, Option<u32>>("exposed_at_height")?;
                    Ok(exposed_at.map(|_| address))
                },
            )
            .optional()?
            .flatten()
            .map(|addr_str| UnifiedAddress::decode(params, &addr_str))
            .transpose()
            .map_err(SqliteClientError::CorruptedData)?;

        match previously_exposed_as {
            Some(addr) if &addr != address => {
                return Err(SqliteClientError::DiversifierIndexReuse(
                    diversifier_index,
                    Box::new(addr),
                ));
            }
            _ => (),
        }
    }

    let mut stmt = conn.prepare_cached(
        "INSERT INTO addresses (
            account_id,
            diversifier_index_be,
            key_scope,
            address,
            transparent_child_index,
            cached_transparent_receiver_address,
            exposed_at_height,
            receiver_flags
        )
        VALUES (
            :account_id,
            :diversifier_index_be,
            :key_scope,
            :address,
            :transparent_child_index,
            :cached_transparent_receiver_address,
            :exposed_at_height,
            :receiver_flags
        )
        ON CONFLICT (account_id, diversifier_index_be, key_scope) DO UPDATE
        SET exposed_at_height = COALESCE(
                MIN(exposed_at_height, :exposed_at_height),
                exposed_at_height,
                :exposed_at_height
            ),
            address = IIF(
                exposed_at_height IS NULL AND :force_update_address,
                :address,
                address
            ),
            receiver_flags = IIF(
                exposed_at_height IS NULL AND :force_update_address,
                :receiver_flags,
                receiver_flags
            )
        RETURNING id",
    )?;

    #[cfg(feature = "transparent-inputs")]
    let (transparent_child_index, cached_taddr) = {
        let idx = NonHardenedChildIndex::try_from(diversifier_index)
            .ok()
            .map(|i| i.index());

        // This upholds the `transparent_index_consistency` check on the `addresses` table.
        match (idx, address.transparent()) {
            (Some(idx), Some(r)) => Ok((Some(idx), Some(r.encode(params)))),
            (_, None) => Ok((None, None)),
            (None, Some(addr)) => Err(SqliteClientError::AddressNotRecognized(*addr)),
        }
    }?;

    #[cfg(not(feature = "transparent-inputs"))]
    let (transparent_child_index, cached_taddr): (Option<u32>, Option<String>) = (None, None);

    stmt.query_row(
        named_params![
            ":account_id": account_id.0,
            // the diversifier index is stored in big-endian order to allow sorting
            ":diversifier_index_be": &di_be,
            ":key_scope": KeyScope::EXTERNAL.encode(),
            ":address": &address.encode(params),
            ":transparent_child_index": transparent_child_index,
            ":cached_transparent_receiver_address": &cached_taddr,
            ":exposed_at_height": exposed_at_height.map(u32::from),
            ":force_update_address": force_update_address,
            ":receiver_flags": ReceiverFlags::from(address).bits()
        ],
        |row| row.get(0).map(AddressRef),
    )
    .map_err(SqliteClientError::from)
}

#[cfg(feature = "transparent-inputs")]
pub(crate) fn involved_accounts(
    conn: &rusqlite::Connection,
    tx_refs: impl IntoIterator<Item = TxRef>,
) -> Result<Vec<(AccountRef, KeyScope)>, SqliteClientError> {
    use rusqlite::types::Value;
    use std::rc::Rc;

    let mut stmt = conn.prepare_cached(
        "SELECT account_id, key_scope
         FROM v_address_uses
         WHERE transaction_id IN rarray(:tx_refs_ptr)",
    )?;

    let tx_refs_values: Vec<Value> = tx_refs.into_iter().map(|r| Value::Integer(r.0)).collect();
    let tx_refs_ptr = Rc::new(tx_refs_values);
    let result = stmt
        .query_and_then(
            named_params! {
                ":tx_refs_ptr": &tx_refs_ptr
            },
            |row| {
                Ok::<_, SqliteClientError>((
                    row.get(0).map(AccountRef)?,
                    KeyScope::decode(row.get(1)?)?,
                ))
            },
        )?
        .collect::<Result<Vec<_>, _>>()?;

    Ok(result)
}

/// Returns the [`UnifiedFullViewingKey`]s for the wallet.
pub(crate) fn get_unified_full_viewing_keys<P: consensus::Parameters>(
    conn: &rusqlite::Connection,
    params: &P,
) -> Result<HashMap<AccountUuid, UnifiedFullViewingKey>, SqliteClientError> {
    // Fetch the UnifiedFullViewingKeys we are tracking
    let mut stmt_fetch_accounts = conn.prepare("SELECT uuid, ufvk FROM accounts")?;

    let rows = stmt_fetch_accounts.query_map([], |row| {
        let ufvk_str: Option<String> = row.get(1)?;
        if let Some(ufvk_str) = ufvk_str {
            let ufvk = UnifiedFullViewingKey::decode(params, &ufvk_str)
                .map_err(SqliteClientError::CorruptedData);
            Ok(Some((AccountUuid(row.get(0)?), ufvk)))
        } else {
            Ok(None)
        }
    })?;

    let mut res: HashMap<AccountUuid, UnifiedFullViewingKey> = HashMap::new();
    for row in rows {
        if let Some((account_id, ufvkr)) = row? {
            res.insert(account_id, ufvkr?);
        }
    }

    Ok(res)
}

fn parse_account_row<P: consensus::Parameters>(
    row: &rusqlite::Row<'_>,
    params: &P,
) -> Result<Account, SqliteClientError> {
    let account_id = AccountRef(row.get("id")?);
    let account_name = row.get("name")?;
    let account_uuid = AccountUuid(row.get("uuid")?);
    let kind = parse_account_source(
        row.get("account_kind")?,
        row.get("hd_seed_fingerprint")?,
        row.get("hd_account_index")?,
        row.get("has_spend_key")?,
        row.get("key_source")?,
    )?;

    let ufvk_str: Option<String> = row.get("ufvk")?;
    let viewing_key = if let Some(ufvk_str) = ufvk_str {
        ViewingKey::Full(Box::new(
            UnifiedFullViewingKey::decode(params, &ufvk_str).map_err(|e| {
                SqliteClientError::CorruptedData(format!(
                    "Could not decode unified full viewing key for account {}: {}",
                    account_uuid.0, e
                ))
            })?,
        ))
    } else {
        let uivk_str: String = row.get("uivk")?;
        ViewingKey::Incoming(Box::new(
            UnifiedIncomingViewingKey::decode(params, &uivk_str).map_err(|e| {
                SqliteClientError::CorruptedData(format!(
                    "Could not decode unified incoming viewing key for account {}: {}",
                    account_uuid.0, e
                ))
            })?,
        ))
    };

    let birthday = BlockHeight::from(row.get::<_, u32>("birthday_height")?);

    Ok(Account {
        id: account_id,
        name: account_name,
        uuid: account_uuid,
        kind,
        viewing_key,
        birthday,
    })
}

pub(crate) fn get_account<P: Parameters>(
    conn: &rusqlite::Connection,
    params: &P,
    account_uuid: AccountUuid,
) -> Result<Option<Account>, SqliteClientError> {
    let mut stmt = conn.prepare_cached(
        r#"
        SELECT id, name, uuid, account_kind,
               hd_seed_fingerprint, hd_account_index, key_source,
               ufvk, uivk, has_spend_key, birthday_height
        FROM accounts
        WHERE uuid = :account_uuid
        "#,
    )?;

    let mut rows = stmt.query_and_then::<_, SqliteClientError, _, _>(
        named_params![":account_uuid": account_uuid.0],
        |row| parse_account_row(row, params),
    )?;

    rows.next().transpose()
}

#[cfg(feature = "transparent-inputs")]
pub(crate) fn get_account_internal<P: Parameters>(
    conn: &rusqlite::Connection,
    params: &P,
    account_id: AccountRef,
) -> Result<Option<Account>, SqliteClientError> {
    let mut stmt = conn.prepare_cached(
        r#"
        SELECT id, name, uuid, account_kind,
               hd_seed_fingerprint, hd_account_index, key_source,
               ufvk, uivk, has_spend_key, birthday_height
        FROM accounts
        WHERE id = :account_id
        "#,
    )?;

    let mut rows = stmt.query_and_then::<_, SqliteClientError, _, _>(
        named_params![":account_id": account_id.0],
        |row| parse_account_row(row, params),
    )?;

    rows.next().transpose()
}

/// Returns the account id corresponding to a given [`UnifiedFullViewingKey`],
/// if any.
pub(crate) fn get_account_for_ufvk<P: consensus::Parameters>(
    conn: &rusqlite::Connection,
    params: &P,
    ufvk: &UnifiedFullViewingKey,
) -> Result<Option<Account>, SqliteClientError> {
    #[cfg(feature = "orchard")]
    let orchard_item = ufvk.orchard().map(|k| k.to_bytes());
    #[cfg(not(feature = "orchard"))]
    let orchard_item: Option<Vec<u8>> = None;

    let sapling_item = ufvk.sapling().map(|k| k.to_bytes());

    #[cfg(feature = "transparent-inputs")]
    let transparent_item = ufvk.transparent().map(|k| k.serialize());
    #[cfg(not(feature = "transparent-inputs"))]
    let transparent_item: Option<Vec<u8>> = None;

    let mut stmt = conn.prepare(
        "SELECT id, name, uuid, account_kind,
                hd_seed_fingerprint, hd_account_index, key_source,
                ufvk, uivk, has_spend_key, birthday_height
         FROM accounts
         WHERE orchard_fvk_item_cache = :orchard_fvk_item_cache
            OR sapling_fvk_item_cache = :sapling_fvk_item_cache
            OR p2pkh_fvk_item_cache = :p2pkh_fvk_item_cache",
    )?;

    let accounts = stmt
        .query_and_then::<_, SqliteClientError, _, _>(
            named_params![
                ":orchard_fvk_item_cache": orchard_item,
                ":sapling_fvk_item_cache": sapling_item,
                ":p2pkh_fvk_item_cache": transparent_item,
            ],
            |row| parse_account_row(row, params),
        )?
        .collect::<Result<Vec<_>, _>>()?;

    if accounts.len() > 1 {
        Err(SqliteClientError::CorruptedData(
            "Mutiple account records matched the provided UFVK".to_owned(),
        ))
    } else {
        Ok(accounts.into_iter().next())
    }
}

/// Returns the account id corresponding to a given [`SeedFingerprint`]
/// and [`zip32::AccountId`], if any.
pub(crate) fn get_derived_account<P: consensus::Parameters>(
    conn: &rusqlite::Connection,
    params: &P,
    seed_fp: &SeedFingerprint,
    account_index: zip32::AccountId,
) -> Result<Option<Account>, SqliteClientError> {
    let mut stmt = conn.prepare(
        "SELECT id, name, key_source, uuid, ufvk, birthday_height
         FROM accounts
         WHERE hd_seed_fingerprint = :hd_seed_fingerprint
         AND hd_account_index = :hd_account_index",
    )?;

    let mut accounts = stmt.query_and_then::<_, SqliteClientError, _, _>(
        named_params![
            ":hd_seed_fingerprint": seed_fp.to_bytes(),
            ":hd_account_index": u32::from(account_index),
        ],
        |row| {
            let account_id = AccountRef(row.get("id")?);
            let account_name = row.get("name")?;
            let key_source = row.get("key_source")?;
            let account_uuid = AccountUuid(row.get("uuid")?);
            let ufvk = match row.get::<_, Option<String>>("ufvk")? {
                None => Err(SqliteClientError::CorruptedData(format!(
                    "Missing unified full viewing key for derived account {}",
                    account_uuid.0,
                ))),
                Some(ufvk_str) => UnifiedFullViewingKey::decode(params, &ufvk_str).map_err(|e| {
                    SqliteClientError::CorruptedData(format!(
                        "Could not decode unified full viewing key for account {}: {}",
                        account_uuid.0, e
                    ))
                }),
            }?;
            let birthday = BlockHeight::from(row.get::<_, u32>("birthday_height")?);

            Ok(Account {
                id: account_id,
                name: account_name,
                uuid: account_uuid,
                kind: AccountSource::Derived {
                    derivation: Zip32Derivation::new(*seed_fp, account_index),
                    key_source,
                },
                viewing_key: ViewingKey::Full(Box::new(ufvk)),
                birthday,
            })
        },
    )?;

    accounts.next().transpose()
}

pub(crate) trait ProgressEstimator {
    fn sapling_scan_progress<P: consensus::Parameters>(
        &self,
        conn: &rusqlite::Connection,
        params: &P,
        birthday_height: BlockHeight,
        recover_until_height: Option<BlockHeight>,
        fully_scanned_height: Option<BlockHeight>,
        chain_tip_height: BlockHeight,
    ) -> Result<Option<Progress>, SqliteClientError>;

    #[cfg(feature = "orchard")]
    fn orchard_scan_progress<P: consensus::Parameters>(
        &self,
        conn: &rusqlite::Connection,
        params: &P,
        birthday_height: BlockHeight,
        recover_until_height: Option<BlockHeight>,
        fully_scanned_height: Option<BlockHeight>,
        chain_tip_height: BlockHeight,
    ) -> Result<Option<Progress>, SqliteClientError>;
}

#[derive(Debug)]
pub(crate) struct SubtreeProgressEstimator;

fn table_constants(
    shielded_protocol: ShieldedProtocol,
) -> Result<(&'static str, &'static str, u8), SqliteClientError> {
    match shielded_protocol {
        ShieldedProtocol::Sapling => Ok((
            SAPLING_TABLES_PREFIX,
            "sapling_output_count",
            SAPLING_SHARD_HEIGHT,
        )),
        #[cfg(feature = "orchard")]
        ShieldedProtocol::Orchard => Ok((
            ORCHARD_TABLES_PREFIX,
            "orchard_action_count",
            ORCHARD_SHARD_HEIGHT,
        )),
        #[cfg(not(feature = "orchard"))]
        ShieldedProtocol::Orchard => Err(SqliteClientError::UnsupportedPoolType(PoolType::ORCHARD)),
    }
}

fn estimate_tree_size<P: consensus::Parameters>(
    conn: &rusqlite::Connection,
    params: &P,
    shielded_protocol: ShieldedProtocol,
    pool_activation_height: BlockHeight,
    chain_tip_height: BlockHeight,
) -> Result<Option<u64>, SqliteClientError> {
    let (table_prefix, _, shard_height) = table_constants(shielded_protocol)?;

    // Estimate the size of the tree by linear extrapolation from available
    // data closest to the chain tip.
    //
    // - If we have scanned blocks within the incomplete subtree, and we know
    //   the tree size for the end of the most recent scanned range, then we
    //   extrapolate from the start of the incomplete subtree:
    //
    //         subtree
    //         /     \
    //       /         \
    //     /             \
    //   /                 \
    //   |<--------->|  |
    //     | scanned |  tip
    //           last_scanned
    //
    //
    //             subtree
    //             /     \
    //           /         \
    //         /             \
    //       /                 \
    //       |<------->|    |
    //   |   scanned   |    tip
    //             last_scanned
    //
    // - If we don't have scanned blocks within the incomplete subtree, or we
    //   don't know the tree size, then we extrapolate from the block-width of
    //   the last complete subtree.
    //
    // This avoids having a sharp discontinuity in the progress percentages
    // shown to users, and gets more accurate the closer to the chain tip we
    // have scanned.
    //
    // TODO: it would be nice to be able to reliably have the size of the
    // commitment tree at the chain tip without having to have scanned that
    // block.

    // Get the tree size at the last scanned height, if known.
    let last_scanned = block_max_scanned(conn, params)?.and_then(|last_scanned| {
        match shielded_protocol {
            ShieldedProtocol::Sapling => last_scanned.sapling_tree_size(),
            #[cfg(feature = "orchard")]
            ShieldedProtocol::Orchard => last_scanned.orchard_tree_size(),
            #[cfg(not(feature = "orchard"))]
            ShieldedProtocol::Orchard => None,
        }
        .map(|tree_size| (last_scanned.block_height(), u64::from(tree_size)))
    });

    // Get the last completed subtree.
    let last_completed_subtree = conn
        .query_row(
            &format!(
                "SELECT shard_index, subtree_end_height
                 FROM {table_prefix}_tree_shards
                 WHERE subtree_end_height IS NOT NULL
                 ORDER BY shard_index DESC
                 LIMIT 1"
            ),
            [],
            |row| {
                Ok((
                    incrementalmerkletree::Address::from_parts(
                        incrementalmerkletree::Level::new(shard_height),
                        row.get(0)?,
                    ),
                    BlockHeight::from_u32(row.get(1)?),
                ))
            },
        )
        // `None` if we have no subtree roots yet.
        .optional()?;

    let result = if let Some((last_completed_subtree, last_completed_subtree_end)) =
        last_completed_subtree
    {
        // If we know the tree size at the last scanned height, and that
        // height is within the incomplete subtree, extrapolate.
        let tip_tree_size = last_scanned.and_then(|(last_scanned, last_scanned_tree_size)| {
            (last_scanned > last_completed_subtree_end)
                .then(|| {
                    let scanned_notes = last_scanned_tree_size
                        - u64::from(last_completed_subtree.position_range_end());
                    let scanned_range = u64::from(last_scanned - last_completed_subtree_end);
                    let unscanned_range = u64::from(chain_tip_height - last_scanned);

                    (scanned_notes * unscanned_range)
                        .checked_div(scanned_range)
                        .map(|extrapolated_unscanned_notes| {
                            last_scanned_tree_size + extrapolated_unscanned_notes
                        })
                })
                .flatten()
        });

        if let Some(tree_size) = tip_tree_size {
            Some(tree_size)
        } else if let Some(second_to_last_completed_subtree_end) = last_completed_subtree
            .index()
            .checked_sub(1)
            .and_then(|subtree_index| {
                conn.query_row(
                    &format!(
                        "SELECT subtree_end_height
                         FROM {table_prefix}_tree_shards
                         WHERE shard_index = :shard_index"
                    ),
                    named_params! {":shard_index": subtree_index},
                    |row| Ok(row.get::<_, Option<_>>(0)?.map(BlockHeight::from_u32)),
                )
                .transpose()
            })
            .transpose()?
        {
            let notes_in_complete_subtrees = u64::from(last_completed_subtree.position_range_end());

            let subtree_notes = 1 << shard_height;
            let subtree_range =
                u64::from(last_completed_subtree_end - second_to_last_completed_subtree_end);
            let unscanned_range = u64::from(chain_tip_height - last_completed_subtree_end);

            (subtree_notes * unscanned_range)
                .checked_div(subtree_range)
                .map(|extrapolated_incomplete_subtree_notes| {
                    notes_in_complete_subtrees + extrapolated_incomplete_subtree_notes
                })
        } else {
            // There's only one completed subtree; its start height must
            // be the activation height for this shielded protocol.
            let subtree_notes = 1 << shard_height;

            let subtree_range = u64::from(last_completed_subtree_end - pool_activation_height);
            let unscanned_range = u64::from(chain_tip_height - last_completed_subtree_end);

            (subtree_notes * unscanned_range)
                .checked_div(subtree_range)
                .map(|extrapolated_incomplete_subtree_notes| {
                    subtree_notes + extrapolated_incomplete_subtree_notes
                })
        }
    } else {
        // If there are no completed subtrees, but we have scanned some blocks, we can still
        // interpolate based upon the tree size as of the last scanned block. Here, since we
        // don't have any subtree data to draw on, we will interpolate based on the number of
        // blocks since the pool activation height
        last_scanned.and_then(|(last_scanned_height, last_scanned_tree_size)| {
            let subtree_range = u64::from(last_scanned_height - pool_activation_height);
            let unscanned_range = u64::from(chain_tip_height - last_scanned_height);

            (last_scanned_tree_size * unscanned_range)
                .checked_div(subtree_range)
                .map(|extrapolated_incomplete_subtree_notes| {
                    last_scanned_tree_size + extrapolated_incomplete_subtree_notes
                })
        })
    };

    Ok(result)
}

#[allow(clippy::too_many_arguments)]
fn subtree_scan_progress<P: consensus::Parameters>(
    conn: &rusqlite::Connection,
    params: &P,
    shielded_protocol: ShieldedProtocol,
    pool_activation_height: BlockHeight,
    birthday_height: BlockHeight,
    recover_until_height: Option<BlockHeight>,
    fully_scanned_height: Option<BlockHeight>,
    chain_tip_height: BlockHeight,
) -> Result<Option<Progress>, SqliteClientError> {
    let (table_prefix, output_count_col, shard_height) = table_constants(shielded_protocol)?;

    let mut stmt_scanned_count_until = conn.prepare_cached(&format!(
        "SELECT SUM({output_count_col})
        FROM blocks
        WHERE :start_height <= height AND height < :end_height",
    ))?;
    let mut stmt_scanned_count_from = conn.prepare_cached(&format!(
        "SELECT SUM({output_count_col})
        FROM blocks
        WHERE :start_height <= height",
    ))?;
    let mut stmt_start_tree_size = conn.prepare_cached(&format!(
        "SELECT MAX({table_prefix}_commitment_tree_size - {output_count_col})
        FROM blocks
        WHERE height <= :start_height",
    ))?;
    let mut stmt_start_tree_size_at = conn.prepare_cached(&format!(
        "SELECT {table_prefix}_commitment_tree_size - {output_count_col}
        FROM blocks
        WHERE height = :start_height",
    ))?;
    let mut stmt_end_tree_size_at = conn.prepare_cached(&format!(
        "SELECT {table_prefix}_commitment_tree_size
        FROM blocks
        WHERE height = :height",
    ))?;

    if fully_scanned_height == Some(chain_tip_height) {
        // Compute the total blocks scanned since the wallet birthday on either side of
        // the recover-until height.
        let recover = match recover_until_height {
            Some(end_height) => stmt_scanned_count_until.query_row(
                named_params! {
                    ":start_height": u32::from(birthday_height),
                    ":end_height": u32::from(end_height),
                },
                |row| {
                    let recovered = row.get::<_, Option<u64>>(0)?;
                    Ok(recovered.map(|n| Ratio::new(n, n)))
                },
            )?,
            None => {
                // If none of the wallet's accounts have a recover-until height, then there
                // is no recovery phase for the wallet, and therefore the denominator in the
                // resulting ratio (the number of notes in the recovery range) is zero.
                Some(Ratio::new(0, 0))
            }
        };

        let scan = stmt_scanned_count_from.query_row(
            named_params! {
                ":start_height": u32::from(
                    recover_until_height.unwrap_or(birthday_height)
                ),
            },
            |row| {
                let scanned = row.get::<_, Option<u64>>(0)?;
                Ok(scanned.map(|n| Ratio::new(n, n)))
            },
        )?;

        Ok(scan.map(|scan| Progress::new(scan, recover)))
    } else {
        // In case we didn't have information about the tree size at the birthday height,
        // get the tree size from a nearby subtree. It's fine for this to be approximate;
        // it just alters the magnitude of recovery progress a bit.
        let mut get_tree_size_near = |as_of: BlockHeight| {
            let size_from_blocks = stmt_start_tree_size
                .query_row(named_params![":start_height": u32::from(as_of)], |row| {
                    row.get::<_, Option<u64>>(0)
                })
                .optional()?
                .flatten();

            let size_from_subtree_roots = || {
                conn.query_row(
                    &format!(
                        "SELECT MIN(shard_index)
                             FROM {table_prefix}_tree_shards
                             WHERE subtree_end_height >= :start_height
                             OR subtree_end_height IS NULL",
                    ),
                    named_params! {
                        ":start_height": u32::from(as_of),
                    },
                    |row| {
                        let min_tree_size = row
                            .get::<_, Option<u64>>(0)?
                            .map(|min_idx| min_idx << shard_height);
                        Ok(min_tree_size)
                    },
                )
                .optional()
                .map(|opt| opt.flatten())
            };

            match size_from_blocks {
                Some(size) => Ok(Some(size)),
                None => size_from_subtree_roots(),
            }
        };

        // Get the starting note commitment tree size from the wallet birthday, or failing that
        // from the blocks table.
        let birthday_size = match conn
            .query_row(
                &format!(
                    "SELECT birthday_{table_prefix}_tree_size
                     FROM accounts
                     WHERE birthday_height = :birthday_height",
                ),
                named_params![":birthday_height": u32::from(birthday_height)],
                |row| row.get::<_, Option<u64>>(0),
            )
            .optional()?
            .flatten()
        {
            Some(tree_size) => Some(tree_size),
            // If we don't have an explicit birthday tree size, find something nearby.
            None => get_tree_size_near(birthday_height)?,
        };

        // If we've scanned the block at the chain tip, we know how many notes are currently in the
        // tree.
        let tip_tree_size = match stmt_end_tree_size_at
            .query_row(
                named_params! {":height": u32::from(chain_tip_height)},
                |row| row.get::<_, Option<u64>>(0),
            )
            .optional()?
            .flatten()
        {
            Some(tree_size) => Some(tree_size),
            None => estimate_tree_size(
                conn,
                params,
                shielded_protocol,
                pool_activation_height,
                chain_tip_height,
            )?,
        };

        // Get the note commitment tree size as of the start of the recover-until height.
        // The outer option indicates whether or not we have recover-until height information;
        // the inner option indicates whether or not we were able to obtain a tree size given
        // the recover-until height.
        let recover_until_size: Option<Option<u64>> =
            recover_until_height
                .map(|h| {
                    let size_from_blocks = stmt_start_tree_size_at
                        .query_row(named_params![":start_height": u32::from(h)], |row| {
                            row.get::<_, Option<u64>>(0)
                        })
                        .optional()?
                        .flatten();

                    match size_from_blocks {
                        // We know the tree size as of the start of the recover-until height.
                        Some(size) => Ok::<_, SqliteClientError>(Some(size)),

                        // If the recover-until height is equal to the chain tip height,
                        // then this is almost certainly a newly-recovered wallet, and all
                        // progress can count as recovery progress. Approximate the size
                        // of the tree at the start of the block as equal to the size of
                        // the tree at the end of the block; the scan progress will show
                        // as 0/0 which is fine.
                        None if h == chain_tip_height => Ok(tip_tree_size),

                        // Linearly extrapolate a tree size between the nearest two bounds
                        // we have.
                        // TODO: Use a closer lower bound if available.
                        None => Ok(birthday_size.zip(tip_tree_size).and_then(
                            |(lower_size, upper_size)| {
                                let total_notes = upper_size - lower_size;
                                let total_range = u64::from(chain_tip_height - birthday_height);
                                let recovery_range = u64::from(h - birthday_height);

                                (total_notes * recovery_range).checked_div(total_range).map(
                                    |extrapolated_recovery_notes| {
                                        lower_size + extrapolated_recovery_notes
                                    },
                                )
                            },
                        )),
                    }
                })
                .transpose()?;

        // Count the total outputs scanned so far on the birthday side of the recover-until height.
        let recovered_count = recover_until_height
            .map(|end_height| {
                stmt_scanned_count_until.query_row(
                    named_params! {
                        ":start_height": u32::from(birthday_height),
                        ":end_height": u32::from(end_height),
                    },
                    |row| row.get::<_, Option<u64>>(0),
                )
            })
            .transpose()?;

        let recover = recovered_count
            .zip(recover_until_size)
            .map(|(recovered, end_size)| {
                birthday_size.zip(end_size).map(|(start_size, end_size)| {
                    Ratio::new(recovered.unwrap_or(0), end_size - start_size)
                })
            })
            // If none of the wallet's accounts have a recover-until height, then there
            // is no recovery phase for the wallet, and therefore the denominator in the
            // resulting ratio (the number of notes in the recovery range) is zero.
            .unwrap_or_else(|| Some(Ratio::new(0, 0)));

        let scan = {
            // Count the total outputs scanned so far on the chain tip side of the
            // recover-until height.
            let scanned_count = stmt_scanned_count_from.query_row(
                named_params![":start_height": u32::from(recover_until_height.unwrap_or(birthday_height))],
                |row| row.get::<_, Option<u64>>(0),
            )?;

            recover_until_size
                .unwrap_or(birthday_size)
                .zip(tip_tree_size)
                .map(|(start_size, tip_tree_size)| {
                    Ratio::new(scanned_count.unwrap_or(0), tip_tree_size - start_size)
                })
        };

        Ok(scan.map(|scan| Progress::new(scan, recover)))
    }
}

impl ProgressEstimator for SubtreeProgressEstimator {
    #[tracing::instrument(skip(conn, params))]
    fn sapling_scan_progress<P: consensus::Parameters>(
        &self,
        conn: &rusqlite::Connection,
        params: &P,
        birthday_height: BlockHeight,
        recover_until_height: Option<BlockHeight>,
        fully_scanned_height: Option<BlockHeight>,
        chain_tip_height: BlockHeight,
    ) -> Result<Option<Progress>, SqliteClientError> {
        subtree_scan_progress(
            conn,
            params,
            ShieldedProtocol::Sapling,
            params
                .activation_height(NetworkUpgrade::Sapling)
                .expect("Sapling activation height must be available."),
            birthday_height,
            recover_until_height,
            fully_scanned_height,
            chain_tip_height,
        )
    }

    #[cfg(feature = "orchard")]
    #[tracing::instrument(skip(conn, params))]
    fn orchard_scan_progress<P: consensus::Parameters>(
        &self,
        conn: &rusqlite::Connection,
        params: &P,
        birthday_height: BlockHeight,
        recover_until_height: Option<BlockHeight>,
        fully_scanned_height: Option<BlockHeight>,
        chain_tip_height: BlockHeight,
    ) -> Result<Option<Progress>, SqliteClientError> {
        subtree_scan_progress(
            conn,
            params,
            ShieldedProtocol::Orchard,
            params
                .activation_height(NetworkUpgrade::Nu5)
                .expect("NU5 activation height must be available."),
            birthday_height,
            recover_until_height,
            fully_scanned_height,
            chain_tip_height,
        )
    }
}

/// Returns the spendable balance for the account at the specified height.
///
/// This may be used to obtain a balance that ignores notes that have been detected so recently
/// that they are not yet spendable, or for which it is not yet possible to construct witnesses.
///
/// `min_confirmations` can be 0, but that case is currently treated identically to
/// `min_confirmations == 1` for both shielded and transparent TXOs. This behaviour
/// may change in the future.
#[tracing::instrument(skip(tx, params, progress))]
pub(crate) fn get_wallet_summary<P: consensus::Parameters>(
    tx: &rusqlite::Transaction,
    params: &P,
    min_confirmations: u32,
    progress: &impl ProgressEstimator,
) -> Result<Option<WalletSummary<AccountUuid>>, SqliteClientError> {
    let chain_tip_height = match chain_tip_height(tx)? {
        Some(h) => h,
        None => {
            return Ok(None);
        }
    };

    let birthday_height = match wallet_birthday(tx)? {
        Some(h) => h,
        None => {
            return Ok(None);
        }
    };

    let recover_until_height = recover_until_height(tx)?;

    let fully_scanned_height = block_fully_scanned(tx, params)?.map(|m| m.block_height());
    let summary_height = (chain_tip_height + 1).saturating_sub(std::cmp::max(min_confirmations, 1));

    let sapling_progress = progress.sapling_scan_progress(
        tx,
        params,
        birthday_height,
        recover_until_height,
        fully_scanned_height,
        chain_tip_height,
    )?;

    #[cfg(feature = "orchard")]
    let orchard_progress = progress.orchard_scan_progress(
        tx,
        params,
        birthday_height,
        recover_until_height,
        fully_scanned_height,
        chain_tip_height,
    )?;
    #[cfg(not(feature = "orchard"))]
    let orchard_progress: Option<Progress> = None;

    // Treat Sapling and Orchard outputs as having the same cost to scan.
    let progress = sapling_progress
        .as_ref()
        .zip(orchard_progress.as_ref())
        .map(|(s, o)| {
            Progress::new(
                Ratio::new(
                    s.scan().numerator() + o.scan().numerator(),
                    s.scan().denominator() + o.scan().denominator(),
                ),
                s.recovery()
                    .zip(o.recovery())
                    .map(|(s, o)| {
                        Ratio::new(
                            s.numerator() + o.numerator(),
                            s.denominator() + o.denominator(),
                        )
                    })
                    .or_else(|| s.recovery())
                    .or_else(|| o.recovery()),
            )
        })
        .or(sapling_progress)
        .or(orchard_progress);

    let progress = match progress {
        Some(p) => p,
        None => return Ok(None),
    };

    let mut stmt_accounts = tx.prepare_cached("SELECT uuid FROM accounts")?;
    let mut account_balances = stmt_accounts
        .query([])?
        .and_then(|row| {
            Ok::<_, SqliteClientError>((AccountUuid(row.get::<_, Uuid>(0)?), AccountBalance::ZERO))
        })
        .collect::<Result<HashMap<AccountUuid, AccountBalance>, _>>()?;

    fn count_notes<F>(
        tx: &rusqlite::Transaction,
        summary_height: BlockHeight,
        account_balances: &mut HashMap<AccountUuid, AccountBalance>,
        table_prefix: &'static str,
        with_pool_balance: F,
    ) -> Result<(), SqliteClientError>
    where
        F: Fn(&mut AccountBalance, Zatoshis, Zatoshis, Zatoshis) -> Result<(), SqliteClientError>,
    {
        // If the shard containing the summary height contains any unscanned ranges that start below or
        // including that height, none of our shielded balance is currently spendable.
        #[tracing::instrument(skip_all)]
        fn is_any_spendable(
            conn: &rusqlite::Connection,
            summary_height: BlockHeight,
            table_prefix: &'static str,
        ) -> Result<bool, SqliteClientError> {
            conn.query_row(
                &format!(
                    "SELECT NOT EXISTS(
                         SELECT 1 FROM v_{table_prefix}_shard_unscanned_ranges
                         WHERE :summary_height
                            BETWEEN subtree_start_height
                            AND IFNULL(subtree_end_height, :summary_height)
                         AND block_range_start <= :summary_height
                     )"
                ),
                named_params![":summary_height": u32::from(summary_height)],
                |row| row.get::<_, bool>(0),
            )
            .map_err(|e| e.into())
        }

        let any_spendable = is_any_spendable(tx, summary_height, table_prefix)?;
        let mut stmt_select_notes = tx.prepare_cached(&format!(
            "SELECT a.uuid, n.value, n.is_change, scan_state.max_priority, t.block
             FROM {table_prefix}_received_notes n
             JOIN accounts a ON a.id = n.account_id
             JOIN transactions t ON t.id_tx = n.tx
             LEFT OUTER JOIN v_{table_prefix}_shards_scan_state scan_state
                ON n.commitment_tree_position >= scan_state.start_position
                AND n.commitment_tree_position < scan_state.end_position_exclusive
             WHERE (
                t.block IS NOT NULL -- the receiving tx is mined
                OR t.expiry_height IS NULL -- the receiving tx will not expire
                OR t.expiry_height >= :summary_height -- the receiving tx is unexpired
             )
             -- and the received note is unspent
             AND n.id NOT IN (
               SELECT {table_prefix}_received_note_id
               FROM {table_prefix}_received_note_spends
               JOIN transactions t ON t.id_tx = transaction_id
               WHERE t.block IS NOT NULL -- the spending transaction is mined
               OR t.expiry_height IS NULL -- the spending tx will not expire
               OR t.expiry_height > :summary_height -- the spending tx is unexpired
             )"
        ))?;

        let mut rows =
            stmt_select_notes.query(named_params![":summary_height": u32::from(summary_height)])?;
        while let Some(row) = rows.next()? {
            let account = AccountUuid(row.get::<_, Uuid>(0)?);

            let value_raw = row.get::<_, i64>(1)?;
            let value = Zatoshis::from_nonnegative_i64(value_raw).map_err(|_| {
                SqliteClientError::CorruptedData(format!(
                    "Negative received note value: {value_raw}"
                ))
            })?;

            let is_change = row.get::<_, bool>(2)?;

            // If `max_priority` is null, this means that the note is not positioned; the note
            // will not be spendable, so we assign the scan priority to `ChainTip` as a priority
            // that is greater than `Scanned`
            let max_priority_raw = row.get::<_, Option<i64>>(3)?;
            let max_priority = max_priority_raw.map_or_else(
                || Ok(ScanPriority::ChainTip),
                |raw| {
                    parse_priority_code(raw).ok_or_else(|| {
                        SqliteClientError::CorruptedData(format!(
                            "Priority code {raw} not recognized."
                        ))
                    })
                },
            )?;

            let received_height = row.get::<_, Option<u32>>(4)?.map(BlockHeight::from);

            let is_spendable = any_spendable
                && received_height.iter().any(|h| h <= &summary_height)
                && max_priority <= ScanPriority::Scanned;

            let is_pending_change =
                is_change && received_height.iter().all(|h| h > &summary_height);

            let (spendable_value, change_pending_confirmation, value_pending_spendability) = {
                let zero = Zatoshis::ZERO;
                if is_spendable {
                    (value, zero, zero)
                } else if is_pending_change {
                    (zero, value, zero)
                } else {
                    (zero, zero, value)
                }
            };

            if let Some(balances) = account_balances.get_mut(&account) {
                with_pool_balance(
                    balances,
                    spendable_value,
                    change_pending_confirmation,
                    value_pending_spendability,
                )?;
            }
        }
        Ok(())
    }

    #[cfg(feature = "orchard")]
    {
        let orchard_trace = tracing::info_span!("orchard_balances").entered();
        count_notes(
            tx,
            summary_height,
            &mut account_balances,
            ORCHARD_TABLES_PREFIX,
            |balances, spendable_value, change_pending_confirmation, value_pending_spendability| {
                balances.with_orchard_balance_mut::<_, SqliteClientError>(|bal| {
                    bal.add_spendable_value(spendable_value)?;
                    bal.add_pending_change_value(change_pending_confirmation)?;
                    bal.add_pending_spendable_value(value_pending_spendability)?;
                    Ok(())
                })
            },
        )?;
        drop(orchard_trace);
    }

    let sapling_trace = tracing::info_span!("sapling_balances").entered();
    count_notes(
        tx,
        summary_height,
        &mut account_balances,
        SAPLING_TABLES_PREFIX,
        |balances, spendable_value, change_pending_confirmation, value_pending_spendability| {
            balances.with_sapling_balance_mut::<_, SqliteClientError>(|bal| {
                bal.add_spendable_value(spendable_value)?;
                bal.add_pending_change_value(change_pending_confirmation)?;
                bal.add_pending_spendable_value(value_pending_spendability)?;
                Ok(())
            })
        },
    )?;
    drop(sapling_trace);

    #[cfg(feature = "transparent-inputs")]
    transparent::add_transparent_account_balances(
        tx,
        chain_tip_height + 1,
        min_confirmations,
        &mut account_balances,
    )?;

    // The approach used here for Sapling and Orchard subtree indexing was a quick hack
    // that has not yet been replaced. TODO: Make less hacky.
    // https://github.com/zcash/librustzcash/issues/1249
    let next_sapling_subtree_index = {
        let shard_store =
            SqliteShardStore::<_, ::sapling::Node, SAPLING_SHARD_HEIGHT>::from_connection(
                tx,
                SAPLING_TABLES_PREFIX,
            )?;

        // The last shard will be incomplete, and we want the next range to overlap with
        // the last complete shard, so return the index of the second-to-last shard root.
        shard_store
            .get_shard_roots()
            .map_err(ShardTreeError::Storage)?
            .iter()
            .rev()
            .nth(1)
            .map(|addr| addr.index())
            .unwrap_or(0)
    };

    #[cfg(feature = "orchard")]
    let next_orchard_subtree_index = {
        let shard_store = SqliteShardStore::<
            _,
            ::orchard::tree::MerkleHashOrchard,
            ORCHARD_SHARD_HEIGHT,
        >::from_connection(tx, ORCHARD_TABLES_PREFIX)?;

        // The last shard will be incomplete, and we want the next range to overlap with
        // the last complete shard, so return the index of the second-to-last shard root.
        shard_store
            .get_shard_roots()
            .map_err(ShardTreeError::Storage)?
            .iter()
            .rev()
            .nth(1)
            .map(|addr| addr.index())
            .unwrap_or(0)
    };

    let summary = WalletSummary::new(
        account_balances,
        chain_tip_height,
        fully_scanned_height.unwrap_or(birthday_height - 1),
        progress,
        next_sapling_subtree_index,
        #[cfg(feature = "orchard")]
        next_orchard_subtree_index,
    );

    Ok(Some(summary))
}

/// Returns the memo for a received note, if the note is known to the wallet.
pub(crate) fn get_received_memo(
    conn: &rusqlite::Connection,
    note_id: NoteId,
) -> Result<Option<Memo>, SqliteClientError> {
    let fetch_memo = |table_prefix: &'static str, output_col: &'static str| {
        conn.query_row(
            &format!(
                "SELECT memo FROM {table_prefix}_received_notes
                JOIN transactions ON {table_prefix}_received_notes.tx = transactions.id_tx
                WHERE transactions.txid = :txid
                AND {table_prefix}_received_notes.{output_col} = :output_index"
            ),
            named_params![
                ":txid": note_id.txid().as_ref(),
                ":output_index": note_id.output_index()
            ],
            |row| row.get(0),
        )
        .optional()
    };

    let memo_bytes: Option<Vec<_>> = match note_id.protocol() {
        ShieldedProtocol::Sapling => fetch_memo(SAPLING_TABLES_PREFIX, "output_index")?.flatten(),
        #[cfg(feature = "orchard")]
        ShieldedProtocol::Orchard => fetch_memo(ORCHARD_TABLES_PREFIX, "action_index")?.flatten(),
        #[cfg(not(feature = "orchard"))]
        ShieldedProtocol::Orchard => {
            return Err(SqliteClientError::UnsupportedPoolType(PoolType::ORCHARD))
        }
    };

    memo_bytes
        .map(|b| {
            MemoBytes::from_bytes(&b)
                .and_then(Memo::try_from)
                .map_err(SqliteClientError::from)
        })
        .transpose()
}

fn parse_tx<P: consensus::Parameters>(
    params: &P,
    tx_bytes: &[u8],
    block_height: Option<BlockHeight>,
    expiry_height: Option<BlockHeight>,
) -> Result<(BlockHeight, Transaction), SqliteClientError> {
    // We need to provide a consensus branch ID so that pre-v5 `Transaction` structs
    // (which don't commit directly to one) can store it internally.
    // - If the transaction is mined, we use the block height to get the correct one.
    // - If the transaction is unmined and has a cached non-zero expiry height, we use
    //   that (relying on the invariant that a transaction can't be mined across a network
    //   upgrade boundary, so the expiry height must be in the same epoch).
    // - Otherwise, we use a placeholder for the initial transaction parse (as the
    //   consensus branch ID is not used there), and then either use its non-zero expiry
    //   height or return an error.
    if let Some(height) =
        block_height.or_else(|| expiry_height.filter(|h| h > &BlockHeight::from(0)))
    {
        Transaction::read(tx_bytes, BranchId::for_height(params, height))
            .map(|t| (height, t))
            .map_err(SqliteClientError::from)
    } else {
        let tx_data = Transaction::read(tx_bytes, BranchId::Sprout)
            .map_err(SqliteClientError::from)?
            .into_data();

        let expiry_height = tx_data.expiry_height();
        if expiry_height > BlockHeight::from(0) {
            TransactionData::from_parts(
                tx_data.version(),
                BranchId::for_height(params, expiry_height),
                tx_data.lock_time(),
                expiry_height,
                tx_data.transparent_bundle().cloned(),
                tx_data.sprout_bundle().cloned(),
                tx_data.sapling_bundle().cloned(),
                tx_data.orchard_bundle().cloned(),
            )
            .freeze()
            .map(|t| (expiry_height, t))
            .map_err(SqliteClientError::from)
        } else {
            Err(SqliteClientError::CorruptedData(
                "Consensus branch ID not known, cannot parse this transaction until it is mined"
                    .to_string(),
            ))
        }
    }
}

/// Looks up a transaction by its [`TxId`].
///
/// Returns the decoded transaction, along with the block height that was used in its decoding.
/// This is either the block height at which the transaction was mined, or the expiry height if the
/// wallet created the transaction but the transaction has not yet been mined from the perspective
/// of the wallet.
pub(crate) fn get_transaction<P: Parameters>(
    conn: &rusqlite::Connection,
    params: &P,
    txid: TxId,
) -> Result<Option<(BlockHeight, Transaction)>, SqliteClientError> {
    conn.query_row(
        "SELECT raw, block, expiry_height FROM transactions
        WHERE txid = ?",
        [txid.as_ref()],
        |row| {
            let h: Option<u32> = row.get(1)?;
            let expiry: Option<u32> = row.get(2)?;
            Ok((
                row.get::<_, Vec<u8>>(0)?,
                h.map(BlockHeight::from),
                expiry.map(BlockHeight::from),
            ))
        },
    )
    .optional()?
    .map(|(t, b, e)| parse_tx(params, &t, b, e))
    .transpose()
}

pub(crate) fn get_funding_accounts(
    conn: &rusqlite::Connection,
    tx: &Transaction,
) -> Result<HashSet<AccountUuid>, rusqlite::Error> {
    let mut funding_accounts = HashSet::new();
    #[cfg(feature = "transparent-inputs")]
    funding_accounts.extend(transparent::detect_spending_accounts(
        conn,
        tx.transparent_bundle()
            .iter()
            .flat_map(|bundle| bundle.vin.iter().map(|txin| &txin.prevout)),
    )?);

    funding_accounts.extend(sapling::detect_spending_accounts(
        conn,
        tx.sapling_bundle().iter().flat_map(|bundle| {
            bundle
                .shielded_spends()
                .iter()
                .map(|spend| spend.nullifier())
        }),
    )?);

    #[cfg(feature = "orchard")]
    funding_accounts.extend(orchard::detect_spending_accounts(
        conn,
        tx.orchard_bundle()
            .iter()
            .flat_map(|bundle| bundle.actions().iter().map(|action| action.nullifier())),
    )?);

    Ok(funding_accounts)
}

/// Returns the memo for a sent note, if the sent note is known to the wallet.
pub(crate) fn get_sent_memo(
    conn: &rusqlite::Connection,
    note_id: NoteId,
) -> Result<Option<Memo>, SqliteClientError> {
    let memo_bytes: Option<Vec<_>> = conn
        .query_row(
            "SELECT memo FROM sent_notes
            JOIN transactions ON sent_notes.tx = transactions.id_tx
            WHERE transactions.txid = :txid
            AND sent_notes.output_pool = :pool_code
            AND sent_notes.output_index = :output_index",
            named_params![
                ":txid": note_id.txid().as_ref(),
                ":pool_code": pool_code(PoolType::Shielded(note_id.protocol())),
                ":output_index": note_id.output_index()
            ],
            |row| row.get(0),
        )
        .optional()?
        .flatten();

    memo_bytes
        .map(|b| {
            MemoBytes::from_bytes(&b)
                .and_then(Memo::try_from)
                .map_err(SqliteClientError::from)
        })
        .transpose()
}

/// Returns the minimum birthday height for accounts in the wallet.
//
// TODO ORCHARD: we should consider whether we want to permit protocol-restricted accounts; if so,
// we would then want this method to take a protocol identifier to be able to learn the wallet's
// "Orchard birthday" which might be different from the overall wallet birthday.
pub(crate) fn wallet_birthday(
    conn: &rusqlite::Connection,
) -> Result<Option<BlockHeight>, rusqlite::Error> {
    conn.query_row(
        "SELECT MIN(birthday_height) AS wallet_birthday FROM accounts",
        [],
        |row| {
            row.get::<_, Option<u32>>(0)
                .map(|opt| opt.map(BlockHeight::from))
        },
    )
}

pub(crate) fn account_birthday(
    conn: &rusqlite::Connection,
    account_uuid: AccountUuid,
) -> Result<BlockHeight, SqliteClientError> {
    conn.query_row(
        "SELECT birthday_height
         FROM accounts
         WHERE uuid = :account_uuid",
        named_params![":account_uuid": account_uuid.0],
        |row| row.get::<_, u32>(0).map(BlockHeight::from),
    )
    .optional()
    .map_err(SqliteClientError::from)
    .and_then(|opt| opt.ok_or(SqliteClientError::AccountUnknown))
}

#[cfg(feature = "transparent-inputs")]
pub(crate) fn account_birthday_internal(
    conn: &rusqlite::Connection,
    account_ref: AccountRef,
) -> Result<BlockHeight, SqliteClientError> {
    conn.query_row(
        "SELECT birthday_height
         FROM accounts
         WHERE id = :account_ref",
        named_params![":account_ref": account_ref.0],
        |row| row.get::<_, u32>(0).map(BlockHeight::from),
    )
    .optional()
    .map_err(SqliteClientError::from)
    .and_then(|opt| opt.ok_or(SqliteClientError::AccountUnknown))
}

/// Returns the maximum recover-until height for accounts in the wallet.
pub(crate) fn recover_until_height(
    conn: &rusqlite::Connection,
) -> Result<Option<BlockHeight>, rusqlite::Error> {
    conn.query_row(
        "SELECT MAX(recover_until_height) FROM accounts",
        [],
        |row| {
            row.get::<_, Option<u32>>(0)
                .map(|opt| opt.map(BlockHeight::from))
        },
    )
}

/// Returns the minimum and maximum heights for blocks stored in the wallet database.
pub(crate) fn block_height_extrema(
    conn: &rusqlite::Connection,
) -> Result<Option<RangeInclusive<BlockHeight>>, rusqlite::Error> {
    conn.query_row("SELECT MIN(height), MAX(height) FROM blocks", [], |row| {
        let min_height: Option<u32> = row.get(0)?;
        let max_height: Option<u32> = row.get(1)?;
        Ok(min_height
            .zip(max_height)
            .map(|(min, max)| RangeInclusive::new(min.into(), max.into())))
    })
}

pub(crate) fn get_account_ref(
    conn: &rusqlite::Connection,
    account_uuid: AccountUuid,
) -> Result<AccountRef, SqliteClientError> {
    conn.query_row(
        "SELECT id FROM accounts WHERE uuid = :account_uuid",
        named_params! {":account_uuid": account_uuid.0},
        |row| row.get("id").map(AccountRef),
    )
    .optional()?
    .ok_or(SqliteClientError::AccountUnknown)
}

/// Returns the minimum and maximum heights of blocks in the chain which may be scanned.
pub(crate) fn chain_tip_height(
    conn: &rusqlite::Connection,
) -> Result<Option<BlockHeight>, rusqlite::Error> {
    conn.query_row("SELECT MAX(block_range_end) FROM scan_queue", [], |row| {
        let max_height: Option<u32> = row.get(0)?;

        // Scan ranges are end-exclusive, so we subtract 1 from `max_height` to obtain the
        // height of the last known chain tip;
        Ok(max_height.map(|h| BlockHeight::from(h.saturating_sub(1))))
    })
}

pub(crate) fn get_target_and_anchor_heights(
    conn: &rusqlite::Connection,
    min_confirmations: NonZeroU32,
) -> Result<Option<(BlockHeight, BlockHeight)>, rusqlite::Error> {
    match chain_tip_height(conn)? {
        Some(chain_tip_height) => {
            let sapling_anchor_height = get_max_checkpointed_height(
                conn,
                SAPLING_TABLES_PREFIX,
                chain_tip_height,
                min_confirmations,
            )?;

            #[cfg(feature = "orchard")]
            let orchard_anchor_height = get_max_checkpointed_height(
                conn,
                ORCHARD_TABLES_PREFIX,
                chain_tip_height,
                min_confirmations,
            )?;

            #[cfg(not(feature = "orchard"))]
            let orchard_anchor_height: Option<BlockHeight> = None;

            let anchor_height = sapling_anchor_height
                .zip(orchard_anchor_height)
                .map(|(s, o)| std::cmp::min(s, o))
                .or(sapling_anchor_height)
                .or(orchard_anchor_height);

            Ok(anchor_height.map(|h| (chain_tip_height + 1, h)))
        }
        None => Ok(None),
    }
}

fn parse_block_metadata<P: consensus::Parameters>(
    _params: &P,
    row: (BlockHeight, Vec<u8>, Option<u32>, Vec<u8>, Option<u32>),
) -> Result<BlockMetadata, SqliteClientError> {
    let (block_height, hash_data, sapling_tree_size_opt, sapling_tree, _orchard_tree_size_opt) =
        row;
    let sapling_tree_size = sapling_tree_size_opt.map_or_else(|| {
        if sapling_tree == BLOCK_SAPLING_FRONTIER_ABSENT {
            Err(SqliteClientError::CorruptedData("One of either the Sapling tree size or the legacy Sapling commitment tree must be present.".to_owned()))
        } else {
            // parse the legacy commitment tree data
            read_commitment_tree::<
                ::sapling::Node,
                _,
                { ::sapling::NOTE_COMMITMENT_TREE_DEPTH },
            >(Cursor::new(sapling_tree))
            .map(|tree| tree.size().try_into().unwrap())
            .map_err(SqliteClientError::from)
        }
    }, Ok)?;

    let block_hash = BlockHash::try_from_slice(&hash_data).ok_or_else(|| {
        SqliteClientError::from(io::Error::new(
            io::ErrorKind::InvalidData,
            format!("Invalid block hash length: {}", hash_data.len()),
        ))
    })?;

    Ok(BlockMetadata::from_parts(
        block_height,
        block_hash,
        Some(sapling_tree_size),
        #[cfg(feature = "orchard")]
        if _params
            .activation_height(NetworkUpgrade::Nu5)
            .iter()
            .any(|nu5_activation| &block_height >= nu5_activation)
        {
            _orchard_tree_size_opt
        } else {
            Some(0)
        },
    ))
}

#[tracing::instrument(skip(conn, params))]
pub(crate) fn block_metadata<P: consensus::Parameters>(
    conn: &rusqlite::Connection,
    params: &P,
    block_height: BlockHeight,
) -> Result<Option<BlockMetadata>, SqliteClientError> {
    conn.query_row(
        "SELECT height, hash, sapling_commitment_tree_size, sapling_tree, orchard_commitment_tree_size
        FROM blocks
        WHERE height = :block_height",
        named_params![":block_height": u32::from(block_height)],
        |row| {
            let height: u32 = row.get(0)?;
            let block_hash: Vec<u8> = row.get(1)?;
            let sapling_tree_size: Option<u32> = row.get(2)?;
            let sapling_tree: Vec<u8> = row.get(3)?;
            let orchard_tree_size: Option<u32> = row.get(4)?;
            Ok((
                BlockHeight::from(height),
                block_hash,
                sapling_tree_size,
                sapling_tree,
                orchard_tree_size,
            ))
        },
    )
    .optional()
    .map_err(SqliteClientError::from)
    .and_then(|meta_row| meta_row.map(|r| parse_block_metadata(params, r)).transpose())
}

#[tracing::instrument(skip_all)]
pub(crate) fn block_fully_scanned<P: consensus::Parameters>(
    conn: &rusqlite::Connection,
    params: &P,
) -> Result<Option<BlockMetadata>, SqliteClientError> {
    if let Some(birthday_height) = wallet_birthday(conn)? {
        // We assume that the only way we get a contiguous range of block heights in the `blocks` table
        // starting with the birthday block, is if all scanning operations have been performed on those
        // blocks. This holds because the `blocks` table is only altered by `WalletDb::put_blocks` via
        // `put_block`, and the effective combination of intra-range linear scanning and the nullifier
        // map ensures that we discover all wallet-related information within the contiguous range.
        //
        // We also assume that every contiguous range of block heights in the `blocks` table has a
        // single matching entry in the `scan_queue` table with priority "Scanned". This requires no
        // bugs in the scan queue update logic, which we have had before. However, a bug here would
        // mean that we return a more conservative fully-scanned height, which likely just causes a
        // performance regression.
        //
        // The fully-scanned height is therefore the last height that falls within the first range in
        // the scan queue with priority "Scanned".
        let calc_fully_scanned_height = |row: &rusqlite::Row| {
            let block_range_start = BlockHeight::from_u32(row.get(0)?);
            let block_range_end = BlockHeight::from_u32(row.get(1)?);

            // If the start of the earliest scanned range is greater than
            // the birthday height, then there is an unscanned range between
            // the wallet birthday and that range, so there is no fully
            // scanned height.
            Ok(if block_range_start <= birthday_height {
                // Scan ranges are end-exclusive.
                Some(block_range_end - 1)
            } else {
                None
            })
        };
        let fully_scanned_height = match conn
            .query_row(
                "SELECT block_range_start, block_range_end
                FROM scan_queue
                WHERE priority = :priority
                ORDER BY block_range_start ASC
                LIMIT 1",
                named_params![":priority": priority_code(&ScanPriority::Scanned)],
                calc_fully_scanned_height,
            )
            .optional()?
        {
            Some(Some(h)) => h,
            _ => return Ok(None),
        };

        block_metadata(conn, params, fully_scanned_height)
    } else {
        Ok(None)
    }
}

pub(crate) fn block_max_scanned<P: consensus::Parameters>(
    conn: &rusqlite::Connection,
    params: &P,
) -> Result<Option<BlockMetadata>, SqliteClientError> {
    conn.query_row(
        "SELECT blocks.height, hash, sapling_commitment_tree_size, sapling_tree, orchard_commitment_tree_size
         FROM blocks
         JOIN (SELECT MAX(height) AS height FROM blocks) blocks_max
         ON blocks.height = blocks_max.height",
        [],
        |row| {
            let height: u32 = row.get(0)?;
            let block_hash: Vec<u8> = row.get(1)?;
            let sapling_tree_size: Option<u32> = row.get(2)?;
            let sapling_tree: Vec<u8> = row.get(3)?;
            let orchard_tree_size: Option<u32> = row.get(4)?;
            Ok((
                BlockHeight::from(height),
                block_hash,
                sapling_tree_size,
                sapling_tree,
                orchard_tree_size
            ))
        },
    )
    .optional()
    .map_err(SqliteClientError::from)
    .and_then(|meta_row| meta_row.map(|r| parse_block_metadata(params, r)).transpose())
}

/// Returns the block height at which the specified transaction was mined,
/// if any.
pub(crate) fn get_tx_height(
    conn: &rusqlite::Connection,
    txid: TxId,
) -> Result<Option<BlockHeight>, rusqlite::Error> {
    conn.query_row(
        "SELECT block FROM transactions WHERE txid = ?",
        [txid.as_ref()],
        |row| Ok(row.get::<_, Option<u32>>(0)?.map(BlockHeight::from)),
    )
    .optional()
    .map(|opt| opt.flatten())
}

/// Returns the block hash for the block at the specified height,
/// if any.
pub(crate) fn get_block_hash(
    conn: &rusqlite::Connection,
    block_height: BlockHeight,
) -> Result<Option<BlockHash>, rusqlite::Error> {
    conn.query_row(
        "SELECT hash FROM blocks WHERE height = ?",
        [u32::from(block_height)],
        |row| {
            let row_data = row.get::<_, Vec<_>>(0)?;
            Ok(BlockHash::from_slice(&row_data))
        },
    )
    .optional()
}

pub(crate) fn get_max_height_hash(
    conn: &rusqlite::Connection,
) -> Result<Option<(BlockHeight, BlockHash)>, rusqlite::Error> {
    conn.query_row(
        "SELECT height, hash FROM blocks ORDER BY height DESC LIMIT 1",
        [],
        |row| {
            let height = row.get::<_, u32>(0).map(BlockHeight::from)?;
            let row_data = row.get::<_, Vec<_>>(1)?;
            Ok((height, BlockHash::from_slice(&row_data)))
        },
    )
    .optional()
}

pub(crate) fn store_transaction_to_be_sent<P: consensus::Parameters>(
    conn: &rusqlite::Transaction,
    params: &P,
    sent_tx: &SentTransaction<AccountUuid>,
) -> Result<(), SqliteClientError> {
    let tx_ref = put_tx_data(
        conn,
        sent_tx.tx(),
        Some(sent_tx.fee_amount()),
        Some(sent_tx.created()),
        Some(sent_tx.target_height()),
    )?;

    let mut detectable_via_scanning = false;

    // Mark notes as spent.
    //
    // This locks the notes so they aren't selected again by a subsequent call to
    // create_spend_to_address() before this transaction has been mined (at which point the notes
    // get re-marked as spent).
    //
    // Assumes that create_spend_to_address() will never be called in parallel, which is a
    // reasonable assumption for a light client such as a mobile phone.
    if let Some(bundle) = sent_tx.tx().sapling_bundle() {
        detectable_via_scanning = true;
        for spend in bundle.shielded_spends() {
            sapling::mark_sapling_note_spent(conn, tx_ref, spend.nullifier())?;
        }
    }
    if let Some(_bundle) = sent_tx.tx().orchard_bundle() {
        #[cfg(feature = "orchard")]
        {
            detectable_via_scanning = true;
            for action in _bundle.actions() {
                orchard::mark_orchard_note_spent(conn, tx_ref, action.nullifier())?;
            }
        }

        #[cfg(not(feature = "orchard"))]
        panic!("Sent a transaction with Orchard Actions without `orchard` enabled?");
    }

    #[cfg(feature = "transparent-inputs")]
    for utxo_outpoint in sent_tx.utxos_spent() {
        transparent::mark_transparent_utxo_spent(conn, tx_ref, utxo_outpoint)?;
    }

    for output in sent_tx.outputs() {
        insert_sent_output(conn, params, tx_ref, *sent_tx.account_id(), output)?;

        match output.recipient() {
            Recipient::External {
                recipient_address: _addr,
                output_pool: _pool,
                ..
            } => {
                // Nothing to do for external recipients.
            }
            Recipient::InternalAccount {
                receiving_account,
                note,
                ..
            } => match note.as_ref() {
                Note::Sapling(note) => {
                    sapling::put_received_note(
                        conn,
                        params,
                        &DecryptedOutput::new(
                            output.output_index(),
                            note.clone(),
                            *receiving_account,
                            output
                                .memo()
                                .map_or_else(MemoBytes::empty, |memo| memo.clone()),
                            TransferType::WalletInternal,
                        ),
                        tx_ref,
                        Some(sent_tx.target_height()),
                        None,
                    )?;
                }
                #[cfg(feature = "orchard")]
                Note::Orchard(note) => {
                    orchard::put_received_note(
                        conn,
                        params,
                        &DecryptedOutput::new(
                            output.output_index(),
                            *note,
                            *receiving_account,
                            output
                                .memo()
                                .map_or_else(MemoBytes::empty, |memo| memo.clone()),
                            TransferType::WalletInternal,
                        ),
                        tx_ref,
                        Some(sent_tx.target_height()),
                        None,
                    )?;
                }
            },
            #[cfg(feature = "transparent-inputs")]
            Recipient::EphemeralTransparent {
                ephemeral_address,
                outpoint,
                ..
            } => {
                // First check to verify that creation of this output does not result in reuse of
                // an ephemeral address.
                transparent::check_ephemeral_address_reuse(conn, params, ephemeral_address)?;

                transparent::put_transparent_output(
                    conn,
                    &params,
                    &WalletTransparentOutput::from_parts(
                        outpoint.clone(),
                        TxOut {
                            value: output.value(),
                            script_pubkey: ephemeral_address.script(),
                        },
                        None,
                    )
                    .expect("can extract a recipient address from an ephemeral address script"),
                    true,
                )?;
            }
        }
    }

    // Add the transaction to the set to be queried for transaction status. This is only necessary
    // at present for fully transparent transactions, because any transaction with a shielded
    // component will be detected via ordinary chain scanning and/or nullifier checking.
    if !detectable_via_scanning {
        queue_tx_retrieval(conn, std::iter::once(sent_tx.tx().txid()), None)?;
    }

    Ok(())
}

pub(crate) fn set_transaction_status(
    conn: &rusqlite::Transaction,
    txid: TxId,
    status: TransactionStatus,
) -> Result<(), SqliteClientError> {
    // It is safe to unconditionally delete the request from `tx_retrieval_queue` below (both in
    // the expired case and the case where it has been mined), because we already have all the data
    // we need about this transaction:
    // * if the status is being set in response to a `GetStatus` request, we know that we already
    //   have the transaction data (`GetStatus` requests are only generated if we already have that
    //   data)
    // * if it is being set in response to an `Enhancement` request, we know that the status must
    //   be `TxidNotRecognized` because otherwise the transaction data should have been provided to
    //   the backend directly instead of calling `set_transaction_status`
    //
    // In general `Enhancement` requests are only generated in response to situations where a
    // transaction has already been mined - either the transaction was detected by scanning the
    // chain of `CompactBlock` values, or was discovered by walking backward from the inputs of a
    // transparent transaction; in the case that a transaction was read from the mempool, complete
    // transaction data will have been available and the only question that we are concerned with
    // is whether that transaction ends up being mined or expires.
    match status {
        TransactionStatus::TxidNotRecognized | TransactionStatus::NotInMainChain => {
            // Remove the txid from the retrieval queue unless an unexpired transaction having that
            // txid exists in the transactions table.
            if let Some(chain_tip) = chain_tip_height(conn)? {
                conn.execute(
                    "DELETE FROM tx_retrieval_queue
                     WHERE txid = :txid
                     AND request_expiry <= :chain_tip",
                    named_params![
                        ":txid": txid.as_ref(),
                        ":chain_tip": u32::from(chain_tip)
                    ],
                )?;
            }
        }
        TransactionStatus::Mined(height) => {
            // The transaction has been mined, so we can set its mined height, associate it with
            // the appropriate block, and remove it from the retrieval queue.
            let sql_args = named_params![
                ":txid": txid.as_ref(),
                ":height": u32::from(height)
            ];

            conn.execute(
                "UPDATE transactions
                 SET mined_height = :height
                 WHERE txid = :txid",
                sql_args,
            )?;

            conn.execute(
                "UPDATE transactions
                 SET block = blocks.height
                 FROM blocks
                 WHERE txid = :txid
                 AND blocks.height = :height",
                sql_args,
            )?;

            notify_tx_retrieved(conn, txid)?;
        }
    }

    Ok(())
}

/// Truncates the database to at most the given height.
///
/// If the requested height is greater than or equal to the height of the last scanned
/// block, this function does nothing.
///
/// This should only be executed inside a transactional context.
///
/// Returns the block height to which the database was truncated.
pub(crate) fn truncate_to_height<P: consensus::Parameters>(
    conn: &rusqlite::Transaction,
    params: &P,
    #[cfg(feature = "transparent-inputs")] gap_limits: &GapLimits,
    max_height: BlockHeight,
) -> Result<BlockHeight, SqliteClientError> {
    // Determine a checkpoint to which we can rewind, if any.
    #[cfg(not(feature = "orchard"))]
    let truncation_height_query = r#"
        SELECT MAX(height) FROM blocks
        JOIN sapling_tree_checkpoints ON checkpoint_id = blocks.height
        WHERE blocks.height <= :block_height
    "#;

    #[cfg(feature = "orchard")]
    let truncation_height_query = r#"
        SELECT MAX(height) FROM blocks
        JOIN sapling_tree_checkpoints sc ON sc.checkpoint_id = blocks.height
        JOIN orchard_tree_checkpoints oc ON oc.checkpoint_id = blocks.height
        WHERE blocks.height <= :block_height
    "#;

    let truncation_height = conn
        .query_row(
            truncation_height_query,
            named_params! {":block_height": u32::from(max_height)},
            |row| row.get::<_, Option<u32>>(0),
        )
        .optional()?
        .flatten()
        .map_or_else(
            || {
                // If we don't have a checkpoint at a height less than or equal to the requested
                // truncation height, query for the minimum height to which it's possible for us to
                // truncate so that we can report it to the caller.
                #[cfg(not(feature = "orchard"))]
                let min_checkpoint_height_query =
                    "SELECT MIN(checkpoint_id) FROM sapling_tree_checkpoints";
                #[cfg(feature = "orchard")]
                let min_checkpoint_height_query = "SELECT MIN(sc.checkpoint_id)
                     FROM sapling_tree_checkpoints sc
                     JOIN orchard_tree_checkpoints oc
                     ON oc.checkpoint_id = sc.checkpoint_id";

                let min_truncation_height = conn
                    .query_row(min_checkpoint_height_query, [], |row| {
                        row.get::<_, Option<u32>>(0)
                    })
                    .optional()?
                    .flatten()
                    .map(BlockHeight::from);

                Err(SqliteClientError::RequestedRewindInvalid {
                    safe_rewind_height: min_truncation_height,
                    requested_height: max_height,
                })
            },
            |h| Ok(BlockHeight::from(h)),
        )?;

    let last_scanned_height = conn.query_row("SELECT MAX(height) FROM blocks", [], |row| {
        let h = row.get::<_, Option<u32>>(0)?;

        Ok(h.map_or_else(
            || {
                params
                    .activation_height(NetworkUpgrade::Sapling)
                    .expect("Sapling activation height must be available.")
                    - 1
            },
            BlockHeight::from,
        ))
    })?;

    // Delete from the scanning queue any range with a start height greater than the
    // truncation height, and then truncate any remaining range by setting the end
    // equal to the truncation height + 1. This sets our view of the chain tip back
    // to the retained height.
    conn.execute(
        "DELETE FROM scan_queue
        WHERE block_range_start >= :new_end_height",
        named_params![":new_end_height": u32::from(truncation_height + 1)],
    )?;
    conn.execute(
        "UPDATE scan_queue
        SET block_range_end = :new_end_height
        WHERE block_range_end > :new_end_height",
        named_params![":new_end_height": u32::from(truncation_height + 1)],
    )?;

    // Mark transparent utxos as un-mined. Since the TXO is now not mined, it would ideally be
    // considered to have been returned to the mempool; it _might_ be spendable in this state, but
    // we must also set its max_observed_unspent_height field to NULL because the transaction may
    // be rendered entirely invalid by a reorg that alters anchor(s) used in constructing shielded
    // spends in the transaction.
    conn.execute(
        "UPDATE transparent_received_outputs
         SET max_observed_unspent_height = CASE WHEN tx.mined_height <= :height THEN :height ELSE NULL END
         FROM transactions tx
         WHERE tx.id_tx = transaction_id
         AND max_observed_unspent_height > :height",
        named_params![":height": u32::from(truncation_height)],
    )?;

    // Un-mine transactions. This must be done outside of the last_scanned_height check because
    // transaction entries may be created as a consequence of receiving transparent TXOs.
    conn.execute(
        "UPDATE transactions
         SET block = NULL, mined_height = NULL, tx_index = NULL
         WHERE mined_height > :height",
        named_params![":height": u32::from(truncation_height)],
    )?;

    // If we're removing scanned blocks, we need to truncate the note commitment tree and remove
    // affected block records from the database.
    if truncation_height < last_scanned_height {
        // Truncate the note commitment trees
        let mut wdb = WalletDb {
            conn: SqlTransaction(conn),
            params: params.clone(),
            clock: (),
            rng: (),
            #[cfg(feature = "transparent-inputs")]
            gap_limits: *gap_limits,
        };
        wdb.with_sapling_tree_mut(|tree| {
            tree.truncate_to_checkpoint(&truncation_height)?;
            Ok::<_, SqliteClientError>(())
        })?;
        #[cfg(feature = "orchard")]
        wdb.with_orchard_tree_mut(|tree| {
            tree.truncate_to_checkpoint(&truncation_height)?;
            Ok::<_, SqliteClientError>(())
        })?;

        // Do not delete sent notes; this can contain data that is not recoverable
        // from the chain. Wallets must continue to operate correctly in the
        // presence of stale sent notes that link to unmined transactions.
        // Also, do not delete received notes; they may contain memo data that is
        // not recoverable; balance APIs must ensure that un-mined received notes
        // do not count towards spendability or transaction balalnce.

        // Now that they aren't depended on, delete un-mined blocks.
        conn.execute(
            "DELETE FROM blocks WHERE height > ?",
            [u32::from(truncation_height)],
        )?;

        // Delete from the nullifier map any entries with a locator referencing a block
        // height greater than the truncation height.
        conn.execute(
            "DELETE FROM tx_locator_map
            WHERE block_height > :block_height",
            named_params![":block_height": u32::from(truncation_height)],
        )?;
    }

    Ok(truncation_height)
}

/// Returns a vector with the IDs of all accounts known to this wallet.
///
/// Note that this is called from db migration code.
pub(crate) fn get_account_ids(
    conn: &rusqlite::Connection,
) -> Result<Vec<AccountUuid>, rusqlite::Error> {
    let mut stmt = conn.prepare("SELECT uuid FROM accounts")?;
    let mut rows = stmt.query([])?;
    let mut result = Vec::new();
    while let Some(row) = rows.next()? {
        let id = AccountUuid(row.get(0)?);
        result.push(id);
    }
    Ok(result)
}

/// Inserts information about a scanned block into the database.
#[allow(clippy::too_many_arguments)]
pub(crate) fn put_block(
    conn: &rusqlite::Transaction<'_>,
    block_height: BlockHeight,
    block_hash: BlockHash,
    block_time: u32,
    sapling_commitment_tree_size: u32,
    sapling_output_count: u32,
    #[cfg(feature = "orchard")] orchard_commitment_tree_size: u32,
    #[cfg(feature = "orchard")] orchard_action_count: u32,
) -> Result<(), SqliteClientError> {
    let block_hash_data = conn
        .query_row(
            "SELECT hash FROM blocks WHERE height = ?",
            [u32::from(block_height)],
            |row| row.get::<_, Vec<u8>>(0),
        )
        .optional()?;

    // Ensure that in the case of an upsert, we don't overwrite block data
    // with information for a block with a different hash.
    if let Some(bytes) = block_hash_data {
        let expected_hash = BlockHash::try_from_slice(&bytes).ok_or_else(|| {
            SqliteClientError::CorruptedData(format!(
                "Invalid block hash at height {}",
                u32::from(block_height)
            ))
        })?;
        if expected_hash != block_hash {
            return Err(SqliteClientError::BlockConflict(block_height));
        }
    }

    let mut stmt_upsert_block = conn.prepare_cached(
        "INSERT INTO blocks (
            height,
            hash,
            time,
            sapling_commitment_tree_size,
            sapling_output_count,
            sapling_tree,
            orchard_commitment_tree_size,
            orchard_action_count
        )
        VALUES (
            :height,
            :hash,
            :block_time,
            :sapling_commitment_tree_size,
            :sapling_output_count,
            x'00',
            :orchard_commitment_tree_size,
            :orchard_action_count
        )
        ON CONFLICT (height) DO UPDATE
        SET hash = :hash,
            time = :block_time,
            sapling_commitment_tree_size = :sapling_commitment_tree_size,
            sapling_output_count = :sapling_output_count,
            orchard_commitment_tree_size = :orchard_commitment_tree_size,
            orchard_action_count = :orchard_action_count",
    )?;

    #[cfg(not(feature = "orchard"))]
    let orchard_commitment_tree_size: Option<u32> = None;
    #[cfg(not(feature = "orchard"))]
    let orchard_action_count: Option<u32> = None;

    stmt_upsert_block.execute(named_params![
        ":height": u32::from(block_height),
        ":hash": &block_hash.0[..],
        ":block_time": block_time,
        ":sapling_commitment_tree_size": sapling_commitment_tree_size,
        ":sapling_output_count": sapling_output_count,
        ":orchard_commitment_tree_size": orchard_commitment_tree_size,
        ":orchard_action_count": orchard_action_count,
    ])?;

    // If we now have a block corresponding to a received transparent output that had not been
    // scanned at the time the UTXO was discovered, update the associated transaction record to
    // refer to that block.
    //
    // NOTE: There's a small data corruption hazard here, in that we're relying exclusively upon
    // the block height to associate the transaction to the block. This is because CompactBlock
    // values only contain CompactTx entries for transactions that contain shielded inputs or
    // outputs, and the GetAddressUtxosReply data does not contain the block hash. As such, it's
    // necessary to ensure that any chain rollback to below the received height causes that height
    // to be set to NULL.
    let mut stmt_update_transaction_block_reference = conn.prepare_cached(
        "UPDATE transactions
         SET block = :height
         WHERE mined_height = :height",
    )?;

    stmt_update_transaction_block_reference
        .execute(named_params![":height": u32::from(block_height),])?;

    Ok(())
}

<<<<<<< HEAD
struct TransparentSentOutput {
    from_account_uuid: AccountUuid,
    output_index: usize,
    recipient: Recipient<AccountUuid>,
    value: Zatoshis,
}

struct WalletTransparentOutputs {
    #[cfg(feature = "transparent-inputs")]
    received: Vec<(WalletTransparentOutput, KeyScope)>,
    sent: Vec<TransparentSentOutput>,
}

impl WalletTransparentOutputs {
    fn empty() -> Self {
        Self {
            #[cfg(feature = "transparent-inputs")]
            received: vec![],
            sent: vec![],
        }
    }

    fn is_empty(&self) -> bool {
        #[cfg(feature = "transparent-inputs")]
        let has_received = !self.received.is_empty();
        #[cfg(not(feature = "transparent-inputs"))]
        let has_received = false;

        let has_sent = !self.sent.is_empty();

        !(has_received || has_sent)
    }
}

fn detect_wallet_transparent_outputs<P: consensus::Parameters>(
    #[cfg(feature = "transparent-inputs")] conn: &rusqlite::Transaction,
    params: &P,
    d_tx: &DecryptedTransaction<AccountUuid>,
    funding_account: Option<AccountUuid>,
) -> Result<WalletTransparentOutputs, SqliteClientError> {
    // This `if` is just an optimization for cases where we would do nothing in the loop.
    if funding_account.is_some() || cfg!(feature = "transparent-inputs") {
        let mut result = WalletTransparentOutputs::empty();
        for (output_index, txout) in d_tx
            .tx()
            .transparent_bundle()
            .iter()
            .flat_map(|b| b.vout.iter())
            .enumerate()
        {
            if let Some(address) = txout.recipient_address() {
                debug!(
                    "{:?} output {} has recipient {}",
                    d_tx.tx().txid(),
                    output_index,
                    address.encode(params)
                );

                // If the output belongs to the wallet, add it to `transparent_received_outputs`.
                #[cfg(feature = "transparent-inputs")]
                if let Some((account_uuid, key_scope)) =
                    transparent::find_account_uuid_for_transparent_address(conn, params, &address)?
                {
                    debug!(
                        "{:?} output {} belongs to account {:?}",
                        d_tx.tx().txid(),
                        output_index,
                        account_uuid
                    );
                    result.received.push((
                        WalletTransparentOutput::from_parts(
                            OutPoint::new(
                                d_tx.tx().txid().into(),
                                u32::try_from(output_index).unwrap(),
                            ),
                            txout.clone(),
                            d_tx.mined_height(),
                        )
                        .expect("txout.recipient_address extraction previously checked"),
                        key_scope,
                    ));
                } else {
                    debug!(
                        "Address {} is not recognized as belonging to any of our accounts.",
                        address.encode(params)
                    );
                }

                // If a transaction we observe contains spends from our wallet, we will
                // store its transparent outputs in the same way they would be stored by
                // create_spend_to_address.
                if let Some(account_uuid) = funding_account {
                    let receiver = Receiver::Transparent(address);

                    #[cfg(feature = "transparent-inputs")]
                    let recipient_address =
                        select_receiving_address(params, conn, account_uuid, &receiver)?
                            .unwrap_or_else(|| receiver.to_zcash_address(params.network_type()));

                    #[cfg(not(feature = "transparent-inputs"))]
                    let recipient_address = receiver.to_zcash_address(params.network_type());

                    let recipient = Recipient::External {
                        recipient_address,
                        output_pool: PoolType::TRANSPARENT,
                    };

                    result.sent.push(TransparentSentOutput {
                        from_account_uuid: account_uuid,
                        output_index,
                        recipient,
                        value: txout.value,
                    });
                }
            } else {
                warn!(
                    "Unable to determine recipient address for tx {:?} output {}",
                    d_tx.tx().txid(),
                    output_index
                );
            }
        }

        Ok(result)
    } else {
        Ok(WalletTransparentOutputs::empty())
=======
fn determine_fee(
    _conn: &rusqlite::Connection,
    tx: &Transaction,
) -> Result<Option<Zatoshis>, SqliteClientError> {
    let value_balance: ZatBalance = tx
        .sapling_bundle()
        .map_or(ZatBalance::zero(), |s_bundle| *s_bundle.value_balance());

    let value_balance = tx.orchard_bundle().map_or(Ok(value_balance), |o_bundle| {
        (value_balance + *o_bundle.value_balance()).ok_or(BalanceError::Overflow)
    })?;

    match tx.transparent_bundle() {
        Some(t_bundle) => {
            let t_out_total = t_bundle
                .vout
                .iter()
                .map(|o| o.value)
                .sum::<Option<Zatoshis>>()
                .ok_or(BalanceError::Overflow)?;
            let value_balance = (value_balance - t_out_total).ok_or(BalanceError::Underflow)?;

            if t_bundle.vin.is_empty() {
                Zatoshis::try_from(value_balance)
                    .map(Some)
                    .map_err(SqliteClientError::from)
            } else {
                #[cfg(feature = "transparent-inputs")]
                let mut result = Some(value_balance);

                #[cfg(feature = "transparent-inputs")]
                for t_in in &t_bundle.vin {
                    match (
                        result,
                        get_wallet_transparent_output(_conn, &t_in.prevout, true)?,
                    ) {
                        (Some(b), Some(out)) => {
                            result = Some((b + out.txout().value).ok_or(BalanceError::Overflow)?)
                        }
                        _ => {
                            result = None;
                            break;
                        }
                    }
                }

                #[cfg(not(feature = "transparent-inputs"))]
                let result: Option<ZatBalance> = None;

                Ok(result.map(Zatoshis::try_from).transpose()?)
            }
        }
        None => {
            // The sum of the value balances represents the total value of inputs not consumed by
            // outputs. Without transparent outputs to consume any leftover value, the total is
            // available for and treated as fee.
            Ok(Some(
                value_balance
                    .try_into()
                    .map_err(|_| BalanceError::Underflow)?,
            ))
        }
>>>>>>> 153b33b7
    }
}

pub(crate) fn store_decrypted_tx<P: consensus::Parameters>(
    conn: &rusqlite::Transaction,
    params: &P,
    d_tx: DecryptedTransaction<AccountUuid>,
    #[cfg(feature = "transparent-inputs")] gap_limits: &GapLimits,
) -> Result<(), SqliteClientError> {
<<<<<<< HEAD
=======
    // If the transaction is fully shielded, or all transparent inputs are available, set the
    // fee value.
    let fee = determine_fee(conn, d_tx.tx())?;

    let tx_ref = put_tx_data(conn, d_tx.tx(), fee, None, None)?;

    if let Some(height) = d_tx.mined_height() {
        set_transaction_status(conn, d_tx.tx().txid(), TransactionStatus::Mined(height))?;
    }

>>>>>>> 153b33b7
    let funding_accounts = get_funding_accounts(conn, d_tx.tx())?;

    // TODO(#1305): Correctly track accounts that fund each transaction output.
    let funding_account = funding_accounts.iter().next().copied();
    if funding_accounts.len() > 1 {
        warn!(
            "More than one wallet account detected as funding transaction {:?}, selecting {:?}",
            d_tx.tx().txid(),
            funding_account.unwrap()
        )
    }

    let wallet_transparent_outputs = detect_wallet_transparent_outputs(
        #[cfg(feature = "transparent-inputs")]
        conn,
        params,
        &d_tx,
        funding_account,
    )?;

    // If there is no wallet involvement, we don't need to store the transaction, so just return
    // here.
    if funding_account.is_none()
        && wallet_transparent_outputs.is_empty()
        && !d_tx.has_decrypted_outputs()
    {
        return Ok(());
    }

    let tx_ref = put_tx_data(conn, d_tx.tx(), None, None, None)?;
    if let Some(height) = d_tx.mined_height() {
        set_transaction_status(conn, d_tx.tx().txid(), TransactionStatus::Mined(height))?;
    }

    // A flag used to determine whether it is necessary to query for transactions that
    // provided transparent inputs to this transaction, in order to be able to correctly
    // recover transparent transaction history.
    #[cfg(feature = "transparent-inputs")]
    let mut tx_has_wallet_outputs = false;

    #[cfg(feature = "transparent-inputs")]
    let mut receiving_accounts = BTreeMap::new();

    for output in d_tx.sapling_outputs() {
        #[cfg(feature = "transparent-inputs")]
        {
            tx_has_wallet_outputs = true;
        }
        match output.transfer_type() {
            TransferType::Outgoing => {
                let recipient = {
                    let receiver = Receiver::Sapling(output.note().recipient());
                    let recipient_address =
                        select_receiving_address(params, conn, *output.account(), &receiver)?
                            .unwrap_or_else(|| receiver.to_zcash_address(params.network_type()));

                    Recipient::External {
                        recipient_address,
                        output_pool: PoolType::SAPLING,
                    }
                };

                put_sent_output(
                    conn,
                    params,
                    *output.account(),
                    tx_ref,
                    output.index(),
                    &recipient,
                    output.note_value(),
                    Some(output.memo()),
                )?;
            }
            TransferType::WalletInternal => {
                sapling::put_received_note(
                    conn,
                    params,
                    output,
                    tx_ref,
                    d_tx.mined_height(),
                    None,
                )?;

                let recipient = Recipient::InternalAccount {
                    receiving_account: *output.account(),
                    external_address: None,
                    note: Box::new(Note::Sapling(output.note().clone())),
                };

                put_sent_output(
                    conn,
                    params,
                    *output.account(),
                    tx_ref,
                    output.index(),
                    &recipient,
                    output.note_value(),
                    Some(output.memo()),
                )?;
            }
            TransferType::Incoming => {
                let _account_id = sapling::put_received_note(
                    conn,
                    params,
                    output,
                    tx_ref,
                    d_tx.mined_height(),
                    None,
                )?;

                #[cfg(feature = "transparent-inputs")]
                receiving_accounts.insert(_account_id, KeyScope::EXTERNAL);

                if let Some(account_id) = funding_account {
                    let recipient = Recipient::InternalAccount {
                        receiving_account: *output.account(),
                        external_address: {
                            let receiver = Receiver::Sapling(output.note().recipient());
                            Some(
                                select_receiving_address(
                                    params,
                                    conn,
                                    *output.account(),
                                    &receiver,
                                )?
                                .unwrap_or_else(|| {
                                    receiver.to_zcash_address(params.network_type())
                                }),
                            )
                        },
                        note: Box::new(Note::Sapling(output.note().clone())),
                    };

                    put_sent_output(
                        conn,
                        params,
                        account_id,
                        tx_ref,
                        output.index(),
                        &recipient,
                        output.note_value(),
                        Some(output.memo()),
                    )?;
                }
            }
        }
    }

    #[cfg(feature = "orchard")]
    for output in d_tx.orchard_outputs() {
        #[cfg(feature = "transparent-inputs")]
        {
            tx_has_wallet_outputs = true;
        }
        match output.transfer_type() {
            TransferType::Outgoing => {
                let recipient = {
                    let receiver = Receiver::Orchard(output.note().recipient());
                    let recipient_address =
                        select_receiving_address(params, conn, *output.account(), &receiver)?
                            .unwrap_or_else(|| receiver.to_zcash_address(params.network_type()));

                    Recipient::External {
                        recipient_address,
                        output_pool: PoolType::ORCHARD,
                    }
                };

                put_sent_output(
                    conn,
                    params,
                    *output.account(),
                    tx_ref,
                    output.index(),
                    &recipient,
                    output.note_value(),
                    Some(output.memo()),
                )?;
            }
            TransferType::WalletInternal => {
                orchard::put_received_note(
                    conn,
                    params,
                    output,
                    tx_ref,
                    d_tx.mined_height(),
                    None,
                )?;

                let recipient = Recipient::InternalAccount {
                    receiving_account: *output.account(),
                    external_address: None,
                    note: Box::new(Note::Orchard(*output.note())),
                };

                put_sent_output(
                    conn,
                    params,
                    *output.account(),
                    tx_ref,
                    output.index(),
                    &recipient,
                    output.note_value(),
                    Some(output.memo()),
                )?;
            }
            TransferType::Incoming => {
                let _account_id = orchard::put_received_note(
                    conn,
                    params,
                    output,
                    tx_ref,
                    d_tx.mined_height(),
                    None,
                )?;

                #[cfg(feature = "transparent-inputs")]
                receiving_accounts.insert(_account_id, KeyScope::EXTERNAL);

                if let Some(account_id) = funding_account {
                    // Even if the recipient address is external, record the send as internal.
                    let recipient = Recipient::InternalAccount {
                        receiving_account: *output.account(),
                        external_address: {
                            let receiver = Receiver::Orchard(output.note().recipient());
                            Some(
                                select_receiving_address(
                                    params,
                                    conn,
                                    *output.account(),
                                    &receiver,
                                )?
                                .unwrap_or_else(|| {
                                    receiver.to_zcash_address(params.network_type())
                                }),
                            )
                        },
                        note: Box::new(Note::Orchard(*output.note())),
                    };

                    put_sent_output(
                        conn,
                        params,
                        account_id,
                        tx_ref,
                        output.index(),
                        &recipient,
                        output.note_value(),
                        Some(output.memo()),
                    )?;
                }
            }
        }
    }

    // If any of the utxos spent in the transaction are ours, mark them as spent.
    #[cfg(feature = "transparent-inputs")]
    for txin in d_tx
        .tx()
        .transparent_bundle()
        .iter()
        .flat_map(|b| b.vin.iter())
    {
        transparent::mark_transparent_utxo_spent(conn, tx_ref, &txin.prevout)?;
    }

    #[cfg(feature = "transparent-inputs")]
    for (received_t_output, key_scope) in &wallet_transparent_outputs.received {
        let (account_id, _, _) =
            transparent::put_transparent_output(conn, params, received_t_output, false)?;

        receiving_accounts.insert(account_id, *key_scope);

        // Since the wallet created the transparent output, we need to ensure
        // that any transparent inputs belonging to the wallet will be
        // discovered.
        tx_has_wallet_outputs = true;

        // When we receive transparent funds (particularly as ephemeral outputs
        // in transaction pairs sending to a ZIP 320 address) it becomes
        // possible that the spend of these outputs is not then later detected
        // if the transaction that spends them is purely transparent. This is
        // especially a problem in wallet recovery.
        transparent::queue_transparent_spend_detection(
            conn,
            params,
            *received_t_output.recipient_address(),
            tx_ref,
            received_t_output.outpoint().n(),
        )?;
    }

    for sent_t_output in &wallet_transparent_outputs.sent {
        put_sent_output(
            conn,
            params,
            sent_t_output.from_account_uuid,
            tx_ref,
            sent_t_output.output_index,
            &sent_t_output.recipient,
            sent_t_output.value,
            None,
        )?;

        // Even though we know the funding account, we don't know that we have
        // information for all of the transparent inputs to the transaction.
        #[cfg(feature = "transparent-inputs")]
        {
            tx_has_wallet_outputs = true;
        }
    }

    #[cfg(feature = "transparent-inputs")]
    for (account_id, key_scope) in receiving_accounts {
        use ReceiverRequirement::*;
        transparent::generate_gap_addresses(
            conn,
            params,
            account_id,
            key_scope,
            gap_limits,
            UnifiedAddressRequest::unsafe_custom(Allow, Allow, Require),
            false,
        )?;
    }

    // For each transaction that spends a transparent output of this transaction and does not
    // already have a known fee value, set the fee if possible.
    let mut spending_txs_stmt = conn.prepare(
        "SELECT DISTINCT t.id_tx, t.raw, t.block, t.expiry_height
         FROM transactions t
         -- find transactions that spend transparent outputs of the decrypted tx
         LEFT OUTER JOIN transparent_received_output_spends ts
            ON ts.transaction_id = t.id_tx
         LEFT OUTER JOIN transparent_received_outputs tro
            ON tro.transaction_id = :transaction_id
            AND tro.id = ts.transparent_received_output_id
         WHERE t.fee IS NULL
         AND t.raw IS NOT NULL
         AND ts.transaction_id IS NOT NULL",
    )?;

    let mut spending_txs_rows = spending_txs_stmt.query(named_params! {
        ":transaction_id": tx_ref.0
    })?;

    while let Some(row) = spending_txs_rows.next()? {
        let spending_tx_ref = row.get(0).map(TxRef)?;
        let tx_bytes: Vec<u8> = row.get(1)?;
        let block: Option<u32> = row.get(2)?;
        let expiry: Option<u32> = row.get(3)?;

        let (_, spending_tx) = parse_tx(
            params,
            &tx_bytes,
            block.map(BlockHeight::from),
            expiry.map(BlockHeight::from),
        )?;

        if let Some(fee) = determine_fee(conn, &spending_tx)? {
            conn.execute(
                "UPDATE transactions
                 SET fee = :fee
                 WHERE id_tx = :transaction_id",
                named_params! {
                    ":transaction_id": spending_tx_ref.0,
                    ":fee": u64::from(fee)
                },
            )?;
        }
    }

    // If the transaction has outputs that belong to the wallet as well as transparent
    // inputs, we may need to download the transactions corresponding to the transparent
    // prevout references to determine whether the transaction was created (at least in
    // part) by this wallet.
    #[cfg(feature = "transparent-inputs")]
    if tx_has_wallet_outputs {
        queue_transparent_input_retrieval(conn, tx_ref, &d_tx)?
    }

    notify_tx_retrieved(conn, d_tx.tx().txid())?;

    // If the decrypted transaction is unmined and has no shielded components, add it to
    // the queue for status retrieval.
    #[cfg(feature = "transparent-inputs")]
    queue_unmined_tx_retrieval(conn, &d_tx)?;

    Ok(())
}

/// Inserts information about a mined transaction that was observed to
/// contain a note related to this wallet into the database.
pub(crate) fn put_tx_meta(
    conn: &rusqlite::Connection,
    tx: &WalletTx<AccountUuid>,
    height: BlockHeight,
) -> Result<TxRef, SqliteClientError> {
    // It isn't there, so insert our transaction into the database.
    let mut stmt_upsert_tx_meta = conn.prepare_cached(
        "INSERT INTO transactions (txid, block, mined_height, tx_index)
        VALUES (:txid, :block, :block, :tx_index)
        ON CONFLICT (txid) DO UPDATE
        SET block = :block,
            mined_height = :block,
            tx_index = :tx_index
        RETURNING id_tx",
    )?;

    let txid_bytes = tx.txid();
    let tx_params = named_params![
        ":txid": &txid_bytes.as_ref()[..],
        ":block": u32::from(height),
        ":tx_index": i64::try_from(tx.block_index()).expect("transaction indices are representable as i64"),
    ];

    stmt_upsert_tx_meta
        .query_row(tx_params, |row| row.get::<_, i64>(0).map(TxRef))
        .map_err(SqliteClientError::from)
}

/// Returns the most likely wallet address that corresponds to the protocol-level receiver of a
/// note or UTXO.
pub(crate) fn select_receiving_address<P: consensus::Parameters>(
    _params: &P,
    conn: &rusqlite::Connection,
    account: AccountUuid,
    receiver: &Receiver,
) -> Result<Option<ZcashAddress>, SqliteClientError> {
    match receiver {
        #[cfg(feature = "transparent-inputs")]
        Receiver::Transparent(taddr) => conn
            .query_row(
                "SELECT address
                 FROM addresses
                 WHERE cached_transparent_receiver_address = :taddr",
                named_params! {
                    ":taddr": Address::Transparent(*taddr).encode(_params)
                },
                |row| row.get::<_, String>(0),
            )
            .optional()?
            .map(|addr_str| addr_str.parse::<ZcashAddress>())
            .transpose()
            .map_err(SqliteClientError::from),
        receiver => {
            let mut stmt = conn.prepare_cached(
                "SELECT address
                 FROM addresses
                 JOIN accounts ON accounts.id = addresses.account_id
                 WHERE accounts.uuid = :account_uuid
                 AND key_scope = :key_scope",
            )?;

            let mut result = stmt.query(named_params! {
                ":account_uuid": account.0,
                ":key_scope": KeyScope::EXTERNAL.encode(),
            })?;
            while let Some(row) = result.next()? {
                let addr_str = row.get::<_, String>(0)?;
                let decoded = addr_str.parse::<ZcashAddress>()?;
                if receiver.corresponds(&decoded) {
                    return Ok(Some(decoded));
                }
            }

            Ok(None)
        }
    }
}

/// Inserts full transaction data into the database.
pub(crate) fn put_tx_data(
    conn: &rusqlite::Connection,
    tx: &Transaction,
    fee: Option<Zatoshis>,
    created_at: Option<time::OffsetDateTime>,
    target_height: Option<BlockHeight>,
) -> Result<TxRef, SqliteClientError> {
    let mut stmt_upsert_tx_data = conn.prepare_cached(
        "INSERT INTO transactions (txid, created, expiry_height, raw, fee, target_height)
        VALUES (:txid, :created_at, :expiry_height, :raw, :fee, :target_height)
        ON CONFLICT (txid) DO UPDATE
        SET expiry_height = :expiry_height,
            raw = :raw,
            fee = IFNULL(:fee, fee)
        RETURNING id_tx",
    )?;

    let txid = tx.txid();
    let mut raw_tx = vec![];
    tx.write(&mut raw_tx)?;

    let tx_params = named_params![
        ":txid": &txid.as_ref()[..],
        ":created_at": created_at,
        ":expiry_height": u32::from(tx.expiry_height()),
        ":raw": raw_tx,
        ":fee": fee.map(u64::from),
        ":target_height": target_height.map(u32::from),
    ];

    stmt_upsert_tx_data
        .query_row(tx_params, |row| row.get::<_, i64>(0).map(TxRef))
        .map_err(SqliteClientError::from)
}

#[derive(Clone, Copy, Debug, PartialEq, Eq)]
pub(crate) enum TxQueryType {
    Status,
    Enhancement,
}

impl TxQueryType {
    pub(crate) fn code(&self) -> i64 {
        match self {
            TxQueryType::Status => 0,
            TxQueryType::Enhancement => 1,
        }
    }

    pub(crate) fn from_code(code: i64) -> Option<Self> {
        match code {
            0 => Some(TxQueryType::Status),
            1 => Some(TxQueryType::Enhancement),
            _ => None,
        }
    }
}

#[cfg(feature = "transparent-inputs")]
pub(crate) fn queue_transparent_input_retrieval<AccountId>(
    conn: &rusqlite::Transaction<'_>,
    tx_ref: TxRef,
    d_tx: &DecryptedTransaction<'_, AccountId>,
) -> Result<(), SqliteClientError> {
    if let Some(b) = d_tx.tx().transparent_bundle() {
        if !b.is_coinbase() {
            // queue the transparent inputs for enhancement
            queue_tx_retrieval(
                conn,
                b.vin.iter().map(|txin| *txin.prevout.txid()),
                Some(tx_ref),
            )?;
        }
    }

    Ok(())
}

#[cfg(feature = "transparent-inputs")]
pub(crate) fn queue_unmined_tx_retrieval<AccountId>(
    conn: &rusqlite::Transaction<'_>,
    d_tx: &DecryptedTransaction<'_, AccountId>,
) -> Result<(), SqliteClientError> {
    let detectable_via_scanning = d_tx.tx().sapling_bundle().is_some();
    #[cfg(feature = "orchard")]
    let detectable_via_scanning = detectable_via_scanning | d_tx.tx().orchard_bundle().is_some();

    if d_tx.mined_height().is_none() && !detectable_via_scanning {
        queue_tx_retrieval(conn, std::iter::once(d_tx.tx().txid()), None)?
    }

    Ok(())
}

pub(crate) fn queue_tx_retrieval(
    conn: &rusqlite::Transaction<'_>,
    txids: impl Iterator<Item = TxId>,
    dependent_tx_ref: Option<TxRef>,
) -> Result<(), SqliteClientError> {
    let chain_tip = chain_tip_height(conn)?;

    let mut q_tx_expiry = conn.prepare_cached(
        "SELECT expiry_height
         FROM transactions
         WHERE txid = :txid",
    )?;

    // Add an entry to the transaction retrieval queue if it would not be redundant.
    let mut stmt_insert_tx = conn.prepare_cached(
        "INSERT INTO tx_retrieval_queue (txid, query_type, dependent_transaction_id, request_expiry)
         SELECT
            :txid,
            IIF(
                EXISTS (SELECT 1 FROM transactions WHERE txid = :txid AND raw IS NOT NULL),
                :status_type,
                :enhancement_type
            ),
            :dependent_transaction_id,
            :request_expiry
        ON CONFLICT (txid) DO UPDATE
        SET query_type =
            IIF(
                EXISTS (SELECT 1 FROM transactions WHERE txid = :txid AND raw IS NOT NULL),
                :status_type,
                :enhancement_type
            ),
            dependent_transaction_id = IFNULL(:dependent_transaction_id, dependent_transaction_id),
            request_expiry = :request_expiry",
    )?;

    for txid in txids {
        let request_expiry = q_tx_expiry
            .query_row(
                named_params! {
                    ":txid": txid.as_ref(),
                },
                |row| row.get::<_, Option<u32>>(0),
            )
            .optional()?
            .flatten();

        stmt_insert_tx.execute(named_params! {
            ":txid": txid.as_ref(),
            ":status_type": TxQueryType::Status.code(),
            ":enhancement_type": TxQueryType::Enhancement.code(),
            ":dependent_transaction_id": dependent_tx_ref.map(|r| r.0),
            ":request_expiry": request_expiry.map_or_else(
                || chain_tip.map(|h| u32::from(h) + DEFAULT_TX_EXPIRY_DELTA),
                Some
            )
        })?;
    }

    Ok(())
}

/// Returns the vector of [`TransactionDataRequest`]s that represents the information needed by the
/// wallet backend in order to be able to present a complete view of wallet history and memo data.
pub(crate) fn transaction_data_requests(
    conn: &rusqlite::Connection,
) -> Result<Vec<TransactionDataRequest>, SqliteClientError> {
    let mut tx_retrieval_stmt =
        conn.prepare_cached("SELECT txid, query_type FROM tx_retrieval_queue")?;

    let result = tx_retrieval_stmt
        .query_and_then([], |row| {
            let txid = row.get(0).map(TxId::from_bytes)?;
            let query_type = row.get(1).map(TxQueryType::from_code)?.ok_or_else(|| {
                SqliteClientError::CorruptedData(
                    "Unrecognized transaction data request type.".to_owned(),
                )
            })?;

            Ok::<TransactionDataRequest, SqliteClientError>(match query_type {
                TxQueryType::Status => TransactionDataRequest::GetStatus(txid),
                TxQueryType::Enhancement => TransactionDataRequest::Enhancement(txid),
            })
        })?
        .collect::<Result<Vec<_>, _>>()?;

    Ok(result)
}

pub(crate) fn notify_tx_retrieved(
    conn: &rusqlite::Transaction<'_>,
    txid: TxId,
) -> Result<(), SqliteClientError> {
    conn.execute(
        "DELETE FROM tx_retrieval_queue WHERE txid = :txid",
        named_params![":txid": &txid.as_ref()[..]],
    )?;

    Ok(())
}

// A utility function for creation of parameters for use in `insert_sent_output`
// and `put_sent_output`
fn recipient_params<P: consensus::Parameters>(
    conn: &Connection,
    _params: &P,
    from: AccountUuid,
    to: &Recipient<AccountUuid>,
) -> Result<(AccountRef, Option<String>, Option<AccountRef>, PoolType), SqliteClientError> {
    let from_account_id = get_account_ref(conn, from)?;
    match to {
        Recipient::External {
            recipient_address,
            output_pool,
            ..
        } => Ok((
            from_account_id,
            Some(recipient_address.encode()),
            None,
            *output_pool,
        )),
        #[cfg(feature = "transparent-inputs")]
        Recipient::EphemeralTransparent {
            receiving_account,
            ephemeral_address,
            ..
        } => {
            let to_account = get_account_ref(conn, *receiving_account)?;
            Ok((
                from_account_id,
                Some(ephemeral_address.encode(_params)),
                Some(to_account),
                PoolType::TRANSPARENT,
            ))
        }
        Recipient::InternalAccount {
            receiving_account,
            external_address,
            note,
        } => {
            let to_account = get_account_ref(conn, *receiving_account)?;
            Ok((
                from_account_id,
                external_address.as_ref().map(|a| a.encode()),
                Some(to_account),
                PoolType::Shielded(note.protocol()),
            ))
        }
    }
}

fn flag_previously_received_change(
    conn: &rusqlite::Transaction,
    tx_ref: TxRef,
) -> Result<(), SqliteClientError> {
    let flag_received_change = |table_prefix| {
        conn.execute(
            &format!(
                "UPDATE {table_prefix}_received_notes
                 SET is_change = 1
                 FROM sent_notes sn
                 WHERE sn.tx = {table_prefix}_received_notes.tx
                 AND sn.tx = :tx
                 AND sn.from_account_id = {table_prefix}_received_notes.account_id
                 AND {table_prefix}_received_notes.recipient_key_scope = :internal_scope"
            ),
            named_params! {
                ":tx": tx_ref.0,
                ":internal_scope": KeyScope::INTERNAL.encode()
            },
        )
    };

    flag_received_change(SAPLING_TABLES_PREFIX)?;
    #[cfg(feature = "orchard")]
    flag_received_change(ORCHARD_TABLES_PREFIX)?;

    Ok(())
}

/// Records information about a transaction output that your wallet created.
pub(crate) fn insert_sent_output<P: consensus::Parameters>(
    conn: &rusqlite::Transaction,
    params: &P,
    tx_ref: TxRef,
    from_account_uuid: AccountUuid,
    output: &SentTransactionOutput<AccountUuid>,
) -> Result<(), SqliteClientError> {
    let mut stmt_insert_sent_output = conn.prepare_cached(
        "INSERT INTO sent_notes (
            tx, output_pool, output_index, from_account_id,
            to_address, to_account_id, value, memo)
         VALUES (
            :tx, :output_pool, :output_index, :from_account_id,
            :to_address, :to_account_id, :value, :memo)",
    )?;

    let (from_account_id, to_address, to_account_id, pool_type) =
        recipient_params(conn, params, from_account_uuid, output.recipient())?;
    let sql_args = named_params![
        ":tx": tx_ref.0,
        ":output_pool": &pool_code(pool_type),
        ":output_index": &i64::try_from(output.output_index()).unwrap(),
        ":from_account_id": from_account_id.0,
        ":to_address": &to_address,
        ":to_account_id": to_account_id.map(|a| a.0),
        ":value": &i64::from(ZatBalance::from(output.value())),
        ":memo": memo_repr(output.memo())
    ];

    stmt_insert_sent_output.execute(sql_args)?;
    flag_previously_received_change(conn, tx_ref)?;

    Ok(())
}

/// Records information about a transaction output that your wallet created, from the constituent
/// properties of that output.
///
/// - If `recipient` is a Unified address, `output_index` is an index into the outputs of the
///   transaction within the bundle associated with the recipient's output pool.
/// - If `recipient` is a Sapling address, `output_index` is an index into the Sapling outputs of
///   the transaction.
/// - If `recipient` is a transparent address, `output_index` is an index into the transparent
///   outputs of the transaction.
/// - If `recipient` is an internal account, `output_index` is an index into the Sapling outputs of
///   the transaction.
#[allow(clippy::too_many_arguments)]
pub(crate) fn put_sent_output<P: consensus::Parameters>(
    conn: &rusqlite::Transaction,
    params: &P,
    from_account_uuid: AccountUuid,
    tx_ref: TxRef,
    output_index: usize,
    recipient: &Recipient<AccountUuid>,
    value: Zatoshis,
    memo: Option<&MemoBytes>,
) -> Result<(), SqliteClientError> {
    let mut stmt_upsert_sent_output = conn.prepare_cached(
        "INSERT INTO sent_notes (
            tx, output_pool, output_index, from_account_id,
            to_address, to_account_id, value, memo)
        VALUES (
            :tx, :output_pool, :output_index, :from_account_id,
            :to_address, :to_account_id, :value, :memo)
        ON CONFLICT (tx, output_pool, output_index) DO UPDATE
        SET from_account_id = :from_account_id,
            to_address = IFNULL(to_address, :to_address),
            to_account_id = IFNULL(to_account_id, :to_account_id),
            value = :value,
            memo = IFNULL(:memo, memo)",
    )?;

    let (from_account_id, to_address, to_account_id, pool_type) =
        recipient_params(conn, params, from_account_uuid, recipient)?;
    let sql_args = named_params![
        ":tx": tx_ref.0,
        ":output_pool": &pool_code(pool_type),
        ":output_index": &i64::try_from(output_index).unwrap(),
        ":from_account_id": from_account_id.0,
        ":to_address": &to_address,
        ":to_account_id": &to_account_id.map(|a| a.0),
        ":value": &i64::from(ZatBalance::from(value)),
        ":memo": memo_repr(memo)
    ];

    stmt_upsert_sent_output.execute(sql_args)?;
    flag_previously_received_change(conn, tx_ref)?;

    Ok(())
}

/// Inserts the given entries into the nullifier map.
///
/// Returns an error if the new entries conflict with existing ones. This indicates either
/// corrupted data, or that a reorg has occurred and the caller needs to repair the wallet
/// state with [`truncate_to_height`].
pub(crate) fn insert_nullifier_map<N: AsRef<[u8]>>(
    conn: &rusqlite::Transaction<'_>,
    block_height: BlockHeight,
    spend_pool: ShieldedProtocol,
    new_entries: &[(TxId, u16, Vec<N>)],
) -> Result<(), SqliteClientError> {
    let mut stmt_select_tx_locators = conn.prepare_cached(
        "SELECT block_height, tx_index, txid
        FROM tx_locator_map
        WHERE (block_height = :block_height AND tx_index = :tx_index) OR txid = :txid",
    )?;
    let mut stmt_insert_tx_locator = conn.prepare_cached(
        "INSERT INTO tx_locator_map
        (block_height, tx_index, txid)
        VALUES (:block_height, :tx_index, :txid)",
    )?;
    let mut stmt_insert_nullifier_mapping = conn.prepare_cached(
        "INSERT INTO nullifier_map
        (spend_pool, nf, block_height, tx_index)
        VALUES (:spend_pool, :nf, :block_height, :tx_index)
        ON CONFLICT (spend_pool, nf) DO UPDATE
        SET block_height = :block_height,
            tx_index = :tx_index",
    )?;

    for (txid, tx_index, nullifiers) in new_entries {
        let tx_args = named_params![
            ":block_height": u32::from(block_height),
            ":tx_index": tx_index,
            ":txid": txid.as_ref(),
        ];

        // We cannot use an upsert here, because we use the tx locator as the foreign key
        // in `nullifier_map` instead of `txid` for database size efficiency. If an insert
        // into `tx_locator_map` were to conflict, we would need the resulting update to
        // cascade into `nullifier_map` as either:
        // - an update (if a transaction moved within a block), or
        // - a deletion (if the locator now points to a different transaction).
        //
        // `ON UPDATE` has `CASCADE` to always update, but has no deletion option. So we
        // instead set `ON UPDATE RESTRICT` on the foreign key relation, and require the
        // caller to manually rewind the database in this situation.
        let locator = stmt_select_tx_locators
            .query_map(tx_args, |row| {
                Ok((
                    BlockHeight::from_u32(row.get(0)?),
                    row.get::<_, u16>(1)?,
                    TxId::from_bytes(row.get(2)?),
                ))
            })?
            .try_fold(None, |acc, row| -> Result<_, SqliteClientError> {
                match (acc, row?) {
                    (None, rhs) => Ok(Some(Some(rhs))),
                    // If there was more than one row, then due to the uniqueness
                    // constraints on the `tx_locator_map` table, all of the rows conflict
                    // with the locator being inserted.
                    (Some(_), _) => Ok(Some(None)),
                }
            })?;

        match locator {
            // If the locator in the table matches the one being inserted, do nothing.
            Some(Some(loc)) if loc == (block_height, *tx_index, *txid) => (),
            // If the locator being inserted would conflict, report it.
            Some(_) => Err(SqliteClientError::DbError(rusqlite::Error::SqliteFailure(
                rusqlite::ffi::Error::new(rusqlite::ffi::SQLITE_CONSTRAINT),
                Some("UNIQUE constraint failed: tx_locator_map.block_height, tx_locator_map.tx_index".into()),
            )))?,
            // If the locator doesn't exist, insert it.
            None => stmt_insert_tx_locator.execute(tx_args).map(|_| ())?,
        }

        for nf in nullifiers {
            // Here it is okay to use an upsert, because per above we've confirmed that
            // the locator points to the same transaction.
            let nf_args = named_params![
                ":spend_pool": pool_code(PoolType::Shielded(spend_pool)),
                ":nf": nf.as_ref(),
                ":block_height": u32::from(block_height),
                ":tx_index": tx_index,
            ];
            stmt_insert_nullifier_mapping.execute(nf_args)?;
        }
    }

    Ok(())
}

/// Returns the row of the `transactions` table corresponding to the transaction in which
/// this nullifier is revealed, if any.
pub(crate) fn query_nullifier_map<N: AsRef<[u8]>>(
    conn: &rusqlite::Transaction<'_>,
    spend_pool: ShieldedProtocol,
    nf: &N,
) -> Result<Option<TxRef>, SqliteClientError> {
    let mut stmt_select_locator = conn.prepare_cached(
        "SELECT block_height, tx_index, txid
        FROM nullifier_map
        LEFT JOIN tx_locator_map USING (block_height, tx_index)
        WHERE spend_pool = :spend_pool AND nf = :nf",
    )?;

    let sql_args = named_params![
        ":spend_pool": pool_code(PoolType::Shielded(spend_pool)),
        ":nf": nf.as_ref(),
    ];

    // Find the locator corresponding to this nullifier, if any.
    let locator = stmt_select_locator
        .query_row(sql_args, |row| {
            Ok((
                BlockHeight::from_u32(row.get(0)?),
                row.get(1)?,
                TxId::from_bytes(row.get(2)?),
            ))
        })
        .optional()?;
    let (height, index, txid) = match locator {
        Some(res) => res,
        None => return Ok(None),
    };

    // Find or create a corresponding row in the `transactions` table. Usually a row will
    // have been created during the same scan that the locator was added to the nullifier
    // map, but it would not happen if the transaction in question spent the note with no
    // change or explicit in-wallet recipient.
    put_tx_meta(
        conn,
        &WalletTx::new(
            txid,
            index,
            vec![],
            vec![],
            #[cfg(feature = "orchard")]
            vec![],
            #[cfg(feature = "orchard")]
            vec![],
        ),
        height,
    )
    .map(Some)
}

/// Deletes from the nullifier map any entries with a locator referencing a block height
/// lower than the pruning height.
pub(crate) fn prune_nullifier_map(
    conn: &rusqlite::Transaction<'_>,
    block_height: BlockHeight,
) -> Result<(), SqliteClientError> {
    let mut stmt_delete_locators = conn.prepare_cached(
        "DELETE FROM tx_locator_map
        WHERE block_height < :block_height",
    )?;

    stmt_delete_locators.execute(named_params![":block_height": u32::from(block_height)])?;

    Ok(())
}

pub(crate) fn get_block_range(
    conn: &rusqlite::Connection,
    protocol: ShieldedProtocol,
    commitment_tree_address: incrementalmerkletree::Address,
) -> Result<Option<Range<BlockHeight>>, SqliteClientError> {
    let prefix = match protocol {
        ShieldedProtocol::Sapling => "sapling",
        ShieldedProtocol::Orchard => "orchard",
    };
    let mut stmt = conn.prepare_cached(&format!(
        "SELECT MIN(height), MAX(height), MAX({prefix}_commitment_tree_size)
         FROM blocks
         WHERE {prefix}_commitment_tree_size BETWEEN :min_tree_size AND :max_tree_size"
    ))?;

    stmt.query_row(
        // BETWEEN is inclusive on both ends. However, we are comparing commitment tree sizes
        // to commitment tree positions, so we must add one to the start, and we do not subtract
        // one from the end.
        named_params! {
            ":min_tree_size": u64::from(commitment_tree_address.position_range_start()) + 1,
            ":max_tree_size": u64::from(commitment_tree_address.position_range_end()),
        },
        |row| {
            // The first block to be scanned is known to contain the start of the address range in
            // question because the tree size we compared against is measured as of the end of the
            // block.
            let min_height = row.get::<_, Option<u32>>(0)?.map(BlockHeight::from_u32);
            let max_height_inclusive = row.get::<_, Option<u32>>(1)?.map(BlockHeight::from_u32);
            let end_offset = row.get::<_, Option<u64>>(2)?.map(|max_height_tree_size| {
                // If the tree size at the end of the max-height block is less than the
                // end-exclusive maximum position of the address range, this means that the end of
                // the subtree referred to by that address is somewhere in the next block, so we
                // need to rescan an extra block to ensure that we have observed all of the note
                // commitments that aggregate up to that address.
                if max_height_tree_size < u64::from(commitment_tree_address.position_range_end()) {
                    1
                } else {
                    0
                }
            });

            Ok(min_height
                .zip(max_height_inclusive)
                .zip(end_offset)
                .map(|((min, max_inclusive), offset)| min..(max_inclusive + offset + 1)))
        },
    )
    .map_err(SqliteClientError::from)
}

#[cfg(any(test, feature = "test-dependencies"))]
pub mod testing {
    use incrementalmerkletree::Position;
    use zcash_client_backend::data_api::testing::TransactionSummary;
    use zcash_primitives::transaction::TxId;
    use zcash_protocol::{
        consensus::BlockHeight,
        value::{ZatBalance, Zatoshis},
        ShieldedProtocol,
    };

    use crate::{error::SqliteClientError, AccountUuid, SAPLING_TABLES_PREFIX};

    #[cfg(feature = "orchard")]
    use crate::ORCHARD_TABLES_PREFIX;

    pub(crate) fn get_tx_history(
        conn: &rusqlite::Connection,
    ) -> Result<Vec<TransactionSummary<AccountUuid>>, SqliteClientError> {
        let mut stmt = conn.prepare_cached(
            "SELECT accounts.uuid as account_uuid, v_transactions.*
             FROM v_transactions
             JOIN accounts ON accounts.uuid = v_transactions.account_uuid
             ORDER BY mined_height DESC, tx_index DESC",
        )?;

        let results = stmt
            .query_and_then::<_, SqliteClientError, _, _>([], |row| {
                Ok(TransactionSummary::from_parts(
                    AccountUuid(row.get("account_uuid")?),
                    TxId::from_bytes(row.get("txid")?),
                    row.get::<_, Option<u32>>("expiry_height")?
                        .map(BlockHeight::from),
                    row.get::<_, Option<u32>>("mined_height")?
                        .map(BlockHeight::from),
                    ZatBalance::from_i64(row.get("account_balance_delta")?)?,
                    Zatoshis::from_nonnegative_i64(row.get("total_spent")?)?,
                    Zatoshis::from_nonnegative_i64(row.get("total_received")?)?,
                    row.get::<_, Option<i64>>("fee_paid")?
                        .map(Zatoshis::from_nonnegative_i64)
                        .transpose()?,
                    row.get("spent_note_count")?,
                    row.get("has_change")?,
                    row.get("sent_note_count")?,
                    row.get("received_note_count")?,
                    row.get("memo_count")?,
                    row.get("expired_unmined")?,
                    row.get("is_shielding")?,
                ))
            })?
            .collect::<Result<Vec<_>, _>>()?;

        Ok(results)
    }

    /// Returns a vector of transaction summaries
    #[allow(dead_code)] // used only for tests that are flagged off by default
    pub(crate) fn get_checkpoint_history(
        conn: &rusqlite::Connection,
        protocol: &ShieldedProtocol,
    ) -> Result<Vec<(BlockHeight, Option<Position>)>, SqliteClientError> {
        let table_prefix = match protocol {
            ShieldedProtocol::Sapling => SAPLING_TABLES_PREFIX,
            #[cfg(feature = "orchard")]
            ShieldedProtocol::Orchard => ORCHARD_TABLES_PREFIX,
            #[cfg(not(feature = "orchard"))]
            ShieldedProtocol::Orchard => {
                return Err(SqliteClientError::UnsupportedPoolType(
                    zcash_protocol::PoolType::ORCHARD,
                ));
            }
        };

        let mut stmt = conn.prepare_cached(&format!(
            "SELECT checkpoint_id, position FROM {table_prefix}_tree_checkpoints
             ORDER BY checkpoint_id"
        ))?;

        let results = stmt
            .query_and_then::<_, SqliteClientError, _, _>([], |row| {
                Ok((
                    BlockHeight::from(row.get::<_, u32>(0)?),
                    row.get::<_, Option<u64>>(1)?.map(Position::from),
                ))
            })?
            .collect::<Result<Vec<_>, _>>()?;

        Ok(results)
    }
}

#[cfg(test)]
mod tests {
    use std::num::NonZeroU32;

    use sapling::zip32::ExtendedSpendingKey;
    use secrecy::{ExposeSecret, SecretVec};
    use uuid::Uuid;
    use zcash_client_backend::data_api::{
        testing::{AddressType, DataStoreFactory, FakeCompactOutput, TestBuilder, TestState},
        Account as _, AccountSource, WalletRead, WalletWrite,
    };
    use zcash_keys::keys::UnifiedAddressRequest;
    use zcash_primitives::block::BlockHash;
    use zcash_protocol::value::Zatoshis;

    use crate::{
        error::SqliteClientError,
        testing::{db::TestDbFactory, BlockCache},
        AccountUuid,
    };

    use super::account_birthday;

    #[test]
    fn empty_database_has_no_balance() {
        let st = TestBuilder::new()
            .with_data_store_factory(TestDbFactory::default())
            .with_account_from_sapling_activation(BlockHash([0; 32]))
            .build();
        let account = st.test_account().unwrap();

        // The account should have no summary information
        assert_eq!(st.get_wallet_summary(0), None);

        // We can't get an anchor height, as we have not scanned any blocks.
        assert_eq!(
            st.wallet()
                .get_target_and_anchor_heights(NonZeroU32::new(10).unwrap())
                .unwrap(),
            None
        );

        // The default address is set for the test account
        assert_matches!(
            st.wallet().get_last_generated_address_matching(
                account.id(),
                UnifiedAddressRequest::AllAvailableKeys
            ),
            Ok(Some(_))
        );

        // No default address is set for an un-initialized account
        assert_matches!(
            st.wallet().get_last_generated_address_matching(
                AccountUuid(Uuid::nil()),
                UnifiedAddressRequest::AllAvailableKeys
            ),
            Err(SqliteClientError::AccountUnknown)
        );
    }

    #[test]
    fn get_default_account_index() {
        let st = TestBuilder::new()
            .with_data_store_factory(TestDbFactory::default())
            .with_account_from_sapling_activation(BlockHash([0; 32]))
            .build();
        let account_id = st.test_account().unwrap().id();
        let account_parameters = st.wallet().get_account(account_id).unwrap().unwrap();

        let expected_account_index = zip32::AccountId::try_from(0).unwrap();
        assert_matches!(
            account_parameters.kind,
            AccountSource::Derived{derivation, ..} if derivation.account_index() == expected_account_index
        );
    }

    #[test]
    fn get_account_ids() {
        let mut st = TestBuilder::new()
            .with_data_store_factory(TestDbFactory::default())
            .with_account_from_sapling_activation(BlockHash([0; 32]))
            .build();

        let seed = SecretVec::new(st.test_seed().unwrap().expose_secret().clone());
        let birthday = st.test_account().unwrap().birthday().clone();

        st.wallet_mut()
            .create_account("", &seed, &birthday, None)
            .unwrap();

        for acct_id in st.wallet().get_account_ids().unwrap() {
            assert_matches!(st.wallet().get_account(acct_id), Ok(Some(_)))
        }
    }

    #[test]
    fn block_fully_scanned() {
        check_block_fully_scanned(TestDbFactory::default())
    }

    fn check_block_fully_scanned<DsF: DataStoreFactory>(dsf: DsF) {
        let mut st = TestBuilder::new()
            .with_data_store_factory(dsf)
            .with_block_cache(BlockCache::new())
            .with_account_from_sapling_activation(BlockHash([0; 32]))
            .build();

        let block_fully_scanned = |st: &TestState<_, DsF::DataStore, _>| {
            st.wallet()
                .block_fully_scanned()
                .unwrap()
                .map(|meta| meta.block_height())
        };

        // A fresh wallet should have no fully-scanned block.
        assert_eq!(block_fully_scanned(&st), None);

        // Scan a block above the wallet's birthday height.
        let not_our_key = ExtendedSpendingKey::master(&[]).to_diversifiable_full_viewing_key();
        let not_our_value = Zatoshis::const_from_u64(10000);
        let start_height = st.sapling_activation_height();
        let _ = st.generate_block_at(
            start_height,
            BlockHash([0; 32]),
            &[FakeCompactOutput::new(
                &not_our_key,
                AddressType::DefaultExternal,
                not_our_value,
            )],
            0,
            0,
            false,
        );
        let (mid_height, _, _) =
            st.generate_next_block(&not_our_key, AddressType::DefaultExternal, not_our_value);
        let (end_height, _, _) =
            st.generate_next_block(&not_our_key, AddressType::DefaultExternal, not_our_value);

        // Scan the last block first
        st.scan_cached_blocks(end_height, 1);

        // The wallet should still have no fully-scanned block, as no scanned block range
        // overlaps the wallet's birthday.
        assert_eq!(block_fully_scanned(&st), None);

        // Scan the block at the wallet's birthday height.
        st.scan_cached_blocks(start_height, 1);

        // The fully-scanned height should now be that of the scanned block.
        assert_eq!(block_fully_scanned(&st), Some(start_height));

        // Scan the block in between the two previous blocks.
        st.scan_cached_blocks(mid_height, 1);

        // The fully-scanned height should now be the latest block, as the two disjoint
        // ranges have been connected.
        assert_eq!(block_fully_scanned(&st), Some(end_height));
    }

    #[test]
    fn test_account_birthday() {
        let st = TestBuilder::new()
            .with_data_store_factory(TestDbFactory::default())
            .with_block_cache(BlockCache::new())
            .with_account_from_sapling_activation(BlockHash([0; 32]))
            .build();

        let account_id = st.test_account().unwrap().id();
        assert_matches!(
            account_birthday(st.wallet().conn(), account_id),
            Ok(birthday) if birthday == st.sapling_activation_height()
        )
    }
}<|MERGE_RESOLUTION|>--- conflicted
+++ resolved
@@ -134,11 +134,8 @@
         keys::{NonHardenedChildIndex, TransparentKeyScope},
     },
     std::collections::BTreeMap,
-<<<<<<< HEAD
+    transparent::get_wallet_transparent_output,
     zcash_client_backend::wallet::WalletTransparentOutput,
-=======
-    transparent::get_wallet_transparent_output,
->>>>>>> 153b33b7
 };
 
 #[cfg(feature = "orchard")]
@@ -3144,7 +3141,6 @@
     Ok(())
 }
 
-<<<<<<< HEAD
 struct TransparentSentOutput {
     from_account_uuid: AccountUuid,
     output_index: usize,
@@ -3271,7 +3267,9 @@
         Ok(result)
     } else {
         Ok(WalletTransparentOutputs::empty())
-=======
+    }
+}
+
 fn determine_fee(
     _conn: &rusqlite::Connection,
     tx: &Transaction,
@@ -3334,7 +3332,6 @@
                     .map_err(|_| BalanceError::Underflow)?,
             ))
         }
->>>>>>> 153b33b7
     }
 }
 
@@ -3344,19 +3341,6 @@
     d_tx: DecryptedTransaction<AccountUuid>,
     #[cfg(feature = "transparent-inputs")] gap_limits: &GapLimits,
 ) -> Result<(), SqliteClientError> {
-<<<<<<< HEAD
-=======
-    // If the transaction is fully shielded, or all transparent inputs are available, set the
-    // fee value.
-    let fee = determine_fee(conn, d_tx.tx())?;
-
-    let tx_ref = put_tx_data(conn, d_tx.tx(), fee, None, None)?;
-
-    if let Some(height) = d_tx.mined_height() {
-        set_transaction_status(conn, d_tx.tx().txid(), TransactionStatus::Mined(height))?;
-    }
-
->>>>>>> 153b33b7
     let funding_accounts = get_funding_accounts(conn, d_tx.tx())?;
 
     // TODO(#1305): Correctly track accounts that fund each transaction output.
@@ -3386,7 +3370,11 @@
         return Ok(());
     }
 
-    let tx_ref = put_tx_data(conn, d_tx.tx(), None, None, None)?;
+    // If the transaction is fully shielded, or all transparent inputs are available, set the
+    // fee value.
+    let fee = determine_fee(conn, d_tx.tx())?;
+
+    let tx_ref = put_tx_data(conn, d_tx.tx(), fee, None, None)?;
     if let Some(height) = d_tx.mined_height() {
         set_transaction_status(conn, d_tx.tx().txid(), TransactionStatus::Mined(height))?;
     }
