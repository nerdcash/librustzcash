//! *An SQLite-based Zcash light client.*
//!
//! `zcash_client_sqlite` contains complete SQLite-based implementations of the [`WalletRead`],
//! [`WalletWrite`], and [`BlockSource`] traits from the [`zcash_client_backend`] crate. In
//! combination with [`zcash_client_backend`], it provides a full implementation of a SQLite-backed
//! client for the Zcash network.
//!
//! # Design
//!
//! The light client is built around two SQLite databases:
//!
//! - A cache database, used to inform the light client about new [`CompactBlock`]s. It is
//!   read-only within all light client APIs *except* for [`init_cache_database`] which
//!   can be used to initialize the database.
//!
//! - A data database, where the light client's state is stored. It is read-write within
//!   the light client APIs, and **assumed to be read-only outside these APIs**. Callers
//!   **MUST NOT** write to the database without using these APIs. Callers **MAY** read
//!   the database directly in order to extract information for display to users.
//!
//! ## Feature flags
#![doc = document_features::document_features!()]
//!
//! [`WalletRead`]: zcash_client_backend::data_api::WalletRead
//! [`WalletWrite`]: zcash_client_backend::data_api::WalletWrite
//! [`BlockSource`]: zcash_client_backend::data_api::chain::BlockSource
//! [`CompactBlock`]: zcash_client_backend::proto::compact_formats::CompactBlock
//! [`init_cache_database`]: crate::chain::init::init_cache_database

#![cfg_attr(docsrs, feature(doc_cfg))]
#![cfg_attr(docsrs, doc(auto_cfg))]
// Catch documentation errors caused by code changes.
#![deny(rustdoc::broken_intra_doc_links)]

use incrementalmerkletree::{Marking, Position, Retention};
use nonempty::NonEmpty;
use rand::RngCore;
use rusqlite::{self, Connection};
use secrecy::{ExposeSecret, SecretVec};
use shardtree::{ShardTree, error::ShardTreeError, store::ShardStore};
use std::{
    borrow::{Borrow, BorrowMut},
    cmp::{max, min},
    collections::HashMap,
    convert::AsRef,
    fmt,
    num::NonZeroU32,
    ops::Range,
    path::Path,
};
use subtle::ConditionallySelectable;
use tracing::{debug, trace, warn};
use util::Clock;
use uuid::Uuid;

use zcash_client_backend::{
    TransferType,
    data_api::{
        self, Account, AccountBirthday, AccountMeta, AccountPurpose, AccountSource, AddressInfo,
        BlockMetadata, DecryptedTransaction, InputSource, NoteFilter, NullifierQuery,
        ReceivedNotes, SAPLING_SHARD_HEIGHT, ScannedBlock, SeedRelevance, SentTransaction,
        TargetValue, TransactionDataRequest, WalletCommitmentTrees, WalletRead, WalletSummary,
        WalletWrite, Zip32Derivation,
        chain::{BlockSource, ChainState, CommitmentTreeRoot},
        scanning::{ScanPriority, ScanRange},
        wallet::{ConfirmationsPolicy, TargetHeight},
    },
    proto::compact_formats::CompactBlock,
    wallet::{Note, NoteId, ReceivedNote, WalletTransparentOutput},
};
use zcash_keys::{
    address::UnifiedAddress,
    keys::{ReceiverRequirement, UnifiedAddressRequest, UnifiedFullViewingKey, UnifiedSpendingKey},
};
use zcash_primitives::{
    block::BlockHash,
    transaction::{Transaction, TxId},
};
use zcash_protocol::{
    ShieldedProtocol,
    consensus::{self, BlockHeight},
    memo::Memo,
};
use zip32::{DiversifierIndex, fingerprint::SeedFingerprint};

use crate::{
    error::SqliteClientError,
    wallet::{chain_tip_height, commitment_tree::SqliteShardStore},
};
use wallet::{
    SubtreeProgressEstimator,
    commitment_tree::{self, put_shard_roots},
    common::{TableConstants, unspent_notes_meta},
    scanning::replace_queue_entries,
    upsert_address,
};

#[cfg(feature = "orchard")]
use {
    incrementalmerkletree::frontier::Frontier, shardtree::store::Checkpoint,
    std::collections::BTreeMap, zcash_client_backend::data_api::ORCHARD_SHARD_HEIGHT,
};

#[cfg(feature = "transparent-inputs")]
use {
<<<<<<< HEAD
    zcash_client_backend::data_api::TransparentAddressSyncInfo,
    zcash_client_backend::wallet::TransparentAddressMetadata,
=======
    crate::wallet::transparent::ephemeral::schedule_ephemeral_address_checks,
    ::transparent::{
        address::TransparentAddress,
        bundle::OutPoint,
        keys::{NonHardenedChildIndex, TransparentKeyScope},
    },
    std::collections::BTreeSet,
    std::time::SystemTime,
    zcash_client_backend::{
        data_api::{Balance, TransactionsInvolvingAddress, WalletUtxo},
        wallet::TransparentAddressMetadata,
    },
>>>>>>> fe3a0fcb
    zcash_keys::encoding::AddressCodec,
};

#[cfg(feature = "multicore")]
use maybe_rayon::{
    prelude::{IndexedParallelIterator, ParallelIterator},
    slice::ParallelSliceMut,
};

#[cfg(any(test, feature = "test-dependencies"))]
use {
    rusqlite::named_params,
    zcash_client_backend::data_api::{OutputOfSentTx, WalletTest, testing::TransactionSummary},
    zcash_keys::address::Address,
};

#[cfg(any(test, feature = "test-dependencies", feature = "transparent-inputs"))]
use crate::wallet::encoding::KeyScope;

#[cfg(any(test, feature = "test-dependencies", not(feature = "orchard")))]
use zcash_protocol::PoolType;

/// `maybe-rayon` doesn't provide this as a fallback, so we have to.
#[cfg(not(feature = "multicore"))]
trait ParallelSliceMut<T> {
    fn par_chunks_mut(&mut self, chunk_size: usize) -> std::slice::ChunksMut<'_, T>;
}
#[cfg(not(feature = "multicore"))]
impl<T> ParallelSliceMut<T> for [T] {
    fn par_chunks_mut(&mut self, chunk_size: usize) -> std::slice::ChunksMut<'_, T> {
        self.chunks_mut(chunk_size)
    }
}

#[cfg(feature = "unstable")]
use {
    crate::chain::{BlockMeta, fsblockdb_with_blocks},
    std::path::PathBuf,
    std::{fs, io},
};

pub mod chain;
pub mod error;
pub mod util;
pub mod wallet;

#[cfg(test)]
mod testing;

/// The maximum number of blocks the wallet is allowed to rewind. This is
/// consistent with the bound in zcashd, and allows block data deeper than
/// this delta from the chain tip to be pruned.
pub(crate) const PRUNING_DEPTH: u32 = 100;

/// The number of blocks to verify ahead when the chain tip is updated.
pub(crate) const VERIFY_LOOKAHEAD: u32 = 10;

pub(crate) const SAPLING_TABLES_PREFIX: &str = "sapling";

#[cfg(feature = "orchard")]
pub(crate) const ORCHARD_TABLES_PREFIX: &str = "orchard";

#[cfg(not(feature = "orchard"))]
pub(crate) const UA_ORCHARD: ReceiverRequirement = ReceiverRequirement::Omit;
#[cfg(feature = "orchard")]
pub(crate) const UA_ORCHARD: ReceiverRequirement = ReceiverRequirement::Require;

#[cfg(not(feature = "transparent-inputs"))]
pub(crate) const UA_TRANSPARENT: ReceiverRequirement = ReceiverRequirement::Omit;
#[cfg(feature = "transparent-inputs")]
pub(crate) const UA_TRANSPARENT: ReceiverRequirement = ReceiverRequirement::Require;

/// Unique identifier for a specific account tracked by a [`WalletDb`].
///
/// Account identifiers are "one-way stable": a given identifier always points to a
/// specific viewing key within a specific [`WalletDb`] instance, but the same viewing key
/// may have multiple account identifiers over time. In particular, this crate upholds the
/// following properties:
///
/// - When an account starts being tracked within a [`WalletDb`] instance (via APIs like
///   [`WalletWrite::create_account`], [`WalletWrite::import_account_hd`], or
///   [`WalletWrite::import_account_ufvk`]), a new `AccountUuid` is generated.
/// - If an `AccountUuid` is present within a [`WalletDb`], it always points to the same
///   account.
///
/// What this means is that account identifiers are not stable across "wallet recreation
/// events". Examples of these include:
/// - Restoring a wallet from a backed-up seed.
/// - Importing the same viewing key into two different wallet instances.
#[derive(Debug, Copy, Clone, PartialEq, Eq, Hash, Default, PartialOrd, Ord)]
#[cfg_attr(feature = "serde", derive(serde::Serialize, serde::Deserialize))]
pub struct AccountUuid(#[cfg_attr(feature = "serde", serde(with = "uuid::serde::compact"))] Uuid);

impl ConditionallySelectable for AccountUuid {
    fn conditional_select(a: &Self, b: &Self, choice: subtle::Choice) -> Self {
        AccountUuid(Uuid::from_u128(
            ConditionallySelectable::conditional_select(&a.0.as_u128(), &b.0.as_u128(), choice),
        ))
    }
}

impl AccountUuid {
    /// Constructs an `AccountUuid` from a bare [`Uuid`] value.
    ///
    /// The resulting identifier is not guaranteed to correspond to any account stored in
    /// a [`WalletDb`].
    pub fn from_uuid(value: Uuid) -> Self {
        AccountUuid(value)
    }

    /// Exposes the opaque account identifier from its typesafe wrapper.
    pub fn expose_uuid(&self) -> Uuid {
        self.0
    }
}

/// A typesafe wrapper for the primary key identifier for a row in the `accounts` table.
///
/// This is an ephemeral value for efficiently and generically working with accounts in a
/// [`WalletDb`]. To reference accounts in external contexts, use [`AccountUuid`].
#[derive(Debug, Copy, Clone, PartialEq, Eq, Hash, Default, PartialOrd, Ord)]
pub(crate) struct AccountRef(i64);

<<<<<<< HEAD
impl From<u32> for AccountId {
    fn from(id: u32) -> Self {
        AccountId(id)
    }
}

impl From<AccountId> for u32 {
    fn from(id: AccountId) -> u32 {
        id.0
    }
}

impl ConditionallySelectable for AccountId {
=======
/// This implementation is retained under `#[cfg(test)]` for pre-AccountUuid testing.
#[cfg(test)]
impl ConditionallySelectable for AccountRef {
>>>>>>> fe3a0fcb
    fn conditional_select(a: &Self, b: &Self, choice: subtle::Choice) -> Self {
        AccountRef(ConditionallySelectable::conditional_select(
            &a.0, &b.0, choice,
        ))
    }
}

/// An opaque type for received note identifiers.
#[derive(Debug, Copy, Clone, PartialEq, Eq, PartialOrd, Ord)]
pub struct ReceivedNoteId(pub(crate) ShieldedProtocol, pub(crate) i64);

impl fmt::Display for ReceivedNoteId {
    fn fmt(&self, f: &mut fmt::Formatter) -> fmt::Result {
        match self {
            ReceivedNoteId(protocol, id) => write!(f, "Received {protocol:?} Note: {id}"),
        }
    }
}

/// A newtype wrapper for sqlite primary key values for the utxos table.
#[derive(Debug, Copy, Clone, PartialEq, Eq)]
pub struct UtxoId(pub i64);

/// A newtype wrapper for sqlite primary key values for the transactions table.
#[derive(Debug, Copy, Clone, PartialEq, Eq, PartialOrd, Ord)]
struct TxRef(pub i64);

/// A newtype wrapper for sqlite primary key values for the addresses table.
#[derive(Debug, Copy, Clone, PartialEq, Eq)]
struct AddressRef(pub(crate) i64);

/// A data structure that can be used to configure custom gap limits for use in transparent address
/// rotation.
#[derive(Debug, Copy, Clone, PartialEq, Eq)]
#[cfg(feature = "transparent-inputs")]
pub struct GapLimits {
    external: u32,
    internal: u32,
    ephemeral: u32,
}

#[cfg(feature = "transparent-inputs")]
impl GapLimits {
    /// Constructs a new `GapLimits` value from its constituent parts.
    ///
    /// The gap limits recommended for use with this crate are supplied by the [`Default`]
    /// implementation for this type.
    ///
    /// This constructor is only available under the `unstable` feature, as it is not recommended
    /// for general use.
    #[cfg(any(test, feature = "test-dependencies", feature = "unstable"))]
    pub fn from_parts(external: u32, internal: u32, ephemeral: u32) -> Self {
        Self {
            external,
            internal,
            ephemeral,
        }
    }

    pub(crate) fn external(&self) -> u32 {
        self.external
    }

    pub(crate) fn internal(&self) -> u32 {
        self.internal
    }

    pub(crate) fn ephemeral(&self) -> u32 {
        self.ephemeral
    }

    pub(crate) fn limit_for(&self, scope: KeyScope) -> Option<u32> {
        match scope {
            KeyScope::EXTERNAL => Some(self.external()),
            KeyScope::INTERNAL => Some(self.internal()),
            KeyScope::Ephemeral => Some(self.ephemeral()),
            _ => None,
        }
    }
}

/// The default gap limits supported by this implementation are:
///
/// - external addresses: 10
/// - transparent internal (change) addresses: 5
/// - ephemeral addresses: 10
///
/// These limits are chosen with the following rationale:
/// - At present, many wallets query light wallet servers with a set of addresses, because querying
///   for each address independently and in a fashion that is not susceptible to clustering via
///   timing correlation leads to undesirable delays in discovery of received funds. As such, it is
///   desirable to minimize the number of addresses that can be "linked", i.e. understood by the
///   light wallet server to all belong to the same wallet.
/// - For transparent change addresses it is always expected that an address will receive funds
///   immediately following its generation except in the case of wallet failure.
/// - For externally-scoped transparent addresses and ephemeral addresses, it is desirable to use a
///   slightly larger gap limit to account for addresses that were shared with counterparties never
///   having been used. However, we don't want to use the full 20-address gap limit space because
///   it's possible that in the future, changes to the light wallet protocol will obviate the need to
///   query for UTXOs in a fashion that links those addresses to one another. In such a
///   circumstance, the gap limit will be adjusted upward and address rotation should then choose
///   an address that is outside the current gap limit; after that change, newly generated
///   addresses will not be exposed as linked in the view of the light wallet server.
#[cfg(feature = "transparent-inputs")]
impl Default for GapLimits {
    fn default() -> Self {
        Self {
            external: 10,
            internal: 5,
            ephemeral: 10,
        }
    }
}

#[cfg(all(
    any(test, feature = "test-dependencies"),
    feature = "transparent-inputs"
))]
impl From<GapLimits> for zcash_client_backend::data_api::testing::transparent::GapLimits {
    fn from(value: GapLimits) -> Self {
        zcash_client_backend::data_api::testing::transparent::GapLimits::new(
            value.external,
            value.internal,
            value.ephemeral,
        )
    }
}

#[cfg(all(
    any(test, feature = "test-dependencies"),
    feature = "transparent-inputs"
))]
impl From<zcash_client_backend::data_api::testing::transparent::GapLimits> for GapLimits {
    fn from(value: zcash_client_backend::data_api::testing::transparent::GapLimits) -> Self {
        GapLimits::from_parts(value.external(), value.internal(), value.ephemeral())
    }
}

/// A wrapper for the SQLite connection to the wallet database, along with a capability to read the
/// system from the clock. A `WalletDb` encapsulates the full set of capabilities that are required
/// in order to implement the [`WalletRead`], [`WalletWrite`] and [`WalletCommitmentTrees`] traits.
pub struct WalletDb<C, P, CL, R> {
    conn: C,
    params: P,
    clock: CL,
    rng: R,
    #[cfg(feature = "transparent-inputs")]
    gap_limits: GapLimits,
}

/// A wrapper for a SQLite transaction affecting the wallet database.
pub struct SqlTransaction<'conn>(pub(crate) &'conn rusqlite::Transaction<'conn>);

impl Borrow<rusqlite::Connection> for SqlTransaction<'_> {
    fn borrow(&self) -> &rusqlite::Connection {
        self.0
    }
}

impl<C, P, CL, R> WalletDb<C, P, CL, R> {
    /// Returns the network parameters that this walletdb instance is bound to.
    pub fn params(&self) -> &P {
        &self.params
    }
}

impl<P, CL, R> WalletDb<Connection, P, CL, R> {
    /// Construct a [`WalletDb`] instance that connects to the wallet database stored at the
    /// specified path.
    ///
    /// ## Parameters
    /// - `path`: The path to the SQLite database used to store wallet data.
    /// - `params`: Parameters associated with the Zcash network that the wallet will connect to.
    /// - `clock`: The clock to use in the case that the backend needs access to the system time.
    /// - `rng`: The random number generation capability to be exposed by the created `WalletDb`
    ///   instance.
    pub fn for_path<F: AsRef<Path>>(
        path: F,
        params: P,
        clock: CL,
        rng: R,
    ) -> Result<Self, rusqlite::Error> {
        Connection::open(path).and_then(move |conn| {
            rusqlite::vtab::array::load_module(&conn)?;
            Ok(WalletDb {
                conn,
                params,
                clock,
                rng,
                #[cfg(feature = "transparent-inputs")]
                gap_limits: GapLimits::default(),
            })
        })
    }
}

#[cfg(feature = "transparent-inputs")]
impl<C, P, CL, R> WalletDb<C, P, CL, R> {
    /// Sets the gap limits to be used by the wallet in transparent address generation.
    pub fn with_gap_limits(mut self, gap_limits: GapLimits) -> Self {
        self.gap_limits = gap_limits;
        self
    }
}

impl<C: Borrow<rusqlite::Connection>, P, CL, R> WalletDb<C, P, CL, R> {
    /// Constructs a new wrapper around the given connection.
    ///
    /// This is provided for use cases such as connection pooling, where `conn` may be an
    /// `&mut rusqlite::Connection`.
    ///
    /// The caller must ensure that [`rusqlite::vtab::array::load_module`] has been called
    /// on the connection.
    ///
    /// ## Parameters
    /// - `conn`: A connection to the wallet database.
    /// - `params`: Parameters associated with the Zcash network that the wallet will connect to.
    /// - `clock`: The clock to use in the case that the backend needs access to the system time.
    /// - `rng`: The random number generation capability to be exposed by the created `WalletDb`
    ///   instance.
    pub fn from_connection(conn: C, params: P, clock: CL, rng: R) -> Self {
        WalletDb {
            conn,
            params,
            clock,
            rng,
            #[cfg(feature = "transparent-inputs")]
            gap_limits: GapLimits::default(),
        }
    }
}

impl<C: BorrowMut<Connection>, P, CL, R> WalletDb<C, P, CL, R> {
    pub fn transactionally<F, A, E: From<rusqlite::Error>>(&mut self, f: F) -> Result<A, E>
    where
        F: FnOnce(&mut WalletDb<SqlTransaction<'_>, &P, &CL, &mut R>) -> Result<A, E>,
    {
        let tx = self.conn.borrow_mut().transaction()?;
        let mut wdb = WalletDb {
            conn: SqlTransaction(&tx),
            params: &self.params,
            clock: &self.clock,
            rng: &mut self.rng,
            #[cfg(feature = "transparent-inputs")]
            gap_limits: self.gap_limits,
        };
        let result = f(&mut wdb)?;
        tx.commit()?;
        Ok(result)
    }

    /// Attempts to construct a witness for each note belonging to the wallet that is believed by
    /// the wallet to currently be spendable, and returns a vector of the ranges that must be
    /// rescanned in order to correct missing witness data.
    ///
    /// This method is intended for repairing wallets that broke due to bugs in `shardtree`.
    pub fn check_witnesses(&mut self) -> Result<Vec<Range<BlockHeight>>, SqliteClientError> {
        self.transactionally(|wdb| {
            if let Some(anchor_height) = chain_tip_height(wdb.conn.0)? {
                wallet::commitment_tree::check_witnesses(wdb.conn.0, anchor_height)
            } else {
                Ok(vec![])
            }
        })
    }

    /// Updates the scan queue by inserting scan ranges for the given range of block heights, with
    /// the specified scanning priority.
    pub fn queue_rescans(
        &mut self,
        rescan_ranges: NonEmpty<Range<BlockHeight>>,
        priority: ScanPriority,
    ) -> Result<(), SqliteClientError> {
        let query_range = rescan_ranges
            .iter()
            .fold(None, |acc: Option<Range<BlockHeight>>, scan_range| {
                if let Some(range) = acc {
                    Some(min(range.start, scan_range.start)..max(range.end, scan_range.end))
                } else {
                    Some(scan_range.clone())
                }
            })
            .expect("rescan_ranges is nonempty");

        self.transactionally::<_, _, SqliteClientError>(|wdb| {
            replace_queue_entries(
                wdb.conn.0,
                &query_range,
                rescan_ranges
                    .into_iter()
                    .map(|r| ScanRange::from_parts(r, priority)),
                true,
            )
        })?;

        Ok(())
    }
}

#[cfg(feature = "transparent-inputs")]
impl<C: BorrowMut<Connection>, P, CL: Clock, R: rand::RngCore> WalletDb<C, P, CL, R> {
    /// For each ephemeral address in the wallet, ensure that the transaction data request queue
    /// contains a request for the wallet to check for UTXOs belonging to that address at some time
    /// during the next 24-hour period.
    ///
    /// We use randomized scheduling of ephemeral address checks to ensure that a
    /// lightwalletd-compromising adversary cannot use temporal clustering to determine what
    /// ephemeral addresses belong to a given wallet.
    pub fn schedule_ephemeral_address_checks(&mut self) -> Result<(), SqliteClientError> {
        self.borrow_mut().transactionally(|wdb| {
            schedule_ephemeral_address_checks(wdb.conn.0, wdb.clock, &mut wdb.rng)
        })
    }
}

impl<C: Borrow<rusqlite::Connection>, P: consensus::Parameters, CL, R> InputSource
    for WalletDb<C, P, CL, R>
{
    type Error = SqliteClientError;
    type NoteRef = ReceivedNoteId;
    type AccountId = AccountUuid;

    fn get_spendable_note(
        &self,
        txid: &TxId,
        protocol: ShieldedProtocol,
        index: u32,
        target_height: TargetHeight,
    ) -> Result<Option<ReceivedNote<Self::NoteRef, Note>>, Self::Error> {
        match protocol {
            ShieldedProtocol::Sapling => wallet::sapling::get_spendable_sapling_note(
                self.conn.borrow(),
                &self.params,
                txid,
                index,
                target_height,
            )
            .map(|opt| opt.map(|n| n.map_note(Note::Sapling))),
            ShieldedProtocol::Orchard => {
                #[cfg(feature = "orchard")]
                return wallet::orchard::get_spendable_orchard_note(
                    self.conn.borrow(),
                    &self.params,
                    txid,
                    index,
                    target_height,
                )
                .map(|opt| opt.map(|n| n.map_note(Note::Orchard)));

                #[cfg(not(feature = "orchard"))]
                return Err(SqliteClientError::UnsupportedPoolType(PoolType::ORCHARD));
            }
        }
    }

    fn select_spendable_notes(
        &self,
        account: Self::AccountId,
        target_value: TargetValue,
        sources: &[ShieldedProtocol],
        target_height: TargetHeight,
        confirmations_policy: ConfirmationsPolicy,
        exclude: &[Self::NoteRef],
    ) -> Result<ReceivedNotes<Self::NoteRef>, Self::Error> {
        Ok(ReceivedNotes::new(
            if sources.contains(&ShieldedProtocol::Sapling) {
                wallet::sapling::select_spendable_sapling_notes(
                    self.conn.borrow(),
                    &self.params,
                    account,
                    target_value,
                    target_height,
                    confirmations_policy,
                    exclude,
                )?
            } else {
                vec![]
            },
            #[cfg(feature = "orchard")]
            if sources.contains(&ShieldedProtocol::Orchard) {
                wallet::orchard::select_spendable_orchard_notes(
                    self.conn.borrow(),
                    &self.params,
                    account,
                    target_value,
                    target_height,
                    confirmations_policy,
                    exclude,
                )?
            } else {
                vec![]
            },
        ))
    }

    fn select_unspent_notes(
        &self,
        account: Self::AccountId,
        sources: &[ShieldedProtocol],
        target_height: TargetHeight,
        exclude: &[Self::NoteRef],
    ) -> Result<ReceivedNotes<Self::NoteRef>, Self::Error> {
        Ok(ReceivedNotes::new(
            if sources.contains(&ShieldedProtocol::Sapling) {
                wallet::common::select_unspent_notes(
                    self.conn.borrow(),
                    &self.params,
                    account,
                    target_height,
                    ConfirmationsPolicy::MIN,
                    exclude,
                    ShieldedProtocol::Sapling,
                    wallet::sapling::to_received_note,
                    wallet::common::NoteRequest::Unspent,
                )?
            } else {
                vec![]
            },
            #[cfg(feature = "orchard")]
            if sources.contains(&ShieldedProtocol::Orchard) {
                wallet::common::select_unspent_notes(
                    self.conn.borrow(),
                    &self.params,
                    account,
                    target_height,
                    ConfirmationsPolicy::MIN,
                    exclude,
                    ShieldedProtocol::Orchard,
                    wallet::orchard::to_received_note,
                    wallet::common::NoteRequest::Unspent,
                )?
            } else {
                vec![]
            },
        ))
    }

    #[cfg(feature = "transparent-inputs")]
    fn get_unspent_transparent_output(
        &self,
        outpoint: &OutPoint,
        target_height: TargetHeight,
    ) -> Result<Option<WalletUtxo>, Self::Error> {
        wallet::transparent::get_wallet_transparent_output(
            self.conn.borrow(),
            outpoint,
            Some(target_height),
        )
    }

    #[cfg(feature = "transparent-inputs")]
    fn get_spendable_transparent_outputs(
        &self,
        address: &TransparentAddress,
        target_height: TargetHeight,
        confirmations_policy: ConfirmationsPolicy,
    ) -> Result<Vec<WalletUtxo>, Self::Error> {
        wallet::transparent::get_spendable_transparent_outputs(
            self.conn.borrow(),
            &self.params,
            address,
            target_height,
            confirmations_policy,
        )
    }

    /// Returns metadata for the spendable notes in the wallet.
    fn get_account_metadata(
        &self,
        account_id: Self::AccountId,
        selector: &NoteFilter,
        target_height: TargetHeight,
        exclude: &[Self::NoteRef],
    ) -> Result<AccountMeta, Self::Error> {
        let sapling_pool_meta = unspent_notes_meta(
            self.conn.borrow(),
            ShieldedProtocol::Sapling,
            target_height,
            account_id,
            selector,
            exclude,
        )?;

        #[cfg(feature = "orchard")]
        let orchard_pool_meta = unspent_notes_meta(
            self.conn.borrow(),
            ShieldedProtocol::Orchard,
            target_height,
            account_id,
            selector,
            exclude,
        )?;
        #[cfg(not(feature = "orchard"))]
        let orchard_pool_meta = None;

        Ok(AccountMeta::new(sapling_pool_meta, orchard_pool_meta))
    }
}

impl<C: Borrow<rusqlite::Connection>, P: consensus::Parameters, CL, R> WalletRead
    for WalletDb<C, P, CL, R>
{
    type Error = SqliteClientError;
    type AccountId = AccountUuid;
    type Account = wallet::Account;

    fn get_account_ids(&self) -> Result<Vec<Self::AccountId>, Self::Error> {
        Ok(wallet::get_account_ids(self.conn.borrow())?)
    }

    fn get_account(
        &self,
        account_id: Self::AccountId,
    ) -> Result<Option<Self::Account>, Self::Error> {
        wallet::get_account(self.conn.borrow(), &self.params, account_id)
    }

    fn get_derived_account(
        &self,
        derivation: &Zip32Derivation,
    ) -> Result<Option<Self::Account>, Self::Error> {
        wallet::get_derived_account(
            self.conn.borrow(),
            &self.params,
            derivation.seed_fingerprint(),
            derivation.account_index(),
            #[cfg(feature = "zcashd-compat")]
            derivation.legacy_address_index(),
        )
    }

    fn validate_seed(
        &self,
        account_id: Self::AccountId,
        seed: &SecretVec<u8>,
    ) -> Result<bool, Self::Error> {
        if let Some(account) = self.get_account(account_id)? {
            if let AccountSource::Derived { derivation, .. } = account.source() {
                wallet::seed_matches_derived_account(
                    &self.params,
                    seed,
                    derivation.seed_fingerprint(),
                    derivation.account_index(),
                    &account.uivk(),
                )
            } else {
                Err(SqliteClientError::UnknownZip32Derivation)
            }
        } else {
            // Missing account is documented to return false.
            Ok(false)
        }
    }

    fn seed_relevance_to_derived_accounts(
        &self,
        seed: &SecretVec<u8>,
    ) -> Result<SeedRelevance<Self::AccountId>, Self::Error> {
        let mut has_accounts = false;
        let mut has_derived = false;
        let mut relevant_account_ids = vec![];

        for account_id in self.get_account_ids()? {
            has_accounts = true;
            let account = self.get_account(account_id)?.expect("account ID exists");

            // If the account is imported, the seed _might_ be relevant, but the only
            // way we could determine that is by brute-forcing the ZIP 32 account
            // index space, which we're not going to do. The method name indicates to
            // the caller that we only check derived accounts.
            if let AccountSource::Derived { derivation, .. } = account.source() {
                has_derived = true;

                if wallet::seed_matches_derived_account(
                    &self.params,
                    seed,
                    derivation.seed_fingerprint(),
                    derivation.account_index(),
                    &account.uivk(),
                )? {
                    // The seed is relevant to this account.
                    relevant_account_ids.push(account_id);
                }
            }
        }

        Ok(
            if let Some(account_ids) = NonEmpty::from_vec(relevant_account_ids) {
                SeedRelevance::Relevant { account_ids }
            } else if has_derived {
                SeedRelevance::NotRelevant
            } else if has_accounts {
                SeedRelevance::NoDerivedAccounts
            } else {
                SeedRelevance::NoAccounts
            },
        )
    }

    fn get_account_for_ufvk(
        &self,
        ufvk: &UnifiedFullViewingKey,
    ) -> Result<Option<Self::Account>, Self::Error> {
        wallet::get_account_for_ufvk(self.conn.borrow(), &self.params, ufvk)
    }

    fn list_addresses(&self, account: Self::AccountId) -> Result<Vec<AddressInfo>, Self::Error> {
        wallet::list_addresses(self.conn.borrow(), &self.params, account)
    }

    fn get_last_generated_address_matching(
        &self,
        account: Self::AccountId,
        request: UnifiedAddressRequest,
    ) -> Result<Option<UnifiedAddress>, Self::Error> {
        wallet::get_last_generated_address_matching(
            self.conn.borrow(),
            &self.params,
            account,
            request,
        )
        .map(|res| res.map(|(addr, _)| addr))
    }

    fn get_account_birthday(&self, account: Self::AccountId) -> Result<BlockHeight, Self::Error> {
        wallet::account_birthday(self.conn.borrow(), account)
    }

    fn get_wallet_birthday(&self) -> Result<Option<BlockHeight>, Self::Error> {
        wallet::wallet_birthday(self.conn.borrow()).map_err(SqliteClientError::from)
    }

    fn get_wallet_summary(
        &self,
        confirmations_policy: ConfirmationsPolicy,
    ) -> Result<Option<WalletSummary<Self::AccountId>>, Self::Error> {
        // This will return a runtime error if we call `get_wallet_summary` from two
        // threads at the same time, as transactions cannot nest.
        wallet::get_wallet_summary(
            &self.conn.borrow().unchecked_transaction()?,
            &self.params,
            confirmations_policy,
            &SubtreeProgressEstimator,
        )
    }

    fn chain_height(&self) -> Result<Option<BlockHeight>, Self::Error> {
        wallet::chain_tip_height(self.conn.borrow()).map_err(SqliteClientError::from)
    }

    fn get_block_hash(&self, block_height: BlockHeight) -> Result<Option<BlockHash>, Self::Error> {
        wallet::get_block_hash(self.conn.borrow(), block_height).map_err(SqliteClientError::from)
    }

    fn block_metadata(&self, height: BlockHeight) -> Result<Option<BlockMetadata>, Self::Error> {
        wallet::block_metadata(self.conn.borrow(), &self.params, height)
    }

    fn block_fully_scanned(&self) -> Result<Option<BlockMetadata>, Self::Error> {
        wallet::block_fully_scanned(self.conn.borrow(), &self.params)
    }

    fn get_max_height_hash(&self) -> Result<Option<(BlockHeight, BlockHash)>, Self::Error> {
        wallet::get_max_height_hash(self.conn.borrow()).map_err(SqliteClientError::from)
    }

    fn block_max_scanned(&self) -> Result<Option<BlockMetadata>, Self::Error> {
        wallet::block_max_scanned(self.conn.borrow(), &self.params)
    }

    fn suggest_scan_ranges(&self) -> Result<Vec<ScanRange>, Self::Error> {
        wallet::scanning::suggest_scan_ranges(self.conn.borrow(), ScanPriority::Historic)
    }

    fn get_target_and_anchor_heights(
        &self,
        min_confirmations: NonZeroU32,
    ) -> Result<Option<(TargetHeight, BlockHeight)>, Self::Error> {
        wallet::get_target_and_anchor_heights(self.conn.borrow(), min_confirmations)
    }

    fn get_tx_height(&self, txid: TxId) -> Result<Option<BlockHeight>, Self::Error> {
        wallet::get_tx_height(self.conn.borrow(), txid)
    }

    fn get_unified_full_viewing_keys(
        &self,
    ) -> Result<HashMap<Self::AccountId, UnifiedFullViewingKey>, Self::Error> {
        wallet::get_unified_full_viewing_keys(self.conn.borrow(), &self.params)
    }

    fn get_memo(&self, note_id: NoteId) -> Result<Option<Memo>, Self::Error> {
        let sent_memo = wallet::get_sent_memo(self.conn.borrow(), note_id)?;
        if sent_memo.is_some() {
            Ok(sent_memo)
        } else {
            wallet::get_received_memo(self.conn.borrow(), note_id)
        }
    }

    fn get_transaction(&self, txid: TxId) -> Result<Option<Transaction>, Self::Error> {
        wallet::get_transaction(self.conn.borrow(), &self.params, txid)
            .map(|res| res.map(|(_, tx)| tx))
    }

    fn get_sapling_nullifiers(
        &self,
        query: NullifierQuery,
    ) -> Result<Vec<(Self::AccountId, sapling::Nullifier)>, Self::Error> {
        wallet::sapling::get_sapling_nullifiers(self.conn.borrow(), query)
    }

    #[cfg(feature = "orchard")]
    fn get_orchard_nullifiers(
        &self,
        query: NullifierQuery,
    ) -> Result<Vec<(Self::AccountId, orchard::note::Nullifier)>, Self::Error> {
        wallet::orchard::get_orchard_nullifiers(self.conn.borrow(), query)
    }

    #[cfg(feature = "transparent-inputs")]
    fn get_transparent_receivers(
        &self,
        account: Self::AccountId,
        include_change: bool,
        include_standalone: bool,
    ) -> Result<HashMap<TransparentAddress, TransparentAddressMetadata>, Self::Error> {
        let key_scopes = Some(KeyScope::EXTERNAL)
            .into_iter()
            .chain(include_change.then_some(KeyScope::INTERNAL))
            .chain(
                (include_standalone && cfg!(feature = "transparent-key-import"))
                    .then_some(KeyScope::Foreign),
            )
            .collect::<Vec<_>>();

        wallet::transparent::get_transparent_receivers(
            self.conn.borrow(),
            &self.params,
            &self.gap_limits,
            account,
            &key_scopes[..],
            None,
            false,
        )
    }

    #[cfg(feature = "transparent-inputs")]
    fn get_ephemeral_transparent_receivers(
        &self,
        account: Self::AccountId,
        exposure_depth: u32,
        exclude_used: bool,
    ) -> Result<HashMap<TransparentAddress, TransparentAddressMetadata>, Self::Error> {
        wallet::transparent::get_transparent_receivers(
            self.conn.borrow(),
            &self.params,
            &self.gap_limits,
            account,
            &[KeyScope::Ephemeral],
            Some(exposure_depth),
            exclude_used,
        )
    }

    #[cfg(feature = "transparent-inputs")]
    fn get_transparent_balances(
        &self,
        account: Self::AccountId,
        target_height: TargetHeight,
        confirmations_policy: ConfirmationsPolicy,
    ) -> Result<HashMap<TransparentAddress, (TransparentKeyScope, Balance)>, Self::Error> {
        wallet::transparent::get_transparent_balances(
            self.conn.borrow(),
            &self.params,
            account,
            target_height,
            confirmations_policy,
        )
    }

    #[cfg(feature = "transparent-inputs")]
    fn get_transparent_address_metadata(
        &self,
        account: Self::AccountId,
        address: &TransparentAddress,
    ) -> Result<Option<TransparentAddressMetadata>, Self::Error> {
        wallet::transparent::get_transparent_address_metadata(
            self.conn.borrow(),
            &self.params,
            &self.gap_limits,
            account,
            address,
        )
    }

    #[cfg(feature = "transparent-inputs")]
    fn utxo_query_height(&self, account: Self::AccountId) -> Result<BlockHeight, Self::Error> {
        let account_ref = wallet::get_account_ref(self.conn.borrow(), account)?;
        wallet::transparent::utxo_query_height(self.conn.borrow(), account_ref, &self.gap_limits)
    }

    fn transaction_data_requests(&self) -> Result<Vec<TransactionDataRequest>, Self::Error> {
        if let Some(_chain_tip_height) = wallet::chain_tip_height(self.conn.borrow())? {
            let iter = wallet::transaction_data_requests(self.conn.borrow())?.into_iter();

            #[cfg(feature = "transparent-inputs")]
            let iter = iter.chain(wallet::transparent::transaction_data_requests(
                self.conn.borrow(),
                &self.params,
                _chain_tip_height,
            )?);

            Ok(iter.collect())
        } else {
            // If the chain tip height is unknown, we're not in a state where it makes sense to process
            // transaction data requests anyway so we just return the empty vector of requests.
            Ok(vec![])
        }
    }

    #[cfg(feature = "transparent-inputs")]
    fn get_transparent_addresses_and_sync_heights(
        &mut self,
    ) -> Result<Vec<TransparentAddressSyncInfo<AccountId>>, Self::Error> {
        #[cfg(feature = "transparent-inputs")]
        return wallet::get_transparent_addresses_and_sync_heights(
            self.conn.borrow(),
            &self.params,
        );

        #[cfg(not(feature = "transparent-inputs"))]
        panic!(
            "The wallet must be compiled with the transparent-inputs feature to use this method."
        );
    }
}

#[cfg(any(test, feature = "test-dependencies"))]
impl<C: Borrow<rusqlite::Connection>, P: consensus::Parameters, CL, R> WalletTest
    for WalletDb<C, P, CL, R>
{
    fn get_tx_history(
        &self,
    ) -> Result<Vec<TransactionSummary<<Self as WalletRead>::AccountId>>, <Self as WalletRead>::Error>
    {
        wallet::testing::get_tx_history(self.conn.borrow())
    }

    fn get_sent_note_ids(
        &self,
        txid: &TxId,
        protocol: ShieldedProtocol,
    ) -> Result<Vec<NoteId>, <Self as WalletRead>::Error> {
        use crate::wallet::encoding::pool_code;

        let mut stmt_sent_notes = self.conn.borrow().prepare(
            "SELECT output_index
             FROM sent_notes
             JOIN transactions ON transactions.id_tx = sent_notes.transaction_id
             WHERE transactions.txid = :txid
             AND sent_notes.output_pool = :pool_code",
        )?;

        let note_ids = stmt_sent_notes
            .query_map(
                named_params! {
                    ":txid": txid.as_ref(),
                    ":pool_code": pool_code(PoolType::Shielded(protocol)),
                },
                |row| Ok(NoteId::new(*txid, protocol, row.get(0)?)),
            )?
            .collect::<Result<_, _>>()?;

        Ok(note_ids)
    }

    fn get_sent_outputs(
        &self,
        txid: &TxId,
    ) -> Result<Vec<OutputOfSentTx>, <Self as WalletRead>::Error> {
        use zcash_protocol::value::Zatoshis;

        let mut stmt_sent = self.conn.borrow().prepare(
            "SELECT value, to_address,
                    a.cached_transparent_receiver_address, a.transparent_child_index
             FROM sent_notes
             JOIN transactions t ON t.id_tx = sent_notes.transaction_id
             LEFT JOIN transparent_received_outputs tro ON tro.transaction_id = t.id_tx
             LEFT JOIN addresses a ON a.id = tro.address_id AND a.key_scope = :key_scope
             WHERE t.txid = :txid
             ORDER BY value",
        )?;

        let sends = stmt_sent
            .query_map(
                named_params![
                    ":txid": txid.as_ref(),
                    ":key_scope": KeyScope::Ephemeral.encode()
                ],
                |row| {
                    let v = row.get(0)?;
                    let to_address = row.get::<_, Option<String>>(1)?;
                    let ephemeral_address = row.get::<_, Option<String>>(2)?;
                    let address_index = row.get::<_, Option<u32>>(3)?;
                    Ok((v, to_address, ephemeral_address.zip(address_index)))
                },
            )?
            .map(|res| {
                let (amount, external_recipient, _ephemeral_address) = res?;
                Ok::<_, SqliteClientError>(OutputOfSentTx::from_parts(
                    Zatoshis::from_u64(amount)?,
                    external_recipient
                        .map(|s| {
                            Address::decode(&self.params, &s).ok_or_else(|| {
                                SqliteClientError::CorruptedData(format!(
                                    "invalid transparent address: {s}"
                                ))
                            })
                        })
                        .transpose()?,
                    #[cfg(feature = "transparent-inputs")]
                    _ephemeral_address
                        .map(|(addr_str, idx)| {
                            let addr =
                                Address::decode(&self.params, &addr_str).ok_or_else(|| {
                                    SqliteClientError::CorruptedData(format!(
                                        "invalid transparent address: {addr_str}"
                                    ))
                                })?;
                            let i = NonHardenedChildIndex::from_index(idx).ok_or_else(|| {
                                SqliteClientError::CorruptedData(format!(
                                    "invalid non-hardened child index: {idx}"
                                ))
                            })?;

                            Ok::<_, SqliteClientError>((addr, i))
                        })
                        .transpose()?,
                ))
            })
            .collect::<Result<_, _>>()?;

        Ok(sends)
    }

    fn get_checkpoint_history(
        &self,
        protocol: &ShieldedProtocol,
    ) -> Result<
        Vec<(BlockHeight, Option<incrementalmerkletree::Position>)>,
        <Self as WalletRead>::Error,
    > {
        wallet::testing::get_checkpoint_history(self.conn.borrow(), *protocol)
    }

    #[cfg(feature = "transparent-inputs")]
    fn get_transparent_output(
        &self,
        outpoint: &OutPoint,
        spendable_as_of: Option<TargetHeight>,
    ) -> Result<Option<WalletTransparentOutput>, <Self as InputSource>::Error> {
        let result = wallet::transparent::get_wallet_transparent_output(
            self.conn.borrow(),
            outpoint,
            spendable_as_of,
        )?
        .map(|utxo| utxo.into_wallet_output());

        Ok(result)
    }

    fn get_notes(
        &self,
        protocol: ShieldedProtocol,
    ) -> Result<Vec<ReceivedNote<Self::NoteRef, Note>>, <Self as InputSource>::Error> {
        let (target_height, _) = self
            .get_target_and_anchor_heights(NonZeroU32::MIN)?
            .ok_or(SqliteClientError::ChainHeightUnknown)?;

        let TableConstants {
            table_prefix,
            output_index_col,
            ..
        } = wallet::common::table_constants::<<Self as InputSource>::Error>(protocol)?;
        let mut stmt_received_notes = self.conn.borrow().prepare(&format!(
            "SELECT txid, {output_index_col}
             FROM {table_prefix}_received_notes rn
             INNER JOIN transactions ON transactions.id_tx = rn.transaction_id
             WHERE transactions.block IS NOT NULL
             AND recipient_key_scope IS NOT NULL
             AND nf IS NOT NULL
             AND commitment_tree_position IS NOT NULL"
        ))?;

        let result = stmt_received_notes
            .query_map([], |row| {
                let txid: [u8; 32] = row.get("txid")?;
                let output_index: u32 = row.get(output_index_col)?;
                let note = self
                    .get_spendable_note(
                        &TxId::from_bytes(txid),
                        protocol,
                        output_index,
                        target_height,
                    )
                    .unwrap()
                    .unwrap();
                Ok(note)
            })?
            .collect::<Result<Vec<_>, _>>()?;

        Ok(result)
    }

    #[cfg(feature = "transparent-inputs")]
    fn get_known_ephemeral_addresses(
        &self,
        account: <Self as WalletRead>::AccountId,
        index_range: Option<Range<NonHardenedChildIndex>>,
    ) -> Result<Vec<(TransparentAddress, TransparentAddressMetadata)>, <Self as WalletRead>::Error>
    {
        let account_id = wallet::get_account_ref(self.conn.borrow(), account)?;
        wallet::transparent::ephemeral::get_known_ephemeral_addresses(
            self.conn.borrow(),
            &self.params,
            &self.gap_limits,
            account_id,
            index_range,
        )
    }

    #[cfg(feature = "transparent-inputs")]
    fn find_account_for_ephemeral_address(
        &self,
        address: &TransparentAddress,
    ) -> Result<Option<<Self as WalletRead>::AccountId>, <Self as WalletRead>::Error> {
        wallet::transparent::ephemeral::find_account_for_ephemeral_address_str(
            self.conn.borrow(),
            &address.encode(&self.params),
        )
    }
}

impl<C: BorrowMut<rusqlite::Connection>, P: consensus::Parameters, CL: Clock, R: RngCore>
    WalletWrite for WalletDb<C, P, CL, R>
{
    type UtxoRef = UtxoId;

    fn create_account(
        &mut self,
        account_name: &str,
        seed: &SecretVec<u8>,
        birthday: &AccountBirthday,
        key_source: Option<&str>,
    ) -> Result<(Self::AccountId, UnifiedSpendingKey), Self::Error> {
        self.borrow_mut().transactionally(|wdb| {
            let seed_fingerprint =
                SeedFingerprint::from_seed(seed.expose_secret()).ok_or_else(|| {
                    SqliteClientError::BadAccountData(
                        "Seed must be between 32 and 252 bytes in length.".to_owned(),
                    )
                })?;
            let zip32_account_index =
                wallet::max_zip32_account_index(wdb.conn.0, &seed_fingerprint)?
                    .map(|a| {
                        a.next()
                            .ok_or(SqliteClientError::Zip32AccountIndexOutOfRange)
                    })
                    .transpose()?
                    .unwrap_or(zip32::AccountId::ZERO);

            let usk = UnifiedSpendingKey::from_seed(
                &wdb.params,
                seed.expose_secret(),
                zip32_account_index,
            )
            .map_err(|_| SqliteClientError::KeyDerivationError(zip32_account_index))?;
            let ufvk = usk.to_unified_full_viewing_key();

            let account = wallet::add_account(
                wdb.conn.0,
                &wdb.params,
                account_name,
                &AccountSource::Derived {
                    derivation: Zip32Derivation::new(
                        seed_fingerprint,
                        zip32_account_index,
                        #[cfg(feature = "zcashd-compat")]
                        None,
                    ),
                    key_source: key_source.map(|s| s.to_owned()),
                },
                wallet::ViewingKey::Full(Box::new(ufvk)),
                birthday,
                #[cfg(feature = "transparent-inputs")]
                &wdb.gap_limits,
            )?;

            Ok((account.id(), usk))
        })
    }

    fn import_account_hd(
        &mut self,
        account_name: &str,
        seed: &SecretVec<u8>,
        account_index: zip32::AccountId,
        birthday: &AccountBirthday,
        key_source: Option<&str>,
    ) -> Result<(Self::Account, UnifiedSpendingKey), Self::Error> {
        self.transactionally(|wdb| {
            let seed_fingerprint =
                SeedFingerprint::from_seed(seed.expose_secret()).ok_or_else(|| {
                    SqliteClientError::BadAccountData(
                        "Seed must be between 32 and 252 bytes in length.".to_owned(),
                    )
                })?;

            let usk =
                UnifiedSpendingKey::from_seed(&wdb.params, seed.expose_secret(), account_index)
                    .map_err(|_| SqliteClientError::KeyDerivationError(account_index))?;
            let ufvk = usk.to_unified_full_viewing_key();

            let account = wallet::add_account(
                wdb.conn.0,
                &wdb.params,
                account_name,
                &AccountSource::Derived {
                    derivation: Zip32Derivation::new(
                        seed_fingerprint,
                        account_index,
                        #[cfg(feature = "zcashd-compat")]
                        None,
                    ),
                    key_source: key_source.map(|s| s.to_owned()),
                },
                wallet::ViewingKey::Full(Box::new(ufvk)),
                birthday,
                #[cfg(feature = "transparent-inputs")]
                &wdb.gap_limits,
            )?;

            Ok((account, usk))
        })
    }

    fn import_account_ufvk(
        &mut self,
        account_name: &str,
        ufvk: &UnifiedFullViewingKey,
        birthday: &AccountBirthday,
        purpose: AccountPurpose,
        key_source: Option<&str>,
    ) -> Result<Self::Account, Self::Error> {
        self.transactionally(|wdb| {
            wallet::add_account(
                wdb.conn.0,
                &wdb.params,
                account_name,
                &AccountSource::Imported {
                    purpose,
                    key_source: key_source.map(|s| s.to_owned()),
                },
                wallet::ViewingKey::Full(Box::new(ufvk.to_owned())),
                birthday,
                #[cfg(feature = "transparent-inputs")]
                &wdb.gap_limits,
            )
        })
    }

    fn delete_account(&mut self, account_uuid: Self::AccountId) -> Result<(), Self::Error> {
        self.transactionally(|wdb| wallet::delete_account(wdb.conn.0, account_uuid))
    }

    #[cfg(feature = "transparent-key-import")]
    fn import_standalone_transparent_pubkey(
        &mut self,
        account: Self::AccountId,
        pubkey: secp256k1::PublicKey,
    ) -> Result<(), Self::Error> {
        self.transactionally(|wdb| {
            wallet::import_standalone_transparent_pubkey(wdb.conn.0, wdb.params, account, pubkey)
        })
    }

    fn get_next_available_address(
        &mut self,
        account_uuid: Self::AccountId,
        request: UnifiedAddressRequest,
    ) -> Result<Option<(UnifiedAddress, DiversifierIndex)>, Self::Error> {
        self.transactionally(|wdb| {
            wallet::get_next_available_address(
                wdb.conn.0,
                &wdb.params,
                &wdb.clock,
                account_uuid,
                request,
                #[cfg(feature = "transparent-inputs")]
                &wdb.gap_limits,
            )
        })
    }

    fn get_address_for_index(
        &mut self,
        account: Self::AccountId,
        diversifier_index: DiversifierIndex,
        request: UnifiedAddressRequest,
    ) -> Result<Option<UnifiedAddress>, Self::Error> {
        if let Some(account) = self.get_account(account)? {
            use zcash_keys::keys::AddressGenerationError::*;

            match account.uivk().address(diversifier_index, request) {
                Ok(address) => {
                    let chain_tip_height = wallet::chain_tip_height(self.conn.borrow())?;
                    upsert_address(
                        self.conn.borrow(),
                        &self.params,
                        account.internal_id(),
                        diversifier_index,
                        &address,
                        Some(chain_tip_height.unwrap_or(account.birthday())),
                        true,
                    )?;

                    Ok(Some(address))
                }
                #[cfg(feature = "transparent-inputs")]
                Err(InvalidTransparentChildIndex(_)) => Ok(None),
                Err(InvalidSaplingDiversifierIndex(_)) => Ok(None),
                Err(e) => Err(SqliteClientError::AddressGeneration(e)),
            }
        } else {
            Err(SqliteClientError::AccountUnknown)
        }
    }

    fn update_chain_tip(&mut self, tip_height: BlockHeight) -> Result<(), Self::Error> {
        let tx = self.conn.borrow_mut().transaction()?;
        wallet::scanning::update_chain_tip(&tx, &self.params, tip_height)?;
        tx.commit()?;
        Ok(())
    }

    fn put_address_with_diversifier_index(
        &mut self,
        account_id: &AccountId,
        diversifier_index: DiversifierIndex,
    ) -> Result<UnifiedAddress, SqliteClientError> {
        self.transactionally(|wdb| {
            let keys = wdb.get_unified_full_viewing_keys()?;
            let ufvk = keys
                .get(account_id)
                .ok_or(SqliteClientError::AccountUnknown)?;

            let has_orchard = true;
            let mut has_sapling = true;
            #[cfg(feature = "transparent-inputs")]
            let mut has_transparent = true;
            #[cfg(not(feature = "transparent-inputs"))]
            let has_transparent = true;

            // Get the most comprehensive UA available for the given diversifier index.
            // We may have to drop the sapling and/or the transparent receiver if the diversifier index is invalid or out of range.
            let addr = loop {
                if let Some(addr) = match ufvk.address(
                    diversifier_index,
                    UnifiedAddressRequest::unsafe_new(has_orchard, has_sapling, has_transparent),
                ) {
                    Ok(addr) => Some(addr),
                    Err(AddressGenerationError::InvalidSaplingDiversifierIndex(_)) => {
                        has_sapling = false;
                        None
                    }
                    #[cfg(feature = "transparent-inputs")]
                    Err(AddressGenerationError::InvalidTransparentChildIndex(_)) => {
                        has_transparent = false;
                        None
                    }
                    Err(_) => return Err(SqliteClientError::DiversifierIndexOutOfRange),
                } {
                    break addr;
                }
            };

            match wallet::insert_address(
                wdb.conn.0,
                &wdb.params,
                *account_id,
                diversifier_index,
                &addr,
            ) {
                Ok(_) => Ok(addr),
                Err(rusqlite::Error::SqliteFailure(
                    libsqlite3_sys::Error {
                        code: libsqlite3_sys::ErrorCode::ConstraintViolation,
                        ..
                    },
                    _,
                )) => Ok(addr), // conflicts are ignorable
                Err(e) => Err(e.into()),
            }
        })
    }

    #[tracing::instrument(skip_all, fields(height = blocks.first().map(|b| u32::from(b.height())), count = blocks.len()))]
    #[allow(clippy::type_complexity)]
    fn put_blocks(
        &mut self,
        from_state: &ChainState,
        blocks: Vec<ScannedBlock<Self::AccountId>>,
    ) -> Result<(), Self::Error> {
        struct BlockPositions {
            height: BlockHeight,
            sapling_start_position: Position,
            #[cfg(feature = "orchard")]
            orchard_start_position: Position,
        }

        if blocks.is_empty() {
            return Ok(());
        }

        self.transactionally(|wdb| {
            let initial_block = blocks.first().expect("blocks is known to be nonempty");
            assert!(from_state.block_height() + 1 == initial_block.height());

            let start_positions = BlockPositions {
                height: initial_block.height(),
                sapling_start_position: Position::from(
                    u64::from(initial_block.sapling().final_tree_size())
                        - u64::try_from(initial_block.sapling().commitments().len()).unwrap(),
                ),
                #[cfg(feature = "orchard")]
                orchard_start_position: Position::from(
                    u64::from(initial_block.orchard().final_tree_size())
                        - u64::try_from(initial_block.orchard().commitments().len()).unwrap(),
                ),
            };

            let mut sapling_commitments = vec![];
            #[cfg(feature = "orchard")]
            let mut orchard_commitments = vec![];
            let mut last_scanned_height = None;
            let mut note_positions = vec![];

            #[cfg(feature = "transparent-inputs")]
            let mut tx_refs = BTreeSet::new();

            for block in blocks.into_iter() {
                if last_scanned_height
                    .iter()
                    .any(|prev| block.height() != *prev + 1)
                {
                    return Err(SqliteClientError::NonSequentialBlocks);
                }

                // Insert the block into the database.
                wallet::put_block(
                    wdb.conn.0,
                    block.height(),
                    block.block_hash(),
                    block.block_time(),
                    block.sapling().final_tree_size(),
                    block.sapling().commitments().len().try_into().unwrap(),
                    #[cfg(feature = "orchard")]
                    block.orchard().final_tree_size(),
                    #[cfg(feature = "orchard")]
                    block.orchard().commitments().len().try_into().unwrap(),
                )?;

                for tx in block.transactions() {
                    let tx_ref = wallet::put_tx_meta(wdb.conn.0, tx, block.height())?;

                    #[cfg(feature = "transparent-inputs")]
                    tx_refs.insert(tx_ref);

                    wallet::queue_tx_retrieval(wdb.conn.0, std::iter::once(tx.txid()), None)?;

                    // Mark notes as spent and remove them from the scanning cache
                    for spend in tx.sapling_spends() {
                        wallet::sapling::mark_sapling_note_spent(wdb.conn.0, tx_ref, spend.nf())?;
                    }
                    #[cfg(feature = "orchard")]
                    for spend in tx.orchard_spends() {
                        wallet::orchard::mark_orchard_note_spent(wdb.conn.0, tx_ref, spend.nf())?;
                    }

                    for output in tx.sapling_outputs() {
                        // Check whether this note was spent in a later block range that
                        // we previously scanned.
                        let spent_in = output
                            .nf()
                            .map(|nf| {
                                wallet::query_nullifier_map(
                                    wdb.conn.0,
                                    ShieldedProtocol::Sapling,
                                    nf,
                                )
                            })
                            .transpose()?
                            .flatten();

                        wallet::sapling::put_received_note(
                            wdb.conn.0,
                            &wdb.params,
                            output,
                            tx_ref,
                            Some(block.height()),
                            spent_in,
                        )?;
                    }
                    #[cfg(feature = "orchard")]
                    for output in tx.orchard_outputs() {
                        // Check whether this note was spent in a later block range that
                        // we previously scanned.
                        let spent_in = output
                            .nf()
                            .map(|nf| {
                                wallet::query_nullifier_map(
                                    wdb.conn.0,
                                    ShieldedProtocol::Orchard,
                                    &nf.to_bytes(),
                                )
                            })
                            .transpose()?
                            .flatten();

                        wallet::orchard::put_received_note(
                            wdb.conn.0,
                            &wdb.params,
                            output,
                            tx_ref,
                            Some(block.height()),
                            spent_in,
                        )?;
                    }
                }

                // Insert the new nullifiers from this block into the nullifier map.
                wallet::insert_nullifier_map(
                    wdb.conn.0,
                    block.height(),
                    ShieldedProtocol::Sapling,
                    block.sapling().nullifier_map(),
                )?;
                #[cfg(feature = "orchard")]
                wallet::insert_nullifier_map(
                    wdb.conn.0,
                    block.height(),
                    ShieldedProtocol::Orchard,
                    &block
                        .orchard()
                        .nullifier_map()
                        .iter()
                        .map(|(txid, idx, nfs)| {
                            (*txid, *idx, nfs.iter().map(|nf| nf.to_bytes()).collect())
                        })
                        .collect::<Vec<_>>(),
                )?;

                note_positions.extend(block.transactions().iter().flat_map(|wtx| {
                    let iter = wtx.sapling_outputs().iter().map(|out| {
                        (
                            ShieldedProtocol::Sapling,
                            out.note_commitment_tree_position(),
                        )
                    });
                    #[cfg(feature = "orchard")]
                    let iter = iter.chain(wtx.orchard_outputs().iter().map(|out| {
                        (
                            ShieldedProtocol::Orchard,
                            out.note_commitment_tree_position(),
                        )
                    }));

                    iter
                }));

                last_scanned_height = Some(block.height());
                let block_commitments = block.into_commitments();
                trace!(
                    "Sapling commitments for {:?}: {:?}",
                    last_scanned_height,
                    block_commitments
                        .sapling
                        .iter()
                        .map(|(_, r)| *r)
                        .collect::<Vec<_>>()
                );
                #[cfg(feature = "orchard")]
                trace!(
                    "Orchard commitments for {:?}: {:?}",
                    last_scanned_height,
                    block_commitments
                        .orchard
                        .iter()
                        .map(|(_, r)| *r)
                        .collect::<Vec<_>>()
                );

                sapling_commitments.extend(block_commitments.sapling.into_iter().map(Some));
                #[cfg(feature = "orchard")]
                orchard_commitments.extend(block_commitments.orchard.into_iter().map(Some));
            }

            #[cfg(feature = "transparent-inputs")]
            for (account_id, key_scope) in wallet::involved_accounts(wdb.conn.0, tx_refs)? {
                if let Some(t_key_scope) = <Option<TransparentKeyScope>>::from(key_scope) {
                    use ReceiverRequirement::*;
                    wallet::transparent::generate_gap_addresses(
                        wdb.conn.0,
                        &wdb.params,
                        account_id,
                        t_key_scope,
                        &wdb.gap_limits,
                        UnifiedAddressRequest::unsafe_custom(Allow, Allow, Require),
                        false,
                    )?;
                }
            }

            // Prune the nullifier map of entries we no longer need.
            if let Some(meta) = wdb.block_fully_scanned()? {
                wallet::prune_nullifier_map(
                    wdb.conn.0,
                    meta.block_height().saturating_sub(PRUNING_DEPTH),
                )?;
            }

            // We will have a start position and a last scanned height in all cases where
            // `blocks` is non-empty.
            if let Some(last_scanned_height) = last_scanned_height {
                // Create subtrees from the note commitments in parallel.
                const CHUNK_SIZE: usize = 1024;
                let sapling_subtrees = sapling_commitments
                    .par_chunks_mut(CHUNK_SIZE)
                    .enumerate()
                    .filter_map(|(i, chunk)| {
                        let start =
                            start_positions.sapling_start_position + (i * CHUNK_SIZE) as u64;
                        let end = start + chunk.len() as u64;

                        shardtree::LocatedTree::from_iter(
                            start..end,
                            SAPLING_SHARD_HEIGHT.into(),
                            chunk.iter_mut().map(|n| n.take().expect("always Some")),
                        )
                    })
                    .map(|res| (res.subtree, res.checkpoints))
                    .collect::<Vec<_>>();

                #[cfg(feature = "orchard")]
                let orchard_subtrees = orchard_commitments
                    .par_chunks_mut(CHUNK_SIZE)
                    .enumerate()
                    .filter_map(|(i, chunk)| {
                        let start =
                            start_positions.orchard_start_position + (i * CHUNK_SIZE) as u64;
                        let end = start + chunk.len() as u64;

                        shardtree::LocatedTree::from_iter(
                            start..end,
                            ORCHARD_SHARD_HEIGHT.into(),
                            chunk.iter_mut().map(|n| n.take().expect("always Some")),
                        )
                    })
                    .map(|res| (res.subtree, res.checkpoints))
                    .collect::<Vec<_>>();

                // Collect the complete set of Sapling checkpoints
                #[cfg(feature = "orchard")]
                let sapling_checkpoint_positions: BTreeMap<BlockHeight, Position> =
                    sapling_subtrees
                        .iter()
                        .flat_map(|(_, checkpoints)| checkpoints.iter())
                        .map(|(k, v)| (*k, *v))
                        .collect();

                #[cfg(feature = "orchard")]
                let orchard_checkpoint_positions: BTreeMap<BlockHeight, Position> =
                    orchard_subtrees
                        .iter()
                        .flat_map(|(_, checkpoints)| checkpoints.iter())
                        .map(|(k, v)| (*k, *v))
                        .collect();

                #[cfg(feature = "orchard")]
                fn ensure_checkpoints<
                    'a,
                    H,
                    I: Iterator<Item = &'a BlockHeight>,
                    const DEPTH: u8,
                >(
                    // An iterator of checkpoints heights for which we wish to ensure that
                    // checkpoints exists.
                    ensure_heights: I,
                    // The map of checkpoint positions from which we will draw note commitment tree
                    // position information for the newly created checkpoints.
                    existing_checkpoint_positions: &BTreeMap<BlockHeight, Position>,
                    // The frontier whose position will be used for an inserted checkpoint when
                    // there is no preceding checkpoint in existing_checkpoint_positions.
                    state_final_tree: &Frontier<H, DEPTH>,
                ) -> Vec<(BlockHeight, Checkpoint)> {
                    ensure_heights
                        .flat_map(|ensure_height| {
                            existing_checkpoint_positions
                                .range::<BlockHeight, _>(..=*ensure_height)
                                .last()
                                .map_or_else(
                                    || {
                                        Some((
                                            *ensure_height,
                                            state_final_tree
                                                .value()
                                                .map_or_else(Checkpoint::tree_empty, |t| {
                                                    Checkpoint::at_position(t.position())
                                                }),
                                        ))
                                    },
                                    |(existing_checkpoint_height, position)| {
                                        if *existing_checkpoint_height < *ensure_height {
                                            Some((
                                                *ensure_height,
                                                Checkpoint::at_position(*position),
                                            ))
                                        } else {
                                            // The checkpoint already exists, so we don't need to
                                            // do anything.
                                            None
                                        }
                                    },
                                )
                                .into_iter()
                        })
                        .collect::<Vec<_>>()
                }

                #[cfg(feature = "orchard")]
                let (missing_sapling_checkpoints, missing_orchard_checkpoints) = (
                    ensure_checkpoints(
                        orchard_checkpoint_positions.keys(),
                        &sapling_checkpoint_positions,
                        from_state.final_sapling_tree(),
                    ),
                    ensure_checkpoints(
                        sapling_checkpoint_positions.keys(),
                        &orchard_checkpoint_positions,
                        from_state.final_orchard_tree(),
                    ),
                );

                // Update the Sapling note commitment tree with all newly read note commitments
                {
                    let mut sapling_subtrees_iter = sapling_subtrees.into_iter();
                    wdb.with_sapling_tree_mut::<_, _, Self::Error>(|sapling_tree| {
                        debug!(
                            "Sapling initial tree size at {:?}: {:?}",
                            from_state.block_height(),
                            from_state.final_sapling_tree().tree_size()
                        );
                        // We insert the frontier with `Checkpoint` retention because we need to be
                        // able to truncate the tree back to this point.
                        sapling_tree.insert_frontier(
                            from_state.final_sapling_tree().clone(),
                            Retention::Checkpoint {
                                id: from_state.block_height(),
                                marking: Marking::Reference,
                            },
                        )?;

                        for (tree, checkpoints) in &mut sapling_subtrees_iter {
                            sapling_tree.insert_tree(tree, checkpoints)?;
                        }

                        // Ensure we have a Sapling checkpoint for each checkpointed Orchard block height.
                        // We skip all checkpoints below the minimum retained checkpoint in the
                        // Sapling tree, because branches below this height may be pruned.
                        #[cfg(feature = "orchard")]
                        {
                            let min_checkpoint_height = sapling_tree
                                .store()
                                .min_checkpoint_id()
                                .map_err(ShardTreeError::Storage)?
                                .expect(
                                    "At least one checkpoint was inserted (by insert_frontier)",
                                );

                            for (height, checkpoint) in &missing_sapling_checkpoints {
                                if *height > min_checkpoint_height {
                                    sapling_tree
                                        .store_mut()
                                        .add_checkpoint(*height, checkpoint.clone())
                                        .map_err(ShardTreeError::Storage)?;
                                }
                            }
                        }

                        Ok(())
                    })?;
                }

                // Update the Orchard note commitment tree with all newly read note commitments
                #[cfg(feature = "orchard")]
                {
                    let mut orchard_subtrees = orchard_subtrees.into_iter();
                    wdb.with_orchard_tree_mut::<_, _, Self::Error>(|orchard_tree| {
                        debug!(
                            "Orchard initial tree size at {:?}: {:?}",
                            from_state.block_height(),
                            from_state.final_orchard_tree().tree_size()
                        );
                        // We insert the frontier with `Checkpoint` retention because we need to be
                        // able to truncate the tree back to this point.
                        orchard_tree.insert_frontier(
                            from_state.final_orchard_tree().clone(),
                            Retention::Checkpoint {
                                id: from_state.block_height(),
                                marking: Marking::Reference,
                            },
                        )?;

                        for (tree, checkpoints) in &mut orchard_subtrees {
                            orchard_tree.insert_tree(tree, checkpoints)?;
                        }

                        // Ensure we have an Orchard checkpoint for each checkpointed Sapling block height.
                        // We skip all checkpoints below the minimum retained checkpoint in the
                        // Orchard tree, because branches below this height may be pruned.
                        {
                            let min_checkpoint_height = orchard_tree
                                .store()
                                .min_checkpoint_id()
                                .map_err(ShardTreeError::Storage)?
                                .expect(
                                    "At least one checkpoint was inserted (by insert_frontier)",
                                );

                            for (height, checkpoint) in &missing_orchard_checkpoints {
                                if *height > min_checkpoint_height {
                                    debug!(
                                        "Adding missing Orchard checkpoint for height: {:?}: {:?}",
                                        height,
                                        checkpoint.position()
                                    );
                                    orchard_tree
                                        .store_mut()
                                        .add_checkpoint(*height, checkpoint.clone())
                                        .map_err(ShardTreeError::Storage)?;
                                }
                            }
                        }
                        Ok(())
                    })?;
                }

                wallet::scanning::scan_complete(
                    wdb.conn.0,
                    &wdb.params,
                    Range {
                        start: start_positions.height,
                        end: last_scanned_height + 1,
                    },
                    &note_positions,
                )?;
            }

            Ok(())
        })
    }

    fn put_received_transparent_utxo(
        &mut self,
        _output: &WalletTransparentOutput,
    ) -> Result<Self::UtxoRef, Self::Error> {
        #[cfg(feature = "transparent-inputs")]
        return self.transactionally(|wdb| {
            let (account_id, key_scope, utxo_id) =
                wallet::transparent::put_received_transparent_utxo(
                    wdb.conn.0,
                    &wdb.params,
                    &wdb.gap_limits,
                    _output,
                )?;

            if let Some(t_key_scope) = <Option<TransparentKeyScope>>::from(key_scope) {
                use ReceiverRequirement::*;
                wallet::transparent::generate_gap_addresses(
                    wdb.conn.0,
                    &wdb.params,
                    account_id,
                    t_key_scope,
                    &wdb.gap_limits,
                    UnifiedAddressRequest::unsafe_custom(Allow, Allow, Require),
                    true,
                )?;
            }

            Ok(utxo_id)
        });

        #[cfg(not(feature = "transparent-inputs"))]
        panic!(
            "The wallet must be compiled with the transparent-inputs feature to use this method."
        );
    }

    fn store_decrypted_tx(
        &mut self,
        d_tx: DecryptedTransaction<Self::AccountId>,
    ) -> Result<(), Self::Error> {
        self.transactionally(|wdb| {
            wallet::store_decrypted_tx(
                wdb.conn.0,
                &wdb.params,
                d_tx,
                #[cfg(feature = "transparent-inputs")]
                &wdb.gap_limits,
            )
        })
    }

    fn set_tx_trust(&mut self, txid: TxId, trusted: bool) -> Result<(), Self::Error> {
        self.transactionally(|wdb| wallet::set_tx_trust(wdb.conn.0, txid, trusted))
    }

    fn store_transactions_to_be_sent(
        &mut self,
        transactions: &[SentTransaction<Self::AccountId>],
    ) -> Result<(), Self::Error> {
        self.transactionally(|wdb| {
            for sent_tx in transactions {
                wallet::store_transaction_to_be_sent(
                    wdb.conn.0,
                    &wdb.params,
                    #[cfg(feature = "transparent-inputs")]
                    &wdb.gap_limits,
                    sent_tx,
                )?;
            }
            Ok(())
        })
    }

    fn truncate_to_height(&mut self, max_height: BlockHeight) -> Result<BlockHeight, Self::Error> {
        self.transactionally(|wdb| {
            wallet::truncate_to_height(
                wdb.conn.0,
                &wdb.params,
                #[cfg(feature = "transparent-inputs")]
                &wdb.gap_limits,
                max_height,
            )
        })
    }

    #[cfg(feature = "transparent-inputs")]
    fn reserve_next_n_ephemeral_addresses(
        &mut self,
        account_id: Self::AccountId,
        n: usize,
    ) -> Result<Vec<(TransparentAddress, TransparentAddressMetadata)>, Self::Error> {
        self.transactionally(|wdb| {
            let account_id = wallet::get_account_ref(wdb.conn.0, account_id)?;
            let reserved = wallet::transparent::reserve_next_n_addresses(
                wdb.conn.0,
                &wdb.params,
                account_id,
                TransparentKeyScope::EPHEMERAL,
                wdb.gap_limits.ephemeral(),
                n,
            )?;

            Ok(reserved.into_iter().map(|(_, a, m)| (a, m)).collect())
        })
    }

    fn set_transaction_status(
        &mut self,
        txid: TxId,
        status: data_api::TransactionStatus,
    ) -> Result<(), Self::Error> {
        self.transactionally(|wdb| {
            wallet::set_transaction_status(
                wdb.conn.0,
                &wdb.params,
                #[cfg(feature = "transparent-inputs")]
                &wdb.gap_limits,
                txid,
                status,
            )
        })
    }

    #[cfg(feature = "transparent-inputs")]
    fn schedule_next_check(
        &mut self,
        address: &TransparentAddress,
        offset_seconds: u32,
    ) -> Result<Option<SystemTime>, Self::Error> {
        self.transactionally(|wdb| {
            wallet::transparent::schedule_next_check(
                wdb.conn.0,
                &wdb.params,
                wdb.clock,
                &mut wdb.rng,
                address,
                offset_seconds,
            )
        })
    }

    #[cfg(feature = "transparent-inputs")]
    fn notify_address_checked(
        &mut self,
        request: TransactionsInvolvingAddress,
        as_of_height: BlockHeight,
    ) -> Result<(), Self::Error> {
        if let Some(requested_end) = request.block_range_end() {
            // block_end_height is end-exclusive
            if as_of_height != requested_end - 1 {
                return Err(SqliteClientError::NotificationMismatch {
                    expected: requested_end - 1,
                    actual: as_of_height,
                });
            }
        }

        self.transactionally(|wdb| {
            wallet::transparent::update_observed_unspent_heights(
                wdb.conn.0,
                &wdb.params,
                request.address(),
                as_of_height,
            )
        })
    }

    #[cfg(feature = "transparent-inputs")]
    fn put_latest_scanned_block_for_transparent(
        &mut self,
        _address: &TransparentAddress,
        _block_height: BlockHeight,
    ) -> Result<(), Self::Error> {
        #[cfg(feature = "transparent-inputs")]
        return wallet::put_latest_scanned_block_for_transparent(
            &self.conn,
            &self.params,
            _address,
            _block_height,
        );
    }
}

pub(crate) type SaplingShardStore<C> = SqliteShardStore<C, sapling::Node, SAPLING_SHARD_HEIGHT>;
pub(crate) type SaplingCommitmentTree<C> =
    ShardTree<SaplingShardStore<C>, { sapling::NOTE_COMMITMENT_TREE_DEPTH }, SAPLING_SHARD_HEIGHT>;

pub(crate) fn sapling_tree<C>(
    conn: C,
) -> Result<SaplingCommitmentTree<C>, ShardTreeError<commitment_tree::Error>>
where
    SaplingShardStore<C>: ShardStore<H = sapling::Node, CheckpointId = BlockHeight>,
{
    Ok(ShardTree::new(
        SqliteShardStore::from_connection(conn, SAPLING_TABLES_PREFIX)
            .map_err(|e| ShardTreeError::Storage(commitment_tree::Error::Query(e)))?,
        PRUNING_DEPTH.try_into().unwrap(),
    ))
}

#[cfg(feature = "orchard")]
pub(crate) type OrchardShardStore<C> =
    SqliteShardStore<C, orchard::tree::MerkleHashOrchard, ORCHARD_SHARD_HEIGHT>;

#[cfg(feature = "orchard")]
pub(crate) type OrchardCommitmentTree<C> = ShardTree<
    OrchardShardStore<C>,
    { orchard::NOTE_COMMITMENT_TREE_DEPTH as u8 },
    ORCHARD_SHARD_HEIGHT,
>;

#[cfg(feature = "orchard")]
pub(crate) fn orchard_tree<C>(
    conn: C,
) -> Result<OrchardCommitmentTree<C>, ShardTreeError<commitment_tree::Error>>
where
    OrchardShardStore<C>:
        ShardStore<H = orchard::tree::MerkleHashOrchard, CheckpointId = BlockHeight>,
{
    Ok(ShardTree::new(
        SqliteShardStore::from_connection(conn, ORCHARD_TABLES_PREFIX)
            .map_err(|e| ShardTreeError::Storage(commitment_tree::Error::Query(e)))?,
        PRUNING_DEPTH.try_into().unwrap(),
    ))
}

impl<C: BorrowMut<rusqlite::Connection>, P: consensus::Parameters, CL, R> WalletCommitmentTrees
    for WalletDb<C, P, CL, R>
{
    type Error = commitment_tree::Error;
    type SaplingShardStore<'a> = SaplingShardStore<&'a rusqlite::Transaction<'a>>;

    fn with_sapling_tree_mut<F, A, E>(&mut self, mut callback: F) -> Result<A, E>
    where
        for<'a> F:
            FnMut(&'a mut SaplingCommitmentTree<&'a rusqlite::Transaction<'a>>) -> Result<A, E>,
        E: From<ShardTreeError<Self::Error>>,
    {
        let tx = self
            .conn
            .borrow_mut()
            .transaction()
            .map_err(|e| ShardTreeError::Storage(commitment_tree::Error::Query(e)))?;
        let result = {
            let mut shardtree = sapling_tree(&tx)?;
            callback(&mut shardtree)?
        };

        tx.commit()
            .map_err(|e| ShardTreeError::Storage(commitment_tree::Error::Query(e)))?;
        Ok(result)
    }

    fn put_sapling_subtree_roots(
        &mut self,
        start_index: u64,
        roots: &[CommitmentTreeRoot<sapling::Node>],
    ) -> Result<(), ShardTreeError<Self::Error>> {
        let tx = self
            .conn
            .borrow_mut()
            .transaction()
            .map_err(|e| ShardTreeError::Storage(commitment_tree::Error::Query(e)))?;
        put_shard_roots::<_, { sapling::NOTE_COMMITMENT_TREE_DEPTH }, SAPLING_SHARD_HEIGHT>(
            &tx,
            SAPLING_TABLES_PREFIX,
            start_index,
            roots,
        )?;
        tx.commit()
            .map_err(|e| ShardTreeError::Storage(commitment_tree::Error::Query(e)))?;
        Ok(())
    }

    #[cfg(feature = "orchard")]
    type OrchardShardStore<'a> = SqliteShardStore<
        &'a rusqlite::Transaction<'a>,
        orchard::tree::MerkleHashOrchard,
        ORCHARD_SHARD_HEIGHT,
    >;

    #[cfg(feature = "orchard")]
    fn with_orchard_tree_mut<F, A, E>(&mut self, mut callback: F) -> Result<A, E>
    where
        for<'a> F:
            FnMut(&'a mut OrchardCommitmentTree<&'a rusqlite::Transaction<'a>>) -> Result<A, E>,
        E: From<ShardTreeError<Self::Error>>,
    {
        let tx = self
            .conn
            .borrow_mut()
            .transaction()
            .map_err(|e| ShardTreeError::Storage(commitment_tree::Error::Query(e)))?;
        let result = {
            let mut shardtree = orchard_tree(&tx)?;
            callback(&mut shardtree)?
        };

        tx.commit()
            .map_err(|e| ShardTreeError::Storage(commitment_tree::Error::Query(e)))?;
        Ok(result)
    }

    #[cfg(feature = "orchard")]
    fn put_orchard_subtree_roots(
        &mut self,
        start_index: u64,
        roots: &[CommitmentTreeRoot<orchard::tree::MerkleHashOrchard>],
    ) -> Result<(), ShardTreeError<Self::Error>> {
        let tx = self
            .conn
            .borrow_mut()
            .transaction()
            .map_err(|e| ShardTreeError::Storage(commitment_tree::Error::Query(e)))?;
        put_shard_roots::<_, { ORCHARD_SHARD_HEIGHT * 2 }, ORCHARD_SHARD_HEIGHT>(
            &tx,
            ORCHARD_TABLES_PREFIX,
            start_index,
            roots,
        )?;
        tx.commit()
            .map_err(|e| ShardTreeError::Storage(commitment_tree::Error::Query(e)))?;
        Ok(())
    }
}

impl<P: consensus::Parameters, CL, R> WalletCommitmentTrees
    for WalletDb<SqlTransaction<'_>, P, CL, R>
{
    type Error = commitment_tree::Error;
    type SaplingShardStore<'a> = crate::SaplingShardStore<&'a rusqlite::Transaction<'a>>;

    fn with_sapling_tree_mut<F, A, E>(&mut self, mut callback: F) -> Result<A, E>
    where
        for<'a> F:
            FnMut(&'a mut SaplingCommitmentTree<&'a rusqlite::Transaction<'a>>) -> Result<A, E>,
        E: From<ShardTreeError<commitment_tree::Error>>,
    {
        let mut shardtree = sapling_tree(self.conn.0)?;
        let result = callback(&mut shardtree)?;

        Ok(result)
    }

    fn put_sapling_subtree_roots(
        &mut self,
        start_index: u64,
        roots: &[CommitmentTreeRoot<sapling::Node>],
    ) -> Result<(), ShardTreeError<Self::Error>> {
        put_shard_roots::<_, { sapling::NOTE_COMMITMENT_TREE_DEPTH }, SAPLING_SHARD_HEIGHT>(
            self.conn.0,
            SAPLING_TABLES_PREFIX,
            start_index,
            roots,
        )
    }

    #[cfg(feature = "orchard")]
    type OrchardShardStore<'a> = crate::OrchardShardStore<&'a rusqlite::Transaction<'a>>;

    #[cfg(feature = "orchard")]
    fn with_orchard_tree_mut<F, A, E>(&mut self, mut callback: F) -> Result<A, E>
    where
        for<'a> F:
            FnMut(&'a mut OrchardCommitmentTree<&'a rusqlite::Transaction<'a>>) -> Result<A, E>,
        E: From<ShardTreeError<Self::Error>>,
    {
        let mut shardtree = orchard_tree(self.conn.0)?;
        let result = callback(&mut shardtree)?;

        Ok(result)
    }

    #[cfg(feature = "orchard")]
    fn put_orchard_subtree_roots(
        &mut self,
        start_index: u64,
        roots: &[CommitmentTreeRoot<orchard::tree::MerkleHashOrchard>],
    ) -> Result<(), ShardTreeError<Self::Error>> {
        put_shard_roots::<_, { orchard::NOTE_COMMITMENT_TREE_DEPTH as u8 }, ORCHARD_SHARD_HEIGHT>(
            self.conn.0,
            ORCHARD_TABLES_PREFIX,
            start_index,
            roots,
        )
    }
}

/// A handle for the SQLite block source.
pub struct BlockDb(Connection);

impl BlockDb {
    /// Opens a connection to the wallet database stored at the specified path.
    pub fn for_path<P: AsRef<Path>>(path: P) -> Result<Self, rusqlite::Error> {
        Connection::open(path).map(BlockDb)
    }
}

impl BlockSource for BlockDb {
    type Error = SqliteClientError;

    fn with_blocks<F, DbErrT>(
        &self,
        from_height: Option<BlockHeight>,
        limit: Option<usize>,
        with_row: F,
    ) -> Result<(), data_api::chain::error::Error<DbErrT, Self::Error>>
    where
        F: FnMut(CompactBlock) -> Result<(), data_api::chain::error::Error<DbErrT, Self::Error>>,
    {
        chain::blockdb_with_blocks(self, from_height, limit, with_row)
    }
}

/// A block source that reads block data from disk and block metadata from a SQLite database.
///
/// This block source expects each compact block to be stored on disk in the `blocks` subdirectory
/// of the `blockstore_root` path provided at the time of construction. Each block should be
/// written, as the serialized bytes of its protobuf representation, where the path for each block
/// has the pattern:
///
/// `<blockstore_root>/blocks/<block_height>-<block_hash>-compactblock`
///
/// where `<block_height>` is the decimal value of the height at which the block was mined, and
/// `<block_hash>` is the hexadecimal representation of the block hash, as produced by the
/// [`fmt::Display`] implementation for [`zcash_primitives::block::BlockHash`].
///
/// This block source is intended to be used with the following data flow:
/// * When the cache is being filled:
///   * The caller requests the current maximum height at which cached data is available
///     using [`FsBlockDb::get_max_cached_height`]. If no cached data is available, the caller
///     can use the wallet's synced-to height for the following operations instead.
///   * (recommended for privacy) the caller should round the returned height down to some 100- /
///     1000-block boundary.
///   * The caller uses the lightwalletd's `getblock` gRPC method to obtain a stream of blocks.
///     For each block returned, the caller writes the compact block to `blocks_dir` using the
///     path format specified above. It is fine to overwrite an existing block, since block hashes
///     are immutable and collision-resistant.
///   * Once a caller-determined number of blocks have been successfully written to disk, the
///     caller should invoke [`FsBlockDb::write_block_metadata`] with the metadata for each block
///     written to disk.
/// * The cache can then be scanned using the [`BlockSource`] implementation, providing the
///   wallet's synced-to-height as a starting point.
/// * When part of the cache is no longer needed:
///   * The caller determines some height `H` that is the earliest block data it needs to preserve.
///     This might be determined based on where the wallet is fully-synced to, or other heuristics.
///   * The caller searches the defined filesystem folder for all files beginning in `HEIGHT-*` where
///     `HEIGHT < H`, and deletes those files.
///
/// Note: This API is unstable, and may change in the future. In particular, the [`BlockSource`]
/// API and the above description currently assume that scanning is performed in linear block
/// order; this assumption is likely to be weakened and/or removed in a future update.
#[cfg(feature = "unstable")]
pub struct FsBlockDb {
    conn: Connection,
    blocks_dir: PathBuf,
}

/// Errors that can be generated by the filesystem/sqlite-backed
/// block source.
#[derive(Debug)]
#[cfg(feature = "unstable")]
pub enum FsBlockDbError {
    Fs(io::Error),
    Db(rusqlite::Error),
    Protobuf(prost::DecodeError),
    MissingBlockPath(PathBuf),
    InvalidBlockstoreRoot(PathBuf),
    InvalidBlockPath(PathBuf),
    CorruptedData(String),
    CacheMiss(BlockHeight),
}

#[cfg(feature = "unstable")]
impl From<io::Error> for FsBlockDbError {
    fn from(err: io::Error) -> Self {
        FsBlockDbError::Fs(err)
    }
}

#[cfg(feature = "unstable")]
impl From<rusqlite::Error> for FsBlockDbError {
    fn from(err: rusqlite::Error) -> Self {
        FsBlockDbError::Db(err)
    }
}

#[cfg(feature = "unstable")]
impl From<prost::DecodeError> for FsBlockDbError {
    fn from(e: prost::DecodeError) -> Self {
        FsBlockDbError::Protobuf(e)
    }
}

#[cfg(feature = "unstable")]
impl FsBlockDb {
    /// Creates a filesystem-backed block store at the given path.
    ///
    /// This will construct or open a SQLite database at the path
    /// `<fsblockdb_root>/blockmeta.sqlite` and will ensure that a directory exists at
    /// `<fsblockdb_root>/blocks` where this block store will expect to find serialized block
    /// files as described for [`FsBlockDb`].
    ///
    /// An application using this constructor should ensure that they call
    /// [`crate::chain::init::init_blockmeta_db`] at application startup to ensure
    /// that the resulting metadata database is properly initialized and has had all required
    /// migrations applied before use.
    pub fn for_path<P: AsRef<Path>>(fsblockdb_root: P) -> Result<Self, FsBlockDbError> {
        let meta = fs::metadata(&fsblockdb_root).map_err(FsBlockDbError::Fs)?;
        if meta.is_dir() {
            let db_path = fsblockdb_root.as_ref().join("blockmeta.sqlite");
            let blocks_dir = fsblockdb_root.as_ref().join("blocks");
            fs::create_dir_all(&blocks_dir)?;
            Ok(FsBlockDb {
                conn: Connection::open(db_path).map_err(FsBlockDbError::Db)?,
                blocks_dir,
            })
        } else {
            Err(FsBlockDbError::InvalidBlockstoreRoot(
                fsblockdb_root.as_ref().to_path_buf(),
            ))
        }
    }

    /// Returns the maximum height of blocks known to the block metadata database.
    pub fn get_max_cached_height(&self) -> Result<Option<BlockHeight>, FsBlockDbError> {
        Ok(chain::blockmetadb_get_max_cached_height(&self.conn)?)
    }

    /// Adds a set of block metadata entries to the metadata database, overwriting any
    /// existing entries at the given block heights.
    ///
    /// This will return an error if any block file corresponding to one of these metadata records
    /// is absent from the blocks directory.
    pub fn write_block_metadata(&self, block_meta: &[BlockMeta]) -> Result<(), FsBlockDbError> {
        for m in block_meta {
            let block_path = m.block_file_path(&self.blocks_dir);
            match fs::metadata(&block_path) {
                Err(e) => {
                    return Err(match e.kind() {
                        io::ErrorKind::NotFound => FsBlockDbError::MissingBlockPath(block_path),
                        _ => FsBlockDbError::Fs(e),
                    });
                }
                Ok(meta) => {
                    if !meta.is_file() {
                        return Err(FsBlockDbError::InvalidBlockPath(block_path));
                    }
                }
            }
        }

        Ok(chain::blockmetadb_insert(&self.conn, block_meta)?)
    }

    /// Returns the metadata for the block with the given height, if it exists in the
    /// database.
    pub fn find_block(&self, height: BlockHeight) -> Result<Option<BlockMeta>, FsBlockDbError> {
        Ok(chain::blockmetadb_find_block(&self.conn, height)?)
    }

    /// Rewinds the BlockMeta Db to the `block_height` provided.
    ///
    /// This doesn't delete any files referenced by the records
    /// stored in BlockMeta.
    ///
    /// If the requested height is greater than or equal to the height
    /// of the last scanned block, or if the DB is empty, this function
    /// does nothing.
    pub fn truncate_to_height(&self, block_height: BlockHeight) -> Result<(), FsBlockDbError> {
        Ok(chain::blockmetadb_truncate_to_height(
            &self.conn,
            block_height,
        )?)
    }
}

#[cfg(feature = "unstable")]
impl BlockSource for FsBlockDb {
    type Error = FsBlockDbError;

    fn with_blocks<F, DbErrT>(
        &self,
        from_height: Option<BlockHeight>,
        limit: Option<usize>,
        with_row: F,
    ) -> Result<(), data_api::chain::error::Error<DbErrT, Self::Error>>
    where
        F: FnMut(CompactBlock) -> Result<(), data_api::chain::error::Error<DbErrT, Self::Error>>,
    {
        fsblockdb_with_blocks(self, from_height, limit, with_row)
    }
}

#[cfg(feature = "unstable")]
impl std::fmt::Display for FsBlockDbError {
    fn fmt(&self, f: &mut std::fmt::Formatter) -> std::fmt::Result {
        match self {
            FsBlockDbError::Fs(io_error) => {
                write!(f, "Failed to access the file system: {io_error}")
            }
            FsBlockDbError::Db(e) => {
                write!(f, "There was a problem with the sqlite db: {e}")
            }
            FsBlockDbError::Protobuf(e) => {
                write!(f, "Failed to parse protobuf-encoded record: {e}")
            }
            FsBlockDbError::MissingBlockPath(block_path) => {
                write!(
                    f,
                    "CompactBlock file expected but not found at {}",
                    block_path.display(),
                )
            }
            FsBlockDbError::InvalidBlockstoreRoot(fsblockdb_root) => {
                write!(
                    f,
                    "The block storage root {} is not a directory",
                    fsblockdb_root.display(),
                )
            }
            FsBlockDbError::InvalidBlockPath(block_path) => {
                write!(
                    f,
                    "CompactBlock path {} is not a file",
                    block_path.display(),
                )
            }
            FsBlockDbError::CorruptedData(e) => {
                write!(
                    f,
                    "The block cache has corrupted data and this caused an error: {e}",
                )
            }
            FsBlockDbError::CacheMiss(height) => {
                write!(
                    f,
                    "Requested height {height} does not exist in the block cache"
                )
            }
        }
    }
}

#[cfg(test)]
#[macro_use]
extern crate assert_matches;

#[cfg(test)]
mod tests {
    use std::time::{Duration, SystemTime};

    use secrecy::{ExposeSecret, Secret, SecretVec};
    use uuid::Uuid;
    use zcash_client_backend::data_api::{
        Account, AccountBirthday, AccountPurpose, AccountSource, WalletRead, WalletTest,
        WalletWrite,
        chain::ChainState,
        testing::{TestBuilder, TestState},
    };
    use zcash_keys::keys::{UnifiedAddressRequest, UnifiedFullViewingKey, UnifiedSpendingKey};
    use zcash_primitives::block::BlockHash;
    use zcash_protocol::consensus;

    use crate::{
        AccountUuid, error::SqliteClientError, testing::db::TestDbFactory, util::Clock as _,
        wallet::MIN_SHIELDED_DIVERSIFIER_OFFSET,
    };

    #[cfg(feature = "unstable")]
    use zcash_keys::keys::sapling;

    #[test]
    fn validate_seed() {
        let st = TestBuilder::new()
            .with_data_store_factory(TestDbFactory::default())
            .with_account_from_sapling_activation(BlockHash([0; 32]))
            .build();
        let account = st.test_account().unwrap();

        assert!({
            st.wallet()
                .validate_seed(account.id(), st.test_seed().unwrap())
                .unwrap()
        });

        // check that passing an invalid account results in a failure
        assert!({
            let wrong_account_uuid = AccountUuid(Uuid::nil());
            !st.wallet()
                .validate_seed(wrong_account_uuid, st.test_seed().unwrap())
                .unwrap()
        });

        // check that passing an invalid seed results in a failure
        assert!({
            !st.wallet()
                .validate_seed(account.id(), &SecretVec::new(vec![1u8; 32]))
                .unwrap()
        });
    }

    #[test]
    pub(crate) fn get_next_available_address() {
        let mut st = TestBuilder::new()
            .with_data_store_factory(TestDbFactory::default())
            .with_account_from_sapling_activation(BlockHash([0; 32]))
            .build();
        let account = st.test_account().cloned().unwrap();

        // We have to have the chain tip height in order to allocate new addresses, to record the
        // exposed-at height.
        st.wallet_mut()
            .update_chain_tip(account.birthday().height())
            .unwrap();

        let current_addr = st
            .wallet()
            .get_last_generated_address_matching(
                account.id(),
                UnifiedAddressRequest::AllAvailableKeys,
            )
            .unwrap();
        assert!(current_addr.is_some());

        let addr2 = st
            .wallet_mut()
            .get_next_available_address(account.id(), UnifiedAddressRequest::AllAvailableKeys)
            .unwrap()
            .map(|(a, _)| a);
        assert!(addr2.is_some());
        assert_ne!(current_addr, addr2);

        let addr2_cur = st
            .wallet()
            .get_last_generated_address_matching(
                account.id(),
                UnifiedAddressRequest::AllAvailableKeys,
            )
            .unwrap();
        assert_eq!(addr2, addr2_cur);

        // Perform similar tests for shielded-only addresses. These should be timestamp-based; we
        // will tick the clock between each generation.
        use zcash_keys::keys::ReceiverRequirement::*;
        #[cfg(feature = "orchard")]
        let shielded_only_request = UnifiedAddressRequest::unsafe_custom(Require, Require, Omit);
        #[cfg(not(feature = "orchard"))]
        let shielded_only_request = UnifiedAddressRequest::unsafe_custom(Omit, Require, Omit);

        let cur_shielded_only = st
            .wallet()
            .get_last_generated_address_matching(account.id(), shielded_only_request)
            .unwrap();
        // If transparent support is disabled, then the previous "transparent-including"
        // addresses were actually shielded-only, so we do have a current address.
        #[cfg(not(feature = "transparent-inputs"))]
        assert_eq!(cur_shielded_only, addr2);
        // If transparent support is enabled, this works as expected.
        #[cfg(feature = "transparent-inputs")]
        assert!(cur_shielded_only.is_none());

        let di_lower = st
            .wallet()
            .db()
            .clock
            .now()
            .duration_since(SystemTime::UNIX_EPOCH)
            .expect("current time is valid")
            .as_secs()
            .saturating_add(MIN_SHIELDED_DIVERSIFIER_OFFSET);

        let (shielded_only, di) = st
            .wallet_mut()
            .get_next_available_address(account.id(), shielded_only_request)
            .unwrap()
            .expect("generated a shielded-only address");

        // since not every Sapling diversifier index is valid, the resulting index will be bounded
        // by the current time, but may not be equal to it
        assert!(u128::from(di) >= u128::from(di_lower));

        let cur_shielded_only = st
            .wallet()
            .get_last_generated_address_matching(account.id(), shielded_only_request)
            .unwrap()
            .expect("retrieved the last-generated shielded-only address");
        assert_eq!(cur_shielded_only, shielded_only);

        // This gives around a 2^{-32} probability of `di` and `di_2` colliding, which is
        // low enough for unit tests.
        let collision_offset = 32;

        st.wallet_mut()
            .db_mut()
            .clock
            .tick(Duration::from_secs(collision_offset));

        let (shielded_only_2, di_2) = st
            .wallet_mut()
            .get_next_available_address(account.id(), shielded_only_request)
            .unwrap()
            .expect("generated a shielded-only address");
        assert_ne!(shielded_only_2, shielded_only);
        assert!(u128::from(di_2) >= u128::from(di_lower) + u128::from(collision_offset));
    }

    #[test]
    pub(crate) fn import_account_hd_0() {
        let st = TestBuilder::new()
            .with_data_store_factory(TestDbFactory::default())
            .with_account_from_sapling_activation(BlockHash([0; 32]))
            .set_account_index(zip32::AccountId::ZERO)
            .build();
        assert_matches!(
            st.test_account().unwrap().account().source(),
            AccountSource::Derived { derivation, .. } if derivation.account_index() == zip32::AccountId::ZERO);
    }

    #[test]
    pub(crate) fn import_account_hd_1_then_2() {
        let mut st = TestBuilder::new()
            .with_data_store_factory(TestDbFactory::default())
            .build();

        let birthday = AccountBirthday::from_parts(
            ChainState::empty(st.network().sapling.unwrap() - 1, BlockHash([0; 32])),
            None,
        );

        let seed = Secret::new(vec![0u8; 32]);
        let zip32_index_1 = zip32::AccountId::ZERO.next().unwrap();

        let first = st
            .wallet_mut()
            .import_account_hd("", &seed, zip32_index_1, &birthday, None)
            .unwrap();
        assert_matches!(
            first.0.source(),
            AccountSource::Derived { derivation, .. } if derivation.account_index() == zip32_index_1);

        let zip32_index_2 = zip32_index_1.next().unwrap();
        let second = st
            .wallet_mut()
            .import_account_hd("", &seed, zip32_index_2, &birthday, None)
            .unwrap();
        assert_matches!(
            second.0.source(),
            AccountSource::Derived { derivation, .. } if derivation.account_index() == zip32_index_2);
    }

    fn check_collisions<C, DbT: WalletTest + WalletWrite, P: consensus::Parameters>(
        st: &mut TestState<C, DbT, P>,
        ufvk: &UnifiedFullViewingKey,
        birthday: &AccountBirthday,
        is_account_collision: impl Fn(&<DbT as WalletRead>::Error) -> bool,
    ) where
        DbT::Account: core::fmt::Debug,
    {
        assert_matches!(
            st.wallet_mut()
                .import_account_ufvk("", ufvk, birthday, AccountPurpose::Spending { derivation: None }, None),
            Err(e) if is_account_collision(&e)
        );

        // Remove the transparent component so that we don't have a match on the full UFVK.
        // That should still produce an AccountCollision error.
        #[cfg(feature = "transparent-inputs")]
        {
            assert!(ufvk.transparent().is_some());
            let subset_ufvk = UnifiedFullViewingKey::new(
                None,
                ufvk.sapling().cloned(),
                #[cfg(feature = "orchard")]
                ufvk.orchard().cloned(),
            )
            .unwrap();
            assert_matches!(
                st.wallet_mut().import_account_ufvk(
                    "",
                    &subset_ufvk,
                    birthday,
                    AccountPurpose::Spending { derivation: None },
                    None,
                ),
                Err(e) if is_account_collision(&e)
            );
        }

        // Remove the Orchard component so that we don't have a match on the full UFVK.
        // That should still produce an AccountCollision error.
        #[cfg(feature = "orchard")]
        {
            assert!(ufvk.orchard().is_some());
            let subset_ufvk = UnifiedFullViewingKey::new(
                #[cfg(feature = "transparent-inputs")]
                ufvk.transparent().cloned(),
                ufvk.sapling().cloned(),
                None,
            )
            .unwrap();
            assert_matches!(
                st.wallet_mut().import_account_ufvk(
                    "",
                    &subset_ufvk,
                    birthday,
                    AccountPurpose::Spending { derivation: None },
                    None,
                ),
                Err(e) if is_account_collision(&e)
            );
        }
    }

    #[test]
    pub(crate) fn import_account_hd_1_then_conflicts() {
        let mut st = TestBuilder::new()
            .with_data_store_factory(TestDbFactory::default())
            .build();

        let birthday = AccountBirthday::from_parts(
            ChainState::empty(st.network().sapling.unwrap() - 1, BlockHash([0; 32])),
            None,
        );

        let seed = Secret::new(vec![0u8; 32]);
        let zip32_index_1 = zip32::AccountId::ZERO.next().unwrap();

        let (first_account, _) = st
            .wallet_mut()
            .import_account_hd("", &seed, zip32_index_1, &birthday, None)
            .unwrap();
        let ufvk = first_account.ufvk().unwrap();

        assert_matches!(
            st.wallet_mut().import_account_hd("", &seed, zip32_index_1, &birthday, None),
            Err(SqliteClientError::AccountCollision(id)) if id == first_account.id());

        check_collisions(
            &mut st,
            ufvk,
            &birthday,
            |e| matches!(e, SqliteClientError::AccountCollision(id) if *id == first_account.id()),
        );
    }

    #[test]
    pub(crate) fn import_account_ufvk_then_conflicts() {
        let mut st = TestBuilder::new()
            .with_data_store_factory(TestDbFactory::default())
            .build();

        let birthday = AccountBirthday::from_parts(
            ChainState::empty(st.network().sapling.unwrap() - 1, BlockHash([0; 32])),
            None,
        );

        let seed = Secret::new(vec![0u8; 32]);
        let zip32_index_0 = zip32::AccountId::ZERO;
        let usk = UnifiedSpendingKey::from_seed(st.network(), seed.expose_secret(), zip32_index_0)
            .unwrap();
        let ufvk = usk.to_unified_full_viewing_key();

        let account = st
            .wallet_mut()
            .import_account_ufvk(
                "",
                &ufvk,
                &birthday,
                AccountPurpose::Spending { derivation: None },
                None,
            )
            .unwrap();
        assert_eq!(
            ufvk.encode(st.network()),
            account.ufvk().unwrap().encode(st.network())
        );

        assert_matches!(
            account.source(),
            AccountSource::Imported {
                purpose: AccountPurpose::Spending { .. },
                ..
            }
        );

        assert_matches!(
            st.wallet_mut().import_account_hd("", &seed, zip32_index_0, &birthday, None),
            Err(SqliteClientError::AccountCollision(id)) if id == account.id());

        check_collisions(
            &mut st,
            &ufvk,
            &birthday,
            |e| matches!(e, SqliteClientError::AccountCollision(id) if *id == account.id()),
        );
    }

    #[test]
    pub(crate) fn create_account_then_conflicts() {
        let mut st = TestBuilder::new()
            .with_data_store_factory(TestDbFactory::default())
            .build();

        let birthday = AccountBirthday::from_parts(
            ChainState::empty(st.network().sapling.unwrap() - 1, BlockHash([0; 32])),
            None,
        );

        let seed = Secret::new(vec![0u8; 32]);
        let zip32_index_0 = zip32::AccountId::ZERO;
        let seed_based = st
            .wallet_mut()
            .create_account("", &seed, &birthday, None)
            .unwrap();
        let seed_based_account = st.wallet().get_account(seed_based.0).unwrap().unwrap();
        let ufvk = seed_based_account.ufvk().unwrap();

        assert_matches!(
            st.wallet_mut().import_account_hd("", &seed, zip32_index_0, &birthday, None),
            Err(SqliteClientError::AccountCollision(id)) if id == seed_based.0);

        check_collisions(
            &mut st,
            ufvk,
            &birthday,
            |e| matches!(e, SqliteClientError::AccountCollision(id) if *id == seed_based.0),
        );
    }

    #[cfg(feature = "transparent-inputs")]
    #[test]
    fn transparent_receivers() {
        use std::collections::BTreeSet;

        use crate::{
            GapLimits, testing::BlockCache, wallet::transparent::transaction_data_requests,
        };
        use zcash_client_backend::data_api::TransactionDataRequest;

        let mut st = TestBuilder::new()
            .with_data_store_factory(TestDbFactory::default())
            .with_block_cache(BlockCache::new())
            .with_account_from_sapling_activation(BlockHash([0; 32]))
            .build();
        let account = st.test_account().unwrap();
        let ufvk = account.usk().to_unified_full_viewing_key();
        let (taddr, _) = account.usk().default_transparent_address();
        let birthday = account.birthday().height();
        let account_id = account.id();

        let receivers = st
            .wallet()
            .get_transparent_receivers(account.id(), false, true)
            .unwrap();

        // The receiver for the default UA should be in the set.
        assert!(
            receivers.contains_key(
                ufvk.default_address(UnifiedAddressRequest::AllAvailableKeys)
                    .expect("A valid default address exists for the UFVK")
                    .0
                    .transparent()
                    .unwrap()
            )
        );

        // The default t-addr should be in the set.
        assert!(receivers.contains_key(&taddr));

        // The chain tip height must be known in order to query for data requests.
        st.wallet_mut().update_chain_tip(birthday).unwrap();

        // Transaction data requests should include a request for each ephemeral address
        let ephemeral_addrs = st
            .wallet()
            .get_known_ephemeral_addresses(account_id, None)
            .unwrap();

        assert_eq!(
            ephemeral_addrs.len(),
            GapLimits::default().ephemeral() as usize
        );

        st.wallet_mut()
            .db_mut()
            .schedule_ephemeral_address_checks()
            .unwrap();
        let data_requests =
            transaction_data_requests(st.wallet().conn(), &st.wallet().db().params, birthday)
                .unwrap();

        let base_time = st.wallet().db().clock.now();
        let day = Duration::from_secs(60 * 60 * 24);
        let mut check_times = BTreeSet::new();
        for (addr, _) in ephemeral_addrs {
            let has_valid_request = data_requests.iter().any(|req| match req {
                TransactionDataRequest::TransactionsInvolvingAddress(req) => {
                    if let Some(t) = req.request_at() {
                        req.address() == addr && t > base_time && {
                            let t_delta = t.duration_since(base_time).unwrap();
                            // This is an imprecise check; the objective of the randomized time
                            // selection is that all ephemeral address checks be performed within a
                            // day, and that their check times be distinct. We are bounding the
                            // overall delta to two days to limit the probability of test failure,
                            // since due to randomization of the check intervals it's possible that
                            // scheduled checks might exceed one day; if we find an example where
                            // checks exceed two days then we're in some long tail of the
                            // distribution.
                            let result = t_delta < 2 * day && !check_times.contains(&t);
                            check_times.insert(t);
                            result
                        }
                    } else {
                        false
                    }
                }
                _ => false,
            });

            assert!(has_valid_request);
        }
    }

    #[cfg(feature = "unstable")]
    #[test]
    pub(crate) fn fsblockdb_api() {
        use zcash_client_backend::data_api::testing::AddressType;
        use zcash_protocol::{consensus::NetworkConstants, value::Zatoshis};

        use crate::testing::FsBlockCache;

        let mut st = TestBuilder::new()
            .with_data_store_factory(TestDbFactory::default())
            .with_block_cache(FsBlockCache::new())
            .build();

        // The BlockMeta DB starts off empty.
        assert_eq!(st.cache().get_max_cached_height().unwrap(), None);

        // Generate some fake CompactBlocks.
        let seed = [0u8; 32];
        let hd_account_index = zip32::AccountId::ZERO;
        let extsk = sapling::spending_key(&seed, st.network().coin_type(), hd_account_index);
        let dfvk = extsk.to_diversifiable_full_viewing_key();
        let (h1, meta1, _) = st.generate_next_block(
            &dfvk,
            AddressType::DefaultExternal,
            Zatoshis::const_from_u64(5),
        );
        let (h2, meta2, _) = st.generate_next_block(
            &dfvk,
            AddressType::DefaultExternal,
            Zatoshis::const_from_u64(10),
        );

        // The BlockMeta DB is not updated until we do so explicitly.
        assert_eq!(st.cache().get_max_cached_height().unwrap(), None);

        // Inform the BlockMeta DB about the newly-persisted CompactBlocks.
        st.cache()
            .write_block_metadata(&[meta1.block_meta, meta2.block_meta])
            .unwrap();

        // The BlockMeta DB now sees blocks up to height 2.
        assert_eq!(st.cache().get_max_cached_height().unwrap(), Some(h2),);
        assert_eq!(st.cache().find_block(h1).unwrap(), Some(meta1.block_meta));
        assert_eq!(st.cache().find_block(h2).unwrap(), Some(meta2.block_meta));
        assert_eq!(st.cache().find_block(h2 + 1).unwrap(), None);

        // Rewinding to height 1 should cause the metadata for height 2 to be deleted.
        st.cache().truncate_to_height(h1).unwrap();
        assert_eq!(st.cache().get_max_cached_height().unwrap(), Some(h1));
        assert_eq!(st.cache().find_block(h1).unwrap(), Some(meta1.block_meta));
        assert_eq!(st.cache().find_block(h2).unwrap(), None);
        assert_eq!(st.cache().find_block(h2 + 1).unwrap(), None);
    }
}<|MERGE_RESOLUTION|>--- conflicted
+++ resolved
@@ -52,6 +52,8 @@
 use tracing::{debug, trace, warn};
 use util::Clock;
 use uuid::Uuid;
+#[cfg(feature = "transparent-inputs")]
+use zcash_client_backend::data_api::TransparentAddressSyncInfo;
 
 use zcash_client_backend::{
     TransferType,
@@ -103,10 +105,6 @@
 
 #[cfg(feature = "transparent-inputs")]
 use {
-<<<<<<< HEAD
-    zcash_client_backend::data_api::TransparentAddressSyncInfo,
-    zcash_client_backend::wallet::TransparentAddressMetadata,
-=======
     crate::wallet::transparent::ephemeral::schedule_ephemeral_address_checks,
     ::transparent::{
         address::TransparentAddress,
@@ -119,7 +117,6 @@
         data_api::{Balance, TransactionsInvolvingAddress, WalletUtxo},
         wallet::TransparentAddressMetadata,
     },
->>>>>>> fe3a0fcb
     zcash_keys::encoding::AddressCodec,
 };
 
@@ -243,25 +240,9 @@
 #[derive(Debug, Copy, Clone, PartialEq, Eq, Hash, Default, PartialOrd, Ord)]
 pub(crate) struct AccountRef(i64);
 
-<<<<<<< HEAD
-impl From<u32> for AccountId {
-    fn from(id: u32) -> Self {
-        AccountId(id)
-    }
-}
-
-impl From<AccountId> for u32 {
-    fn from(id: AccountId) -> u32 {
-        id.0
-    }
-}
-
-impl ConditionallySelectable for AccountId {
-=======
 /// This implementation is retained under `#[cfg(test)]` for pre-AccountUuid testing.
 #[cfg(test)]
 impl ConditionallySelectable for AccountRef {
->>>>>>> fe3a0fcb
     fn conditional_select(a: &Self, b: &Self, choice: subtle::Choice) -> Self {
         AccountRef(ConditionallySelectable::conditional_select(
             &a.0, &b.0, choice,
@@ -1059,6 +1040,22 @@
     }
 
     #[cfg(feature = "transparent-inputs")]
+    fn get_transparent_addresses_and_sync_heights(
+        &mut self,
+    ) -> Result<Vec<TransparentAddressSyncInfo<AccountUuid>>, Self::Error> {
+        #[cfg(feature = "transparent-inputs")]
+        return wallet::get_transparent_addresses_and_sync_heights(
+            self.conn.borrow(),
+            &self.params,
+        );
+
+        #[cfg(not(feature = "transparent-inputs"))]
+        panic!(
+            "The wallet must be compiled with the transparent-inputs feature to use this method."
+        );
+    }
+
+    #[cfg(feature = "transparent-inputs")]
     fn utxo_query_height(&self, account: Self::AccountId) -> Result<BlockHeight, Self::Error> {
         let account_ref = wallet::get_account_ref(self.conn.borrow(), account)?;
         wallet::transparent::utxo_query_height(self.conn.borrow(), account_ref, &self.gap_limits)
@@ -1081,22 +1078,6 @@
             // transaction data requests anyway so we just return the empty vector of requests.
             Ok(vec![])
         }
-    }
-
-    #[cfg(feature = "transparent-inputs")]
-    fn get_transparent_addresses_and_sync_heights(
-        &mut self,
-    ) -> Result<Vec<TransparentAddressSyncInfo<AccountId>>, Self::Error> {
-        #[cfg(feature = "transparent-inputs")]
-        return wallet::get_transparent_addresses_and_sync_heights(
-            self.conn.borrow(),
-            &self.params,
-        );
-
-        #[cfg(not(feature = "transparent-inputs"))]
-        panic!(
-            "The wallet must be compiled with the transparent-inputs feature to use this method."
-        );
     }
 }
 
@@ -1510,63 +1491,52 @@
 
     fn put_address_with_diversifier_index(
         &mut self,
-        account_id: &AccountId,
+        account_id: Self::AccountId,
         diversifier_index: DiversifierIndex,
     ) -> Result<UnifiedAddress, SqliteClientError> {
-        self.transactionally(|wdb| {
-            let keys = wdb.get_unified_full_viewing_keys()?;
-            let ufvk = keys
-                .get(account_id)
-                .ok_or(SqliteClientError::AccountUnknown)?;
-
-            let has_orchard = true;
-            let mut has_sapling = true;
-            #[cfg(feature = "transparent-inputs")]
-            let mut has_transparent = true;
-            #[cfg(not(feature = "transparent-inputs"))]
-            let has_transparent = true;
-
-            // Get the most comprehensive UA available for the given diversifier index.
-            // We may have to drop the sapling and/or the transparent receiver if the diversifier index is invalid or out of range.
-            let addr = loop {
-                if let Some(addr) = match ufvk.address(
+        if let Some(account) = self.get_account(account_id)? {
+            self.transactionally(|wdb| {
+                let keys = wdb.get_unified_full_viewing_keys()?;
+                let ufvk = keys
+                    .get(&account_id)
+                    .ok_or(SqliteClientError::AccountUnknown)?;
+
+                // Get the most comprehensive UA available for the given diversifier index.
+                // We may have to drop the sapling and/or the transparent receiver if the diversifier index is invalid or out of range.
+                let addr = ufvk
+                    .address(
+                        diversifier_index,
+                        UnifiedAddressRequest::unsafe_custom(
+                            ReceiverRequirement::Require,
+                            ReceiverRequirement::Allow,
+                            ReceiverRequirement::Allow,
+                        ),
+                    )
+                    .map_err(|_| SqliteClientError::DiversifierIndexOutOfRange)?;
+
+                match wallet::upsert_address(
+                    wdb.conn.0,
+                    &wdb.params,
+                    account.internal_id(),
                     diversifier_index,
-                    UnifiedAddressRequest::unsafe_new(has_orchard, has_sapling, has_transparent),
+                    &addr,
+                    None,
+                    false,
                 ) {
-                    Ok(addr) => Some(addr),
-                    Err(AddressGenerationError::InvalidSaplingDiversifierIndex(_)) => {
-                        has_sapling = false;
-                        None
-                    }
-                    #[cfg(feature = "transparent-inputs")]
-                    Err(AddressGenerationError::InvalidTransparentChildIndex(_)) => {
-                        has_transparent = false;
-                        None
-                    }
-                    Err(_) => return Err(SqliteClientError::DiversifierIndexOutOfRange),
-                } {
-                    break addr;
+                    Ok(_) => Ok(addr),
+                    // Err(rusqlite::Error::SqliteFailure(
+                    //     libsqlite3_sys::Error {
+                    //         code: libsqlite3_sys::ErrorCode::ConstraintViolation,
+                    //         ..
+                    //     },
+                    //     _,
+                    // )) => Ok(addr), // conflicts are ignorable
+                    Err(e) => Err(e.into()),
                 }
-            };
-
-            match wallet::insert_address(
-                wdb.conn.0,
-                &wdb.params,
-                *account_id,
-                diversifier_index,
-                &addr,
-            ) {
-                Ok(_) => Ok(addr),
-                Err(rusqlite::Error::SqliteFailure(
-                    libsqlite3_sys::Error {
-                        code: libsqlite3_sys::ErrorCode::ConstraintViolation,
-                        ..
-                    },
-                    _,
-                )) => Ok(addr), // conflicts are ignorable
-                Err(e) => Err(e.into()),
-            }
-        })
+            })
+        } else {
+            Err(SqliteClientError::AccountUnknown)
+        }
     }
 
     #[tracing::instrument(skip_all, fields(height = blocks.first().map(|b| u32::from(b.height())), count = blocks.len()))]
@@ -2159,6 +2129,20 @@
     }
 
     #[cfg(feature = "transparent-inputs")]
+    fn put_latest_scanned_block_for_transparent(
+        &mut self,
+        _address: &TransparentAddress,
+        _block_height: BlockHeight,
+    ) -> Result<(), Self::Error> {
+        return wallet::put_latest_scanned_block_for_transparent(
+            &self.conn.borrow(),
+            &self.params,
+            _address,
+            _block_height,
+        );
+    }
+
+    #[cfg(feature = "transparent-inputs")]
     fn schedule_next_check(
         &mut self,
         address: &TransparentAddress,
@@ -2200,21 +2184,6 @@
                 as_of_height,
             )
         })
-    }
-
-    #[cfg(feature = "transparent-inputs")]
-    fn put_latest_scanned_block_for_transparent(
-        &mut self,
-        _address: &TransparentAddress,
-        _block_height: BlockHeight,
-    ) -> Result<(), Self::Error> {
-        #[cfg(feature = "transparent-inputs")]
-        return wallet::put_latest_scanned_block_for_transparent(
-            &self.conn,
-            &self.params,
-            _address,
-            _block_height,
-        );
     }
 }
 
