--- conflicted
+++ resolved
@@ -1182,20 +1182,6 @@
                         )?;
                     }
                     TransferType::Incoming => {
-<<<<<<< HEAD
-                        match spending_account_id {
-                            Some(id) => {
-                                if id != *output.account() {
-                                    // panic!("Unable to determine a unique account identifier for z->t spend.");
-                                }
-                            }
-                            None => {
-                                spending_account_id = Some(*output.account());
-                            }
-                        }
-
-=======
->>>>>>> a9c4bc17
                         wallet::sapling::put_received_note(wdb.conn.0, output, tx_ref, None)?;
 
                         if let Some(account_id) = funding_account {
@@ -1224,24 +1210,6 @@
             #[cfg(feature = "orchard")]
             for output in d_tx.orchard_outputs() {
                 match output.transfer_type() {
-<<<<<<< HEAD
-                    TransferType::Outgoing | TransferType::WalletInternal => {
-                        let recipient = if output.transfer_type() == TransferType::Outgoing {
-                            // TODO: Recover the actual UA, if possible.
-                            Recipient::Unified(
-                                UnifiedAddress::from_receivers(
-                                    Some(output.note().recipient()),
-                                    None,
-                                    None,
-                                )
-                                .expect("UA has an Orchard receiver by construction."),
-                                PoolType::Shielded(ShieldedProtocol::Orchard),
-                            )
-                        } else {
-                            Recipient::InternalAccount(
-                                *output.account(),
-                                Note::Orchard(*output.note()),
-=======
                     TransferType::Outgoing => {
                         // TODO: Recover the actual UA, if possible.
                         let recipient = Recipient::Unified(
@@ -1249,7 +1217,6 @@
                                 Some(output.note().recipient()),
                                 None,
                                 None,
->>>>>>> a9c4bc17
                             )
                             .expect("UA has an Orchard receiver by construction."),
                             PoolType::Shielded(ShieldedProtocol::Orchard),
@@ -1287,20 +1254,6 @@
                         )?;
                     }
                     TransferType::Incoming => {
-<<<<<<< HEAD
-                        match spending_account_id {
-                            Some(id) => {
-                                if id != *output.account() {
-                                    // panic!("Unable to determine a unique account identifier for z->t spend.");
-                                }
-                            }
-                            None => {
-                                spending_account_id = Some(*output.account());
-                            }
-                        }
-
-=======
->>>>>>> a9c4bc17
                         wallet::orchard::put_received_note(wdb.conn.0, output, tx_ref, None)?;
 
                         if let Some(account_id) = funding_account {
@@ -1353,36 +1306,6 @@
                 // If the transaction contains spends from our wallet, we will store z->t
                 // transactions we observe in the same way they would be stored by
                 // create_spend_to_address.
-<<<<<<< HEAD
-                let sapling_from_account = wdb
-                    .get_sapling_nullifiers(NullifierQuery::All)?
-                    .into_iter()
-                    .find(|(_, nf)| {
-                        d_tx.tx()
-                            .sapling_bundle()
-                            .into_iter()
-                            .flat_map(|b| b.shielded_spends().iter())
-                            .any(|input| nf == input.nullifier())
-                    })
-                    .map(|(account_id, _)| account_id);
-
-                #[cfg(feature = "orchard")]
-                let orchard_from_account = wdb
-                    .get_orchard_nullifiers(NullifierQuery::All)?
-                    .into_iter()
-                    .find(|(_, nf)| {
-                        d_tx.tx()
-                            .orchard_bundle()
-                            .iter()
-                            .flat_map(|b| b.actions().iter())
-                            .any(|input| nf == input.nullifier())
-                    })
-                    .map(|(account_id, _)| account_id);
-                #[cfg(not(feature = "orchard"))]
-                let orchard_from_account = None;
-
-                if let Some(account_id) = orchard_from_account.or(sapling_from_account) {
-=======
                 let funding_accounts = wallet::get_funding_accounts(wdb.conn.0, d_tx.tx())?;
                 let funding_account = funding_accounts.iter().next().copied();
                 if let Some(account_id) = funding_account {
@@ -1394,7 +1317,6 @@
                         )
                     }
 
->>>>>>> a9c4bc17
                     for (output_index, txout) in d_tx
                         .tx()
                         .transparent_bundle()
