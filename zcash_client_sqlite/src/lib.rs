--- conflicted
+++ resolved
@@ -44,14 +44,7 @@
     borrow::Borrow, collections::HashMap, convert::AsRef, fmt, num::NonZeroU32, ops::Range,
     path::Path,
 };
-<<<<<<< HEAD
-use zcash_keys::keys::AddressGenerationError;
-
-use incrementalmerkletree::Position;
-use shardtree::{error::ShardTreeError, ShardTree};
-=======
 use subtle::ConditionallySelectable;
->>>>>>> e0227ed1
 use zcash_primitives::{
     block::BlockHash,
     consensus::{self, BlockHeight},
@@ -67,18 +60,12 @@
         self,
         chain::{BlockSource, ChainState, CommitmentTreeRoot},
         scanning::{ScanPriority, ScanRange},
-<<<<<<< HEAD
-        AccountBirthday, BlockMetadata, DecryptedTransaction, InputSource, NullifierQuery,
-        ScannedBlock, SentTransaction, TransparentAddressSyncInfo, WalletCommitmentTrees,
-        WalletRead, WalletSummary, WalletWrite, SAPLING_SHARD_HEIGHT,
-=======
         Account, AccountBirthday, AccountKind, BlockMetadata, DecryptedTransaction, InputSource,
-        NullifierQuery, ScannedBlock, SentTransaction, SpendableNotes, WalletCommitmentTrees,
-        WalletRead, WalletSummary, WalletWrite, SAPLING_SHARD_HEIGHT,
+        NullifierQuery, ScannedBlock, SentTransaction, SpendableNotes, TransparentAddressSyncInfo,
+        WalletCommitmentTrees, WalletRead, WalletSummary, WalletWrite, SAPLING_SHARD_HEIGHT,
     },
     keys::{
         AddressGenerationError, UnifiedAddressRequest, UnifiedFullViewingKey, UnifiedSpendingKey,
->>>>>>> e0227ed1
     },
     proto::compact_formats::CompactBlock,
     wallet::{Note, NoteId, ReceivedNote, Recipient, WalletTransparentOutput},
@@ -510,7 +497,6 @@
     ) -> Result<HashMap<TransparentAddress, NonNegativeAmount>, Self::Error> {
         wallet::get_transparent_balances(self.conn.borrow(), &self.params, account, max_height)
     }
-<<<<<<< HEAD
 
     fn get_transparent_addresses_and_sync_heights(
         &mut self,
@@ -526,12 +512,6 @@
             "The wallet must be compiled with the transparent-inputs feature to use this method."
         );
     }
-
-    fn get_account_ids(&self) -> Result<Vec<AccountId>, Self::Error> {
-        wallet::get_account_ids(self.conn.borrow())
-    }
-=======
->>>>>>> e0227ed1
 }
 
 impl<P: consensus::Parameters> WalletWrite for WalletDb<rusqlite::Connection, P> {
@@ -610,7 +590,13 @@
         )
     }
 
-<<<<<<< HEAD
+    fn update_chain_tip(&mut self, tip_height: BlockHeight) -> Result<(), Self::Error> {
+        let tx = self.conn.transaction()?;
+        wallet::scanning::update_chain_tip(&tx, &self.params, tip_height)?;
+        tx.commit()?;
+        Ok(())
+    }
+
     fn insert_address_with_diversifier_index(
         &mut self,
         account: AccountId,
@@ -620,7 +606,7 @@
             let keys = wdb.get_unified_full_viewing_keys()?;
             let ufvk = keys
                 .get(&account)
-                .ok_or(SqliteClientError::AccountUnknown(account))?;
+                .ok_or(SqliteClientError::AccountUnknown)?;
 
             let has_orchard = true;
             let mut has_sapling = true;
@@ -666,13 +652,6 @@
                 Err(e) => Err(e.into()),
             };
         })
-=======
-    fn update_chain_tip(&mut self, tip_height: BlockHeight) -> Result<(), Self::Error> {
-        let tx = self.conn.transaction()?;
-        wallet::scanning::update_chain_tip(&tx, &self.params, tip_height)?;
-        tx.commit()?;
-        Ok(())
->>>>>>> e0227ed1
     }
 
     #[tracing::instrument(skip_all, fields(height = blocks.first().map(|b| u32::from(b.height()))))]
@@ -1299,20 +1278,6 @@
             wallet::truncate_to_height(wdb.conn.0, &wdb.params, block_height)
         })
     }
-<<<<<<< HEAD
-
-    fn put_received_transparent_utxo(
-        &mut self,
-        _output: &WalletTransparentOutput,
-    ) -> Result<Self::UtxoRef, Self::Error> {
-        #[cfg(feature = "transparent-inputs")]
-        return wallet::put_received_transparent_utxo(&self.conn, &self.params, _output);
-
-        #[cfg(not(feature = "transparent-inputs"))]
-        panic!(
-            "The wallet must be compiled with the transparent-inputs feature to use this method."
-        );
-    }
 
     fn put_latest_scanned_block_for_transparent(
         &mut self,
@@ -1332,8 +1297,6 @@
             "The wallet must be compiled with the transparent-inputs feature to use this method."
         )
     }
-=======
->>>>>>> e0227ed1
 }
 
 impl<P: consensus::Parameters> WalletCommitmentTrees for WalletDb<rusqlite::Connection, P> {
