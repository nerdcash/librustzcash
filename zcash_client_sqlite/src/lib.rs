--- conflicted
+++ resolved
@@ -259,23 +259,19 @@
     type Error = SqliteClientError;
     type AccountId = AccountId;
 
-<<<<<<< HEAD
-    fn get_account(&self, account_id: Self::AccountId) -> Result<Option<Account>, Self::Error> {
-        wallet::get_account(self.conn.borrow(), &self.params, account_id)
-=======
     fn validate_seed(
         &self,
         account_id: Self::AccountId,
         seed: &SecretVec<u8>,
     ) -> Result<bool, Self::Error> {
-        self.get_unified_full_viewing_keys().and_then(|keys| {
-            keys.get(&account_id).map_or(Ok(false), |ufvk| {
+        if let Some(account) = self.get_account(account_id)? {
+            if let Account::Zip32(HDSeedAccount(_, account_index, ufvk)) = account {
                 let usk = UnifiedSpendingKey::from_seed(
                     &self.params,
                     &seed.expose_secret()[..],
-                    account_id,
+                    account_index,
                 )
-                .map_err(|_| SqliteClientError::KeyDerivationError(account_id))?;
+                .map_err(|_| SqliteClientError::KeyDerivationError(account_index))?;
 
                 // Keys are not comparable with `Eq`, but addresses are, so we derive what should
                 // be equivalent addresses for each key and use those to check for key equality.
@@ -285,9 +281,17 @@
                         .default_address(ua_request)
                         == ufvk.default_address(ua_request))
                 })
-            })
-        })
->>>>>>> 0c12f31d
+            } else {
+                Err(SqliteClientError::UnknownZip32Derivation)
+            }
+        } else {
+            // Missing account is documented to return false.
+            Ok(false)
+        }
+    }
+
+    fn get_account(&self, account_id: Self::AccountId) -> Result<Option<Account>, Self::Error> {
+        wallet::get_account(self.conn.borrow(), &self.params, account_id)
     }
 
     fn chain_height(&self) -> Result<Option<BlockHeight>, Self::Error> {
@@ -1255,11 +1259,7 @@
     use secrecy::SecretVec;
     use zcash_client_backend::data_api::{AccountBirthday, WalletRead, WalletWrite};
 
-    use crate::{testing::TestBuilder, DEFAULT_UA_REQUEST};
-<<<<<<< HEAD
-=======
-    use zip32::AccountId;
->>>>>>> 0c12f31d
+    use crate::{testing::TestBuilder, AccountId, DEFAULT_UA_REQUEST};
 
     #[cfg(feature = "unstable")]
     use {
@@ -1285,7 +1285,7 @@
 
         // check that passing an invalid account results in a failure
         assert!({
-            let account = AccountId::try_from(1u32).unwrap();
+            let account = AccountId(3);
             !st.wallet()
                 .validate_seed(account, st.test_seed().unwrap())
                 .unwrap()
