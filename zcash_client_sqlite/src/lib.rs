--- conflicted
+++ resolved
@@ -376,7 +376,15 @@
         wallet::get_transparent_receivers(self.conn.borrow(), &self.params, account)
     }
 
-<<<<<<< HEAD
+    #[cfg(feature = "transparent-inputs")]
+    fn get_transparent_balances(
+        &self,
+        account: AccountId,
+        max_height: BlockHeight,
+    ) -> Result<HashMap<TransparentAddress, Amount>, Self::Error> {
+        wallet::get_transparent_balances(self.conn.borrow(), &self.params, account, max_height)
+    }
+
     fn get_transparent_addresses_and_sync_heights(
         &mut self,
     ) -> Result<HashMap<TransparentAddress, Option<BlockHeight>>, Self::Error> {
@@ -390,19 +398,6 @@
         panic!(
             "The wallet must be compiled with the transparent-inputs feature to use this method."
         );
-    }
-
-    #[cfg(feature = "orchard")]
-    fn get_orchard_nullifiers(
-=======
-    #[cfg(feature = "transparent-inputs")]
-    fn get_transparent_balances(
->>>>>>> 41fda05f
-        &self,
-        account: AccountId,
-        max_height: BlockHeight,
-    ) -> Result<HashMap<TransparentAddress, Amount>, Self::Error> {
-        wallet::get_transparent_balances(self.conn.borrow(), &self.params, account, max_height)
     }
 
     fn get_account_ids(&self) -> Result<Vec<AccountId>, Self::Error> {
