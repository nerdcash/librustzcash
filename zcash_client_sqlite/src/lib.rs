--- conflicted
+++ resolved
@@ -258,13 +258,10 @@
 impl<C: Borrow<rusqlite::Connection>, P: consensus::Parameters> WalletRead for WalletDb<C, P> {
     type Error = SqliteClientError;
     type AccountId = AccountId;
-<<<<<<< HEAD
 
     fn get_account(&self, account_id: Self::AccountId) -> Result<Option<Account>, Self::Error> {
         wallet::get_account(self.conn.borrow(), &self.params, account_id)
     }
-=======
->>>>>>> 41fda05f
 
     fn chain_height(&self) -> Result<Option<BlockHeight>, Self::Error> {
         wallet::scan_queue_extrema(self.conn.borrow())
@@ -480,11 +477,7 @@
     #[allow(clippy::type_complexity)]
     fn put_blocks(
         &mut self,
-<<<<<<< HEAD
-        blocks: Vec<ScannedBlock<sapling::Nullifier, Scope, Self::AccountId>>,
-=======
         blocks: Vec<ScannedBlock<Self::AccountId>>,
->>>>>>> 41fda05f
     ) -> Result<(), Self::Error> {
         self.transactionally(|wdb| {
             let start_positions = blocks.first().map(|block| {
@@ -631,11 +624,7 @@
 
     fn store_decrypted_tx(
         &mut self,
-<<<<<<< HEAD
-        d_tx: DecryptedTransaction<Self::AccountId>,
-=======
         d_tx: DecryptedTransaction<AccountId>,
->>>>>>> 41fda05f
     ) -> Result<(), Self::Error> {
         self.transactionally(|wdb| {
             let tx_ref = wallet::put_tx_data(wdb.conn.0, d_tx.tx, None, None)?;
@@ -728,14 +717,7 @@
         })
     }
 
-<<<<<<< HEAD
-    fn store_sent_tx(
-        &mut self,
-        sent_tx: &SentTransaction<Self::AccountId>,
-    ) -> Result<(), Self::Error> {
-=======
     fn store_sent_tx(&mut self, sent_tx: &SentTransaction<AccountId>) -> Result<(), Self::Error> {
->>>>>>> 41fda05f
         self.transactionally(|wdb| {
             let tx_ref = wallet::put_tx_data(
                 wdb.conn.0,
