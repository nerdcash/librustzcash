--- conflicted
+++ resolved
@@ -211,22 +211,6 @@
             #[cfg(feature = "transparent-inputs")]
             SqliteClientError::TransparentAddress(e) => write!(f, "{e}"),
             SqliteClientError::TableNotEmpty => write!(f, "Table is not empty"),
-<<<<<<< HEAD
-            SqliteClientError::DbError(e) => write!(f, "{}", e),
-            SqliteClientError::Io(e) => write!(f, "{}", e),
-            SqliteClientError::InvalidMemo(e) => write!(f, "{}", e),
-            SqliteClientError::BlockConflict(h) => write!(f, "A block hash conflict occurred at height {}; rewind required.", u32::from(*h)),
-            SqliteClientError::NonSequentialBlocks => write!(f, "`put_blocks` requires that the provided block range be sequential"),
-            SqliteClientError::DiversifierIndexOutOfRange => write!(f, "The space of available diversifier indices is exhausted"),
-            SqliteClientError::AddressGeneration(e) => write!(f, "{}", e),
-            SqliteClientError::AccountUnknown => write!(f, "The account with the given ID does not belong to this wallet."),
-            SqliteClientError::UnknownZip32Derivation => write!(f, "ZIP-32 derivation information is not known for this account."),
-            SqliteClientError::KeyDerivationError(acct_id) => write!(f, "Key derivation failed for account {}", u32::from(*acct_id)),
-            SqliteClientError::BadAccountData(e) => write!(f, "Failed to add account: {}", e),
-            SqliteClientError::AccountIdDiscontinuity => write!(f, "Wallet account identifiers must be sequential."),
-            SqliteClientError::AccountIdOutOfRange => write!(f, "Wallet account identifiers must be less than 0x7FFFFFFF."),
-            SqliteClientError::AccountCollision(id) => write!(f, "An account corresponding to the data provided already exists in the wallet with internal identifier {}.", id.0),
-=======
             SqliteClientError::DbError(e) => write!(f, "{e}"),
             SqliteClientError::Io(e) => write!(f, "{e}"),
             SqliteClientError::InvalidMemo(e) => write!(f, "{e}"),
@@ -262,7 +246,6 @@
                 f,
                 "An account corresponding to the data provided already exists in the wallet with UUID {account_uuid:?}."
             ),
->>>>>>> fe3a0fcb
             #[cfg(feature = "transparent-inputs")]
             SqliteClientError::AddressNotRecognized(_) => write!(
                 f,
@@ -305,6 +288,9 @@
                     u128::from(*i)
                 )
             }
+            SqliteClientError::DiversifierIndexOutOfRange => {
+                write!(f, "The diversifier index is out of the valid range.")
+            }
             SqliteClientError::AddressReuse(address_str, txids) => {
                 write!(
                     f,
