--- conflicted
+++ resolved
@@ -66,23 +66,12 @@
 shardtree = { workspace = true, features = ["legacy-api"] }
 
 # - SQLite databases
-<<<<<<< HEAD
-# Warning: One of the downstream consumers requires that SQLite be available through
-# CocoaPods, due to being bound to React Native. We need to ensure that the SQLite
-# version required for `rusqlite` is a version that is available through CocoaPods.
-rusqlite = { version = "0.29.0", features = ["bundled", "time", "array"] }
+rusqlite = { workspace = true, features = ["time", "array"] }
 libsqlite3-sys = { version = "0.26.0", features = ["bundled"] }
-schemer = "0.2"
-schemer-rusqlite = "0.2.2"
-time = "0.3.22"
-uuid = "1.1"
-=======
-rusqlite = { workspace = true, features = ["time", "array"] }
 schemer.workspace = true
 schemer-rusqlite.workspace = true
 time.workspace = true
 uuid.workspace = true
->>>>>>> 3afcfe43
 
 # Dependencies used internally:
 # (Breaking upgrades to these are usually backwards-compatible, but check MSRVs.)
